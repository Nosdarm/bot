import unittest
import json
from unittest.mock import MagicMock, patch, mock_open, AsyncMock

from bot.ai.prompt_context_collector import PromptContextCollector
from bot.ai.ai_data_models import GenerationContext # Assuming these are in this path. GameTerm and ScalingParameter removed.

# Mocking the actual game models that might be returned by managers
# These can be simple MagicMock instances or basic dicts if managers are expected to return dicts
MockCharacter = MagicMock
MockNpc = MagicMock
MockQuest = MagicMock # Or dict
MockRelationship = MagicMock # Or dict
MockItem = MagicMock # Or dict
MockLocation = MagicMock # Or dict
MockAbility = MagicMock # Or dict (AbilityTemplate in validator)
MockSpell = MagicMock # Or dict (SpellTemplate in validator)
MockEvent = MagicMock # Or dict
MockParty = MagicMock # Or dict
MockTimeManager = MagicMock # Actual TimeManager class if methods are complex

class TestPromptContextCollector(unittest.TestCase):

    def setUp(self):
        self.mock_settings = {
            "main_language_code": "en",
            "target_languages": ["en", "ru"],
            "game_rules": {
                "character_stats_rules": {
                    "attributes": {
                        "strength": {"name_i18n": {"en": "Strength", "ru": "Сила"}, "description_i18n": {"en": "Physical power", "ru": "Физическая мощь"}},
                        "dexterity": {"name_i18n": {"en": "Dexterity", "ru": "Ловкость"}, "description_i18n": {"en": "Agility and reflexes", "ru": "Проворство и рефлексы"}}
                    },
                    "stat_ranges_by_role": {
                        "warrior": {
                            "stats": {
                                "strength": {"min": 10, "max": 20},
                                "dexterity": {"min": 8, "max": 16}
                            }
                        },
                        "mage": {
                             "stats": {
                                "intelligence": {"min": 12, "max": 20}
                            }
                        }
                    },
                    "valid_stats": ["strength", "dexterity", "intelligence"] # Used by validator, good to have for game_terms consistency
                },
                "skill_rules": {
                    "skills": {
                        "mining": {"name_i18n": {"en": "Mining", "ru": "Добыча руды"}, "description_i18n": {"en": "Ability to mine ores", "ru": "Способность добывать руду"}},
                        "herbalism": {"name_i18n": {"en": "Herbalism", "ru": "Травничество"}, "description_i18n": {"en": "Ability to gather herbs", "ru": "Способность собирать травы"}}
                    },
                    "valid_skills": ["mining", "herbalism"] # Used by validator
                },
                "factions_definition": {
                    "empire": {"name_i18n": {"en": "The Empire", "ru": "Империя"}, "description_i18n": {"en": "A lawful empire.", "ru": "Законная империя."}},
                    "rebels": {"name_i18n": {"en": "Rebel Alliance", "ru": "Альянс Повстанцев"}, "description_i18n": {"en": "Freedom fighters.", "ru": "Борцы за свободу."}}
                },
                "faction_rules": { # For fallback in get_faction_data_context
                    "valid_faction_ids": ["empire", "rebels", "neutral_guild"]
                },
                "quest_rules": {
                    "reward_rules": {
                        "xp_reward_range": {"min": 50, "max": 1000}
                    }
                },
                "item_rules": {
                    "price_ranges_by_type": {
                        "weapon": {
                            "common": {"min": 10, "max": 100},
                            "rare": {"min": 101, "max": 500}
                        },
                        "potion": {
                            "common": {"min": 5, "max": 25}
                        }
                    }
                },
                "xp_rules": {
                    "level_difference_modifier": {
                        "-2": 0.5, "0": 1.0, "+2": 1.5
                    }
                },
                # Other rules as needed by get_game_rules_summary etc.
            },
            "item_templates": { # For get_game_rules_summary
                "sword_common": {"type": "weapon", "name_i18n": {"en": "Common Sword", "ru": "Обычный меч"}},
                "health_potion_sml": {"type": "potion", "name_i18n": {"en": "Small Health Potion", "ru": "Малое зелье здоровья"}}
            },
            # TimeManager mock instance will be placed here
        }

        self.mock_character_manager = MagicMock()
        self.mock_npc_manager = MagicMock()
        self.mock_quest_manager = MagicMock()
        self.mock_relationship_manager = MagicMock()
        self.mock_item_manager = MagicMock()
        self.mock_location_manager = MagicMock()
        self.mock_ability_manager = MagicMock()
        self.mock_spell_manager = MagicMock()
        self.mock_event_manager = MagicMock()
        self.mock_db_service = MagicMock() # Added mock for DBService

        # Mock for TimeManager accessed via settings
        self.mock_time_manager_instance = MockTimeManager()
        self.mock_settings["time_manager"] = self.mock_time_manager_instance

        self.collector = PromptContextCollector(
            settings=self.mock_settings,
            db_service=self.mock_db_service, # Added db_service
            character_manager=self.mock_character_manager,
            npc_manager=self.mock_npc_manager,
            quest_manager=self.mock_quest_manager,
            relationship_manager=self.mock_relationship_manager,
            item_manager=self.mock_item_manager,
            location_manager=self.mock_location_manager,
            ability_manager=self.mock_ability_manager,
            spell_manager=self.mock_spell_manager,
            event_manager=self.mock_event_manager
            # Assuming game_manager is optional and can be None for these tests
        )
        self.guild_id = "test_guild"
        self.character_id = "char_test_id"
        self.main_lang = self.mock_settings["main_language_code"]


    def test_get_main_language_code(self):
        self.assertEqual(self.collector.get_main_language_code(), "en")

        # Test default
        original_settings = self.collector.settings
        self.collector.settings = {} # Temporarily remove settings
        self.assertEqual(self.collector.get_main_language_code(), "ru")
        self.collector.settings = original_settings # Restore

    # Example test for one method (get_faction_data_context)
    def test_get_faction_data_context(self):
        game_rules_data_mock = self.mock_settings["game_rules"]
        # Test with detailed definitions
        faction_data = self.collector.get_faction_data_context(self.guild_id, game_rules_data=game_rules_data_mock)
        self.assertEqual(len(faction_data), 2)
        self.assertIn("empire", [f["id"] for f in faction_data])
        self.assertEqual(faction_data[0]["name_i18n"]["en"], "The Empire")

        # Test fallback to faction_rules
        original_factions_def = game_rules_data_mock["factions_definition"]
        game_rules_data_mock["factions_definition"] = {} # Remove detailed defs
        faction_data_fallback = self.collector.get_faction_data_context(self.guild_id, game_rules_data=game_rules_data_mock)
        self.assertEqual(len(faction_data_fallback), 3)
        self.assertIn("neutral_guild", [f["id"] for f in faction_data_fallback])
        self.assertEqual(faction_data_fallback[2]["name_i18n"]["en"], "neutral_guild")
        game_rules_data_mock["factions_definition"] = original_factions_def # Restore

        # Test no data
        original_faction_rules = game_rules_data_mock["faction_rules"]
        game_rules_data_mock["factions_definition"] = {}
        game_rules_data_mock["faction_rules"] = {}
        faction_data_none = self.collector.get_faction_data_context(self.guild_id, game_rules_data=game_rules_data_mock)
        self.assertEqual(len(faction_data_none), 0)
        # Restore for other tests if game_rules_data_mock is self.mock_settings["game_rules"]
        game_rules_data_mock["factions_definition"] = original_factions_def
        game_rules_data_mock["faction_rules"] = original_faction_rules


    @patch('builtins.open', new_callable=mock_open)
    @patch('json.load')
    def test_get_lore_context(self, mock_json_load, mock_file_open):
        # Test successful load
        mock_json_load.return_value = {"lore_entries": [{"id": "lore1", "text": "Ancient tale"}]}
        context = self.collector.get_lore_context()
        self.assertEqual(len(context), 1)
        self.assertEqual(context[0]["id"], "lore1")
        mock_file_open.assert_called_once_with("game_data/lore_i18n.json", 'r', encoding='utf-8')

        # Test FileNotFoundError
        mock_file_open.side_effect = FileNotFoundError
        context_not_found = self.collector.get_lore_context()
        self.assertEqual(context_not_found, [])

        # Test JSONDecodeError
        mock_file_open.side_effect = None # Reset side effect
        mock_json_load.side_effect = json.JSONDecodeError("Error decoding", "doc", 0)
        context_decode_error = self.collector.get_lore_context()
        self.assertEqual(context_decode_error, [])

    # More tests will follow for other methods...

    def test_get_world_state_context(self):
        # Mock EventManager
        mock_event1 = MockEvent()
        mock_event1.id = "event001"
        mock_event1.name = "Festival of Dragons"
        mock_event1.current_stage_id = "stage2"
        mock_event1.template_id = "dragon_fest_template" # type
        mock_event1.is_active = True
        self.mock_event_manager.get_active_events.return_value = [mock_event1]

        # Mock LocationManager
        mock_loc_instance_data = {
            "loc001": { # This is a dict representing Location data as stored in _location_instances
                "id": "loc001",
                "name_i18n": {"en": "Destroyed Tower", "ru": "Разрушенная башня"},
                "state": {"is_destroyed": True, "is_quest_hub": False} # Location.state
            },
            "loc002": {
                "id": "loc002",
                "name_i18n": {"en": "Busy Market", "ru": "Оживленный рынок"},
                "state": {"is_under_attack": False, "is_quest_hub": True}
            }
        }
        # Mocking _location_instances directly as per collector's current implementation
        self.mock_location_manager._location_instances = {self.guild_id: mock_loc_instance_data}

        # Mock get_location_instance to return mock Location objects
        mock_loc1_obj = MockLocation()
        mock_loc1_obj.id = "loc001"
        mock_loc1_obj.name_i18n = {"en": "Destroyed Tower", "ru": "Разрушенная башня"}
        mock_loc1_obj.state = {"is_destroyed": True, "is_quest_hub": False}

        mock_loc2_obj = MockLocation()
        mock_loc2_obj.id = "loc002"
        mock_loc2_obj.name_i18n = {"en": "Busy Market", "ru": "Оживленный рынок"}
        mock_loc2_obj.state = {"is_under_attack": False, "is_quest_hub": True}

        def get_mock_location_instance(guild_id, loc_id):
            if loc_id == "loc001": return mock_loc1_obj
            if loc_id == "loc002": return mock_loc2_obj
            return None
        self.mock_location_manager.get_location_instance.side_effect = get_mock_location_instance


        # Mock NpcManager
        mock_npc1 = MockNpc()
        mock_npc1.id = "npc001"
        mock_npc1.name = "Injured Guard"
        mock_npc1.health = 20.0
        mock_npc1.max_health = 100.0
        mock_npc1.current_action = None
        mock_npc1.location_id = "loc001"

        mock_npc2 = MockNpc()
        mock_npc2.id = "npc002"
        mock_npc2.name = "Busy Merchant"
        mock_npc2.health = 80.0
        mock_npc2.max_health = 100.0
        mock_npc2.current_action = {"type": "selling_wares"} # Example action structure
        mock_npc2.location_id = "loc002"

        self.mock_npc_manager.get_all_npcs.return_value = [mock_npc1, mock_npc2]

        # Mock TimeManager
        self.mock_time_manager_instance.get_current_game_time.return_value = 90061.0 # 1 day, 1 hour, 1 minute, 1 second

        world_state = self.collector.get_world_state_context(self.guild_id)

        # Assertions for events
        self.assertEqual(len(world_state["active_global_events"]), 1)
        self.assertEqual(world_state["active_global_events"][0]["id"], "event001")
        self.assertEqual(world_state["active_global_events"][0]["type"], "dragon_fest_template")

        # Assertions for locations (only those with key statuses)
        self.assertEqual(len(world_state["key_location_statuses"]), 2) # Both have key flags
        found_loc_ids = [loc["id"] for loc in world_state["key_location_statuses"]]
        self.assertIn("loc001", found_loc_ids)
        self.assertIn("loc002", found_loc_ids)
        loc1_data = next(l for l in world_state["key_location_statuses"] if l["id"] == "loc001")
        self.assertIn("destroyed", loc1_data["status_flags"])

        # Assertions for NPCs (only significant ones)
        self.assertEqual(len(world_state["significant_npc_states"]), 2) # Both are significant (low health, active action)
        npc1_data = next(n for n in world_state["significant_npc_states"] if n["id"] == "npc001")
        self.assertIn("low_health", npc1_data["significance_reasons"])
        npc2_data = next(n for n in world_state["significant_npc_states"] if n["id"] == "npc002")
        self.assertIn("active_action", npc2_data["significance_reasons"])
        self.assertEqual(npc2_data["current_action_type"], "selling_wares")


        # Assertions for time
        self.assertEqual(world_state["current_time"]["game_time_string"], "Day 2, 01:01:01")

        # Test edge case: No active events, no key locations, no significant NPCs
        self.mock_event_manager.get_active_events.return_value = []
        self.mock_location_manager._location_instances = {self.guild_id: {
            "loc003": {"id": "loc003", "name_i18n": {"en": "Quiet Village"}, "state": {}}
        }}
        mock_loc3_obj = MockLocation()
        mock_loc3_obj.id = "loc003"
        mock_loc3_obj.name_i18n = {"en": "Quiet Village"}
        mock_loc3_obj.state = {}
        self.mock_location_manager.get_location_instance.side_effect = lambda g, l_id: mock_loc3_obj if l_id == "loc003" else None

        mock_npc3 = MockNpc()
        mock_npc3.id = "npc003"; mock_npc3.name = "Sleeping Villager"; mock_npc3.health = 100.0; mock_npc3.max_health = 100.0; mock_npc3.current_action = None
        self.mock_npc_manager.get_all_npcs.return_value = [mock_npc3]

        world_state_empty = self.collector.get_world_state_context(self.guild_id)
        self.assertEqual(len(world_state_empty["active_global_events"]), 0)
        self.assertEqual(len(world_state_empty["key_location_statuses"]), 0)
        self.assertEqual(len(world_state_empty["significant_npc_states"]), 0)

    def test_get_relationship_context(self):
        # Mock RelationshipManager
        mock_rel1 = MockRelationship()
        mock_rel1.to_dict.return_value = {
            "entity1_id": self.character_id, "entity1_type": "character",
            "entity2_id": "npc001", "entity2_type": "npc",
            "relationship_type": "friendly", "strength": 75.0,
            "details_i18n": {"en": "Good friends"}
        }
        mock_rel2 = MockRelationship()
        mock_rel2.to_dict.return_value = {
            "entity1_id": "npc002", "entity1_type": "npc",
            "entity2_id": self.character_id, "entity2_type": "character",
            "relationship_type": "hostile", "strength": -50.0,
            "details_i18n": {"en": "Arch enemies"}
        }
        self.mock_relationship_manager.get_relationships_for_entity.return_value = [mock_rel1, mock_rel2]

        context = self.collector.get_relationship_context(self.guild_id, self.character_id, "character")
        self.assertEqual(len(context), 2)
        self.assertEqual(context[0]["strength"], 75.0)
        self.assertEqual(context[1]["relationship_type"], "hostile")
        self.assertEqual(context[0]["details"], {"en": "Good friends"})

        # Test no relationships
        self.mock_relationship_manager.get_relationships_for_entity.return_value = []
        context_empty = self.collector.get_relationship_context(self.guild_id, self.character_id, "character")
        self.assertEqual(len(context_empty), 0)

        # Test manager unavailable (by temporarily removing it from collector)
        original_manager = self.collector.relationship_manager
        self.collector.relationship_manager = None
        context_no_manager = self.collector.get_relationship_context(self.guild_id, self.character_id, "character")
        self.assertEqual(len(context_no_manager), 0)
        self.collector.relationship_manager = original_manager # Restore

    def test_get_quest_context(self):
        # Mock QuestManager
        active_quest_dict1 = {
            "id": "q001", "name_i18n": {"en": "Slay the Dragon", "ru": "Убить дракона"}, "status": "active",
            "current_stage_id": "stage_1",
            "stages": {
                "stage_1": {"description_i18n": {"en": "Find the dragon's lair", "ru": "Найти логово дракона"}}
            }
        }
        self.mock_quest_manager.list_quests_for_character.return_value = [active_quest_dict1]

        # Mocking _completed_quests and _all_quests for completed quest summary
        completed_quest_id = "q000_completed"
        self.mock_quest_manager._completed_quests = {
            self.guild_id: {self.character_id: [completed_quest_id]}
        }

        mock_completed_quest_obj = MockQuest() # Assuming Quest objects are stored in _all_quests
        mock_completed_quest_obj.to_dict.return_value = {
            "id": completed_quest_id,
            "name_i18n": {"en": "Initial Training", "ru": "Начальная тренировка"},
            "status": "completed"
        }
        self.mock_quest_manager._all_quests = {
            self.guild_id: {completed_quest_id: mock_completed_quest_obj}
        }

        context = self.collector.get_quest_context(self.guild_id, self.character_id)

        self.assertEqual(len(context["active_quests"]), 1)
        self.assertEqual(context["active_quests"][0]["id"], "q001")
        self.assertEqual(context["active_quests"][0]["current_objectives_summary"], "Find the dragon's lair")

        self.assertEqual(len(context["completed_quests_summary"]), 1)
        self.assertEqual(context["completed_quests_summary"][0]["id"], completed_quest_id)
        self.assertEqual(context["completed_quests_summary"][0]["name_i18n"]["en"], "Initial Training")

        # Test no active/completed quests
        self.mock_quest_manager.list_quests_for_character.return_value = []
        self.mock_quest_manager._completed_quests = {self.guild_id: {self.character_id: []}}
        context_empty = self.collector.get_quest_context(self.guild_id, self.character_id)
        self.assertEqual(len(context_empty["active_quests"]), 0)
        self.assertEqual(len(context_empty["completed_quests_summary"]), 0)

        # Test QuestManager unavailable
        original_manager = self.collector.quest_manager
        self.collector.quest_manager = None
        context_no_manager = self.collector.get_quest_context(self.guild_id, self.character_id)
        self.assertEqual(len(context_no_manager["active_quests"]), 0)
        self.assertEqual(len(context_no_manager["completed_quests_summary"]), 0)
        self.collector.quest_manager = original_manager # Restore

    def test_get_game_rules_summary(self):
        # Settings already have game_rules for attributes, skills, and item_templates
        summary = self.collector.get_game_rules_summary(self.guild_id)

        # Attributes
        self.assertIn("strength", summary["attributes"])
        self.assertEqual(summary["attributes"]["strength"]["en"], "Physical power")

        # Skills
        self.assertIn("mining", summary["skills"])
        self.assertEqual(summary["skills"]["mining"]["associated_stat"], "strength") # Assuming this from default skill_stat_map
        self.assertEqual(summary["skills"]["mining"]["description_i18n"]["en"], "Ability to mine ores")

        # Abilities (expecting placeholder)
        self.assertIn("placeholder_ability_id_1", summary["abilities"])
        self.assertEqual(summary["abilities"]["placeholder_ability_id_1"]["name_i18n"]["en"], "Placeholder Ability 1")

        # Spells (expecting placeholder)
        self.assertIn("placeholder_spell_id_1", summary["spells"])
        self.assertEqual(summary["spells"]["placeholder_spell_id_1"]["name_i18n"]["en"], "Placeholder Spell 1")

        # Item Rules Summary
        self.assertIn("sword_common", summary["item_rules_summary"])
        self.assertEqual(summary["item_rules_summary"]["sword_common"]["type"], "weapon")
        self.assertIn("name_i18n", summary["item_rules_summary"]["sword_common"]["properties"])

    def test_get_player_level_context(self):
        # Character found, no party
        mock_char_solo = MockCharacter()
        mock_char_solo.level = 5
        mock_char_solo.current_party_id = None
        mock_char_solo.party_id = None # Old field
        self.mock_character_manager.get_character.return_value = mock_char_solo

        context_solo = self.collector.get_player_level_context(self.guild_id, self.character_id)
        self.assertEqual(context_solo["character_level"], 5)
        self.assertEqual(context_solo["party_average_level"], 5.0) # Defaults to char level

        # Character found, in a party
        mock_char_in_party = MockCharacter()
        mock_char_in_party.level = 7
        mock_char_in_party.current_party_id = "party001"

        mock_member1 = MockCharacter(); mock_member1.level = 7
        mock_member2 = MockCharacter(); mock_member2.level = 8
        mock_member3 = MockCharacter(); mock_member3.level = 6

        mock_party_obj = MockParty()
        mock_party_obj.player_ids_list = ["char_test_id", "member2_id", "member3_id"]

        def get_char_side_effect(guild_id, char_id):
            if char_id == self.character_id: return mock_char_in_party
            if char_id == "member2_id": return mock_member2
            if char_id == "member3_id": return mock_member3
            return None
        self.mock_character_manager.get_character.side_effect = get_char_side_effect
        self.mock_party_manager.get_party.return_value = mock_party_obj

        context_party = self.collector.get_player_level_context(self.guild_id, self.character_id)
        self.assertEqual(context_party["character_level"], 7)
        self.assertAlmostEqual(context_party["party_average_level"], (7 + 8 + 6) / 3.0, places=1)

        # Character not found
        self.mock_character_manager.get_character.side_effect = None # Clear previous side_effect
        self.mock_character_manager.get_character.return_value = None
        context_not_found = self.collector.get_player_level_context(self.guild_id, "unknown_char_id")
        self.assertEqual(context_not_found["character_level"], 1)
        self.assertEqual(context_not_found["party_average_level"], 1)

    def test_get_game_terms_dictionary(self):
        # Settings already provide stats and skills
        # Mock AbilityManager
        mock_ability1 = MockAbility()
        mock_ability1.name = "Power Strike" # Plain string name
        mock_ability1.description = "A powerful melee attack."
        self.mock_ability_manager._ability_templates = {self.guild_id: {"ab001": mock_ability1}}

        # Mock SpellManager
        mock_spell1 = MockSpell()
        mock_spell1.name = {"en": "Fireball", "ru": "Огненный шар"} # i18n dict name
        mock_spell1.description = {"en": "Hurls a fiery orb.", "ru": "Метает огненный шар."}
        self.mock_spell_manager._spell_templates = {self.guild_id: {"sp001": mock_spell1}}

        # Mock NpcManager (_npc_archetypes is global)
        self.mock_npc_manager._npc_archetypes = {
            "goblin_warrior": {"name": "Goblin Warrior", "backstory": "A common goblin fighter."} # name_i18n will be derived
        }

        # Mock ItemManager (_item_templates is global)
        self.mock_item_manager._item_templates = {
            "itm001": {"name_i18n": {"en": "Healing Potion", "ru": "Зелье лечения"}, "description_i18n": {"en": "Restores health.", "ru": "Восстанавливает здоровье."}}
        }

        # Mock LocationManager (_location_templates is global)
        self.mock_location_manager._location_templates = {
            "loc_template_001": {"name_i18n": {"en": "Old Forest", "ru": "Старый лес"}, "description_i18n": {"en": "A very old forest.", "ru": "Очень старый лес."}}
        }

        # Faction data is already mocked in settings for get_faction_data_context

        # Mock QuestManager
        self.mock_quest_manager._quest_templates = {
            self.guild_id: {
                "q_template_001": {"name_i18n": {"en": "The Grand Quest", "ru": "Великий Квест"}, "description_i18n": {"en": "An epic journey.", "ru": "Эпическое путешествие."}}
            }
        }
        game_rules_data_mock = self.mock_settings["game_rules"]
        # Mocking the return of get_all_ability_definitions_for_guild and get_all_spell_definitions_for_guild for the kwargs
        # These are now fetched within get_full_context, but get_game_terms_dictionary can be tested standalone.
        mock_abilities = [mock_ability1]
        mock_spells = [mock_spell1]


        terms = self.collector.get_game_terms_dictionary(
            self.guild_id,
            game_rules_data=game_rules_data_mock,
            _ability_definitions_for_terms=mock_abilities, # Pass mocked data for abilities
            _fetched_abilities=True,
            _spell_definitions_for_terms=mock_spells,     # Pass mocked data for spells
            _fetched_spells=True
        )

        # Check total number of terms (2 stats + 2 skills + 1 ability + 1 spell + 1 npc_arch + 1 item_tpl + 1 loc_tpl + 2 factions + 1 quest_tpl = 12)
        # This count was based on placeholder abilities/spells. Now it's based on actual mocked ones.
        # Stats (2) + Skills (2) + Abilities (1) + Spells (1) + NPC Archetypes (1) + Item Templates (1) + Location Templates (1) + Factions (2) + Quest Templates (1) = 12
        self.assertEqual(len(terms), 12) # Count should remain same if placeholders were 1 each

        term_types_collected = [t.term_type for t in terms]
        self.assertIn("stat", term_types_collected)
        self.assertIn("skill", term_types_collected)
        self.assertIn("ability", term_types_collected)
        self.assertIn("spell", term_types_collected)
        self.assertIn("npc_archetype", term_types_collected)
        self.assertIn("item_template", term_types_collected)
        self.assertIn("location_template", term_types_collected)
        self.assertIn("faction", term_types_collected)
        self.assertIn("quest_template", term_types_collected)

        # Spot check a few terms for correct i18n processing
        strength_term = next(t for t in terms if t.id == "strength")
        self.assertEqual(strength_term.name_i18n[self.main_lang], "Strength")

        ability_term = next(t for t in terms if t.id == "ab001") # Ability from plain string name
        self.assertEqual(ability_term.name_i18n[self.main_lang], "Power Strike")
        self.assertEqual(ability_term.description_i18n[self.main_lang], "A powerful melee attack.")

        spell_term = next(t for t in terms if t.id == "sp001") # Spell from i18n dict name
        self.assertEqual(spell_term.name_i18n[self.main_lang], "Fireball")

        npc_term = next(t for t in terms if t.id == "goblin_warrior")
        self.assertEqual(npc_term.name_i18n[self.main_lang], "Goblin Warrior")
        self.assertEqual(npc_term.description_i18n[self.main_lang], "A common goblin fighter.") # from backstory

        # Test _ensure_i18n_dict implicitly via a term with None description
        mock_stat_no_desc = {"name_i18n": {"en": "Vitality"}} # No description_i18n
        self.mock_settings["game_rules"]["character_stats_rules"]["attributes"]["vitality"] = mock_stat_no_desc
        terms_with_none_desc = self.collector.get_game_terms_dictionary(self.guild_id)
        vitality_term = next(t for t in terms_with_none_desc if t.id == "vitality")
        self.assertEqual(vitality_term.description_i18n[self.main_lang], "Описание отсутствует.") # Default desc in main_lang
        # cleanup
        del self.mock_settings["game_rules"]["character_stats_rules"]["attributes"]["vitality"]

    def test_get_scaling_parameters(self):
        # Settings already provide character_stats_rules.stat_ranges_by_role,
        # quest_rules.reward_rules.xp_reward_range, item_rules.price_ranges_by_type,
        # and xp_rules.level_difference_modifier
        game_rules_data_mock = self.mock_settings["game_rules"]
        params = self.collector.get_scaling_parameters(self.guild_id, game_rules_data=game_rules_data_mock)

        # Expected parameters:
        # Warrior stats: str_min, str_max, dex_min, dex_max (4)
        # Mage stats: int_min, int_max (2)
        # Quest XP: min, max (2)
        # Item prices: weapon_common_min/max, weapon_rare_min/max, potion_common_min/max (6)
        # XP modifiers: for diff -2, 0, +2 (3)
        # Total = 4 + 2 + 2 + 6 + 3 = 17
        self.assertEqual(len(params), 17)

        # Spot check some parameters
        param_names = [p.parameter_name for p in params]

        self.assertIn("npc_stat_strength_warrior_min", param_names)
        str_warrior_min = next(p for p in params if p.parameter_name == "npc_stat_strength_warrior_min")
        self.assertEqual(str_warrior_min.value, 10.0)
        self.assertEqual(str_warrior_min.context, "NPC Role: warrior, Stat: strength")

        self.assertIn("quest_xp_reward_max", param_names)
        quest_xp_max = next(p for p in params if p.parameter_name == "quest_xp_reward_max")
        self.assertEqual(quest_xp_max.value, 1000.0)

        self.assertIn("item_price_weapon_rare_max", param_names)
        item_price = next(p for p in params if p.parameter_name == "item_price_weapon_rare_max")
        self.assertEqual(item_price.value, 500.0)
        self.assertEqual(item_price.context, "Item Type: weapon, Rarity: rare")

        self.assertIn("xp_modifier_level_diff_plus2", param_names)
        xp_mod = next(p for p in params if p.parameter_name == "xp_modifier_level_diff_plus2")
        self.assertEqual(xp_mod.value, 1.5)

        # Test with missing sub-rules (e.g., no item_rules)
        original_item_rules = self.mock_settings["game_rules"]["item_rules"]
        del self.mock_settings["game_rules"]["item_rules"]
        params_no_item_rules = self.collector.get_scaling_parameters(self.guild_id)
        self.assertEqual(len(params_no_item_rules), 17 - 6) # 6 item price params should be missing
        self.mock_settings["game_rules"]["item_rules"] = original_item_rules # Restore

    async def test_get_full_context(self):
        # Mock all individual get_* methods of the collector
        self.collector.get_main_language_code = MagicMock(return_value="en")
        self.collector.settings["target_languages"] = ["en", "ru"] # Ensure this is set for the test

        mock_game_rules_summary = {"attributes": {"strength": {"en": "Might"}}}
        self.collector.get_game_rules_summary = MagicMock(return_value=mock_game_rules_summary)

        mock_lore_context = [{"id": "lore1", "text_en": "Ancient history"}]
        self.collector.get_lore_context = MagicMock(return_value=mock_lore_context)

        mock_world_state = {"current_time": {"game_time_string": "Day 1, 10:00:00"}}
        self.collector.get_world_state_context = MagicMock(return_value=mock_world_state)

        mock_game_terms = [{"id":"term1", "name_i18n":{"en":"Term 1"}, "term_type":"general"}] # Changed to dict
        self.collector.get_game_terms_dictionary = MagicMock(return_value=mock_game_terms)

        mock_scaling_params = [{"parameter_name":"xp_scale", "value":1.2, "context":"general"}] # Changed to dict
        self.collector.get_scaling_parameters = MagicMock(return_value=mock_scaling_params)

        mock_faction_data = [{"id": "faction1", "name_i18n": {"en": "The Nobles"}}]
        self.collector.get_faction_data_context = MagicMock(return_value=mock_faction_data)

        # For player-specific context
        # get_player_level_context was removed from PromptContextCollector.
        # This logic is now part of CharacterManager.get_character_details_context
        # which is called by get_full_context.
        mock_char_details_context_val = {
            "player_id": self.character_id, # Assuming this is expected by the test assertion structure
            "level_info": {"character_level": 10, "party_average_level": 9.5},
            # Add other fields that get_character_details_context might return
            # and that GenerationContext might expect under player_context
            "name_i18n": {"en": "Test Character"},
            "current_location_id": "loc_test"
        }
        self.mock_character_manager.get_character_details_context = AsyncMock(return_value=mock_char_details_context_val)


        mock_quest_context = {"active_quests": [{"id": "q1", "name_i18n": {"en": "Main Quest"}}]}
        self.collector.get_quest_context = MagicMock(return_value=mock_quest_context)

        mock_relationship_context = [{"entity1_id": self.character_id, "entity2_id": "npc001"}]
        self.collector.get_relationship_context = MagicMock(return_value=mock_relationship_context)

        request_type = "generate_npc_dialogue"
        request_params = {"npc_id": "npc001", "situation": "greeting"}

        # Test with target_entity_type="character"
        full_context_char = await self.collector.get_full_context(
            self.guild_id, request_type, request_params,
            target_entity_id=self.character_id, target_entity_type="character"
        )

        self.assertIsInstance(full_context_char, GenerationContext)
        self.assertEqual(full_context_char.guild_id, self.guild_id)
        self.assertEqual(full_context_char.main_language, "en")
        self.assertEqual(full_context_char.target_languages, ["en", "ru"])
        self.assertEqual(full_context_char.request_type, request_type)
        self.assertEqual(full_context_char.request_params, request_params)
        self.assertEqual(full_context_char.game_rules_summary, mock_game_rules_summary)
        # For Pydantic v1, direct list comparison works. For v2, might need to compare dicts if model_dump is used.
        self.assertEqual(full_context_char.lore_snippets, mock_lore_context) # lore_snippets is the key in GenerationContext
        self.assertEqual(full_context_char.world_state, mock_world_state)
        self.assertEqual(full_context_char.game_terms_dictionary, mock_game_terms)
        self.assertEqual(full_context_char.scaling_parameters, mock_scaling_params)
        self.assertEqual(full_context_char.faction_data, mock_faction_data)

        self.assertIsNotNone(full_context_char.player_context)
        self.assertEqual(full_context_char.player_context["player_id"], self.character_id)
        self.assertEqual(full_context_char.player_context["level_info"], mock_char_details_context_val["level_info"])
        self.assertEqual(full_context_char.active_quests_summary, mock_quest_context["active_quests"])
        self.assertEqual(full_context_char.relationship_data, mock_relationship_context)

        # Test with no target entity
<<<<<<< HEAD
        # Reset mocks for this specific call path if necessary
        self.mock_character_manager.get_character_details_context.return_value = None
        self.mock_quest_manager.list_quests_for_character.return_value = [] # No active quests if no player
        self.mock_relationship_manager.get_relationships_for_entity.return_value = [] # No relationships if no target

        full_context_no_target = await self.collector.get_full_context(
            guild_id=self.guild_id,
            request_type="generate_world_event",
            request_params={}
            # session=self.mock_db_session # Pass mock session if methods require it
=======
        full_context_no_target = await self.collector.get_full_context(
            self.guild_id, "generate_world_event", {}
>>>>>>> 0cfc58ff
        )
        self.assertIsNone(full_context_no_target.player_context)
        self.assertEqual(full_context_no_target.active_quests_summary, [])
        self.assertEqual(full_context_no_target.relationship_data, [])

        # Test with target_entity_type="npc"
        npc_id_target = "npc_target_001"
<<<<<<< HEAD
        mock_npc_relationship_context = [{"entity1_id": npc_id_target, "entity2_id": "char002", "type": "neutral", "strength": 0}]
        self.mock_relationship_manager.get_relationships_for_entity = AsyncMock(return_value=[MagicMock(to_dict=lambda: r) for r in mock_npc_relationship_context]) # Mock to return list of dicts

        full_context_npc = await self.collector.get_full_context(
            guild_id=self.guild_id,
            request_type="generate_npc_interaction",
            request_params={},
            target_entity_id=npc_id_target,
            target_entity_type="npc"
            # session=self.mock_db_session
        )
        self.assertIsNone(full_context_npc.player_context)
        # Relationship data should be fetched for the NPC
        self.mock_relationship_manager.get_relationships_for_entity.assert_awaited_with(self.guild_id, npc_id_target)
        # Compare the actual data, not just list equality if objects are involved
        self.assertEqual(len(full_context_npc.relationship_data), len(mock_npc_relationship_context))
        if full_context_npc.relationship_data: # Ensure it's not empty before indexing
            self.assertEqual(full_context_npc.relationship_data[0]["entity1_id"], mock_npc_relationship_context[0]["entity1_id"])


        # Test with party_id in request_params
        party_id_param = "party_test_001"
        mock_party_obj = MagicMock() # Simulate a Party DB model or Pydantic model
        mock_party_obj.id = party_id_param
        mock_party_obj.name_i18n = {"en": "The Testers"}
        mock_party_obj.player_ids_list = [self.character_id, "char_member_2"] # Old field, should be player_ids_json
        mock_party_obj.player_ids_json = json.dumps([self.character_id, "char_member_2"])


        mock_char1_for_party = MagicMock()
        mock_char1_for_party.id = self.character_id; mock_char1_for_party.name_i18n = {"en": "Char1"}; mock_char1_for_party.level = 5
        mock_char2_for_party = MagicMock()
        mock_char2_for_party.id = "char_member_2"; mock_char2_for_party.name_i18n = {"en": "Char2"}; mock_char2_for_party.level = 7

        self.mock_party_manager.get_party = AsyncMock(return_value=mock_party_obj)

        async def get_char_for_party_side_effect(guild_id, char_id_val):
            if char_id_val == self.character_id: return mock_char1_for_party
            if char_id_val == "char_member_2": return mock_char2_for_party
            return None
        self.mock_character_manager.get_character = AsyncMock(side_effect=get_char_for_party_side_effect)

        full_context_with_party = await self.collector.get_full_context(
            guild_id=self.guild_id,
            request_type="party_action",
            request_params={"party_id": party_id_param, "location_id": "loc_party_test"}, # Added location_id
            target_entity_id=party_id_param, # Target can be the party itself
            target_entity_type="party"
            # session=self.mock_db_session
=======
        mock_npc_relationship_context = [{"entity1_id": npc_id_target, "entity2_id": "char002"}]
        self.collector.get_relationship_context.return_value = mock_npc_relationship_context

        full_context_npc = await self.collector.get_full_context(
            self.guild_id, "generate_npc_interaction", {},
            target_entity_id=npc_id_target, target_entity_type="npc"
>>>>>>> 0cfc58ff
        )
        self.assertIsNotNone(full_context_with_party.party_context)
        self.assertEqual(full_context_with_party.party_context["party_id"], party_id_param)
        self.assertEqual(len(full_context_with_party.party_context["member_details"]), 2)
        self.assertAlmostEqual(full_context_with_party.party_context["average_level"], 6.0)
        self.mock_party_manager.get_party.assert_awaited_with(self.guild_id, party_id_param)


    def test_get_player_level_context(self):
        # This test is for a method that was removed.
        # If the logic was integrated elsewhere (e.g., get_character_details_context),
        # that new place should be tested.
        # For now, this test can be removed or adapted if get_player_level_context is reinstated.
        pass # Test removed as method is removed


if __name__ == '__main__':
    unittest.main()<|MERGE_RESOLUTION|>--- conflicted
+++ resolved
@@ -666,21 +666,8 @@
         self.assertEqual(full_context_char.relationship_data, mock_relationship_context)
 
         # Test with no target entity
-<<<<<<< HEAD
-        # Reset mocks for this specific call path if necessary
-        self.mock_character_manager.get_character_details_context.return_value = None
-        self.mock_quest_manager.list_quests_for_character.return_value = [] # No active quests if no player
-        self.mock_relationship_manager.get_relationships_for_entity.return_value = [] # No relationships if no target
-
-        full_context_no_target = await self.collector.get_full_context(
-            guild_id=self.guild_id,
-            request_type="generate_world_event",
-            request_params={}
-            # session=self.mock_db_session # Pass mock session if methods require it
-=======
         full_context_no_target = await self.collector.get_full_context(
             self.guild_id, "generate_world_event", {}
->>>>>>> 0cfc58ff
         )
         self.assertIsNone(full_context_no_target.player_context)
         self.assertEqual(full_context_no_target.active_quests_summary, [])
@@ -688,17 +675,12 @@
 
         # Test with target_entity_type="npc"
         npc_id_target = "npc_target_001"
-<<<<<<< HEAD
         mock_npc_relationship_context = [{"entity1_id": npc_id_target, "entity2_id": "char002", "type": "neutral", "strength": 0}]
         self.mock_relationship_manager.get_relationships_for_entity = AsyncMock(return_value=[MagicMock(to_dict=lambda: r) for r in mock_npc_relationship_context]) # Mock to return list of dicts
 
         full_context_npc = await self.collector.get_full_context(
-            guild_id=self.guild_id,
-            request_type="generate_npc_interaction",
-            request_params={},
-            target_entity_id=npc_id_target,
-            target_entity_type="npc"
-            # session=self.mock_db_session
+            self.guild_id, "generate_npc_interaction", {},
+            target_entity_id=npc_id_target, target_entity_type="npc"
         )
         self.assertIsNone(full_context_npc.player_context)
         # Relationship data should be fetched for the NPC
@@ -738,14 +720,6 @@
             target_entity_id=party_id_param, # Target can be the party itself
             target_entity_type="party"
             # session=self.mock_db_session
-=======
-        mock_npc_relationship_context = [{"entity1_id": npc_id_target, "entity2_id": "char002"}]
-        self.collector.get_relationship_context.return_value = mock_npc_relationship_context
-
-        full_context_npc = await self.collector.get_full_context(
-            self.guild_id, "generate_npc_interaction", {},
-            target_entity_id=npc_id_target, target_entity_type="npc"
->>>>>>> 0cfc58ff
         )
         self.assertIsNotNone(full_context_with_party.party_context)
         self.assertEqual(full_context_with_party.party_context["party_id"], party_id_param)
