--- conflicted
+++ resolved
@@ -287,8 +287,4 @@
     assert loc_content.static_id is None
     assert loc_content.points_of_interest is None # Changed from empty list to None as per model
     assert loc_content.initial_npcs_json is None # Changed from empty list to None
-<<<<<<< HEAD
-    assert loc_content.generated_details_json is None
-=======
-    assert loc_content.generated_details_json is None
->>>>>>> 7fc776eb
+    assert loc_content.generated_details_json is None