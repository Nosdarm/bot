import unittest
from unittest.mock import MagicMock, AsyncMock, patch
import uuid # Required for Player ID generation if not mocked away

from bot.command_modules.game_setup_cmds import GameSetupCog
from bot.services.db_service import DBService
from bot.game.models.character import Character
from bot.database.models.character_related import Player # Corrected Import Player for spec
from bot.game.managers.character_manager import CharacterManager, CharacterAlreadyExistsError
from bot.game.managers.game_manager import GameManager
from bot.bot_core import RPGBot
from sqlalchemy.ext.asyncio import AsyncSession # For spec

class TestGameSetupCmds(unittest.IsolatedAsyncioTestCase):

    async def asyncSetUp(self):
        self.mock_interaction = AsyncMock()
        self.mock_interaction.user.id = 12345
        self.mock_interaction.user.display_name = "TestUser"
        self.mock_interaction.guild_id = "test_guild_1"
        self.mock_interaction.guild = MagicMock()
        self.mock_interaction.guild.id = "test_guild_1"


        self.mock_db_service = AsyncMock(spec=DBService)
        
        # Mock for session.execute().scalars().first() to find no existing player
        self.mock_sql_execute_result_no_player = MagicMock(name="sql_execute_result_no_player")
        self.mock_scalars_result_no_player = MagicMock(name="scalars_result_no_player")
        self.mock_scalars_result_no_player.first.return_value = None
        self.mock_sql_execute_result_no_player.scalars.return_value = self.mock_scalars_result_no_player

        # Mock for session.execute().scalars().first() to find an existing player
        self.mock_existing_player_obj = Player(id=str(uuid.uuid4()), discord_id=str(self.mock_interaction.user.id), guild_id=self.mock_interaction.guild_id, name_i18n={"en":"Existing Player"})
        self.mock_sql_execute_result_existing_player = MagicMock(name="sql_execute_result_existing_player")
        self.mock_scalars_result_existing_player = MagicMock(name="scalars_result_existing_player")
        self.mock_scalars_result_existing_player.first.return_value = self.mock_existing_player_obj
        self.mock_sql_execute_result_existing_player.scalars.return_value = self.mock_scalars_result_existing_player


        self.mock_session = AsyncMock(spec=AsyncSession)
        self.mock_session.commit = AsyncMock()
        self.mock_session.rollback = AsyncMock()
        
        self.mock_session.execute = AsyncMock(return_value=self.mock_sql_execute_result_no_player) # Default: no player

        self.mock_db_service.get_session.return_value.__aenter__.return_value = self.mock_session

        self.mock_character_manager = AsyncMock(spec=CharacterManager)

        self.mock_game_manager = AsyncMock(spec=GameManager)
        self.mock_game_manager.character_manager = self.mock_character_manager
        self.mock_game_manager.db_service = self.mock_db_service
        self.mock_game_manager.get_rule = AsyncMock(side_effect=lambda guild_id, rule_key, default: default)

        self.mock_bot_instance = MagicMock(spec=RPGBot)
        self.mock_bot_instance.game_manager = self.mock_game_manager
        # Ensure get_db_session is on the bot instance if cog uses self.bot.get_db_session
        # self.mock_bot_instance.get_db_session = self.mock_db_service.get_session
        self.mock_interaction.client = self.mock_bot_instance

<<<<<<< HEAD
=======
        # Mock LocationManager on GameManager for starting location
        self.mock_location_manager = AsyncMock(spec=LocationManager)
        self.mock_game_manager.location_manager = self.mock_location_manager

>>>>>>> adc8bdfe

        self.cog = GameSetupCog(self.mock_bot_instance)

    async def test_cmd_start_new_character_success_new_player_and_new_char(self):
        char_name = "TestHero"
<<<<<<< HEAD
        player_lang = "en" # Explicitly set for clarity in test
        self.mock_session.execute.return_value = self.mock_sql_execute_result_no_player # No existing Player

        # Mock the Player object that will be "created" by create_entity
        created_player_id = str(uuid.uuid4())
        mock_created_player_obj = Player(
            id=created_player_id,
            discord_id=str(self.mock_interaction.user.id),
            guild_id=self.mock_interaction.guild_id,
            name_i18n={"en": self.mock_interaction.user.display_name}, # Name from display_name
            selected_language=player_lang, # Language from command or default
            is_active=True
        )

        # Mock CharacterManager response - this is a Pydantic model
        # Ensure it has all fields required by ТЗ 1.2 for /start
        expected_pydantic_char = Character(
            id="char_id_1",
            discord_user_id=self.mock_interaction.user.id,
            name_i18n={"en": char_name, player_lang: char_name}, # Ensure selected lang name
            guild_id=self.mock_interaction.guild_id,
            selected_language=player_lang,
            location_id="default_starting_location_id", # Expected starting location
            level=1,
            experience=0,
            unspent_xp=0,
            gold=0,
            current_game_status="exploring", # As per ТЗ
            collected_actions_json="[]", # As per ТЗ (empty list as JSON)
            # other fields like stats, hp, etc., would be set by CharacterManager
            stats={"strength": 10}, # Example minimal stats
            hp=100.0,
            max_health=100.0
        )
        self.mock_character_manager.create_new_character = AsyncMock(return_value=expected_pydantic_char)
=======
        starting_loc_id = "start_loc_123"
        self.mock_session.execute.return_value = self.mock_sql_execute_result_no_player

        # Mock game_manager.get_rule to return the starting_location_id
        async def get_rule_side_effect(guild_id, rule_key, default):
            if rule_key == 'starting_location_id':
                return starting_loc_id
            return default
        self.mock_game_manager.get_rule.side_effect = get_rule_side_effect

        async def mock_create_player(session, model_cls, data, **kwargs):
            # Simplified mock for create_entity focusing on Player creation
            if model_cls == Player:
                player_id = data.get("id", str(uuid.uuid4()))
                # Ensure guild_id is correctly passed from kwargs if not in data
                # In the actual command, guild_id is passed as a kwarg to create_entity
                # and create_entity adds it to data if not present.
                # Here, we assume data will have guild_id from the command's logic.
                return Player(id=player_id, **data)
            return None

        with patch('bot.command_modules.game_setup_cmds.create_entity', new=AsyncMock(side_effect=mock_create_player)) as mock_create_entity_call:
            expected_char_pydantic_obj = Character( # Pydantic model
                id="char_id_1", discord_user_id=self.mock_interaction.user.id,
                name_i18n={"en": char_name}, guild_id=self.mock_interaction.guild_id,
                selected_language="en", location_id=starting_loc_id # Expect starting location
            )
            self.mock_character_manager.create_new_character = AsyncMock(return_value=expected_char_pydantic_obj)
>>>>>>> adc8bdfe

        # Mock game_manager.get_rule for default language if player_language is None
        # This cog's logic: if player_language is None, it uses game_manager.get_default_bot_language()
        # which in turn might use get_rule. For this test, we pass player_lang explicitly.
        # If testing player_language=None, then mock get_default_bot_language.
        self.mock_game_manager.get_default_bot_language = AsyncMock(return_value="en")


        with patch('bot.command_modules.game_setup_cmds.create_entity', new=AsyncMock(return_value=mock_created_player_obj)) as mock_create_entity_call:
            await self.cog.cmd_start_new_character.callback(self.cog, self.mock_interaction, character_name=char_name, player_language=player_lang)

<<<<<<< HEAD
        self.mock_interaction.response.defer.assert_called_once_with(ephemeral=True)
        self.mock_session.execute.assert_called_once() # To check if player exists

        # Assert that create_entity was called to create a Player
        mock_create_entity_call.assert_called_once()
        call_args_create_player = mock_create_entity_call.call_args[0]
        self.assertEqual(call_args_create_player[1], Player) # model_class
        self.assertEqual(call_args_create_player[2]['discord_id'], str(self.mock_interaction.user.id))
        self.assertEqual(call_args_create_player[2]['guild_id'], self.mock_interaction.guild_id)
        self.assertEqual(call_args_create_player[2]['selected_language'], player_lang)

        self.mock_session.commit.assert_called_once() # Commit for new Player

        # Assert that CharacterManager.create_new_character was called correctly
        self.mock_character_manager.create_new_character.assert_awaited_once_with(
            guild_id=self.mock_interaction.guild_id,
            user_id=self.mock_interaction.user.id, # user_id is int
            character_name=char_name,
            language=player_lang, # Language passed to manager
            session=self.mock_session # Ensure session is passed
        )

        self.mock_interaction.followup.send.assert_called_once()
        args, kwargs = self.mock_interaction.followup.send.call_args
        self.assertIn(f"Персонаж '{char_name}' успешно создан!", args[0])
        self.assertEqual(kwargs.get('ephemeral'), True)
        # TODO: Add assertions for other Player fields if they are set by this command or create_entity
        # e.g. Player.xp, Player.level - these are on Character model, so check expected_pydantic_char

    async def test_cmd_start_new_character_existing_player_new_char(self):
        char_name = "AnotherHero"
        player_lang = "ru"
        self.mock_session.execute.return_value = self.mock_sql_execute_result_existing_player # Player exists
        self.mock_existing_player_obj.active_character_id = None # But no active character
=======
        # Player creation checks
        mock_create_entity_call.assert_called_once()
        created_player_data = mock_create_entity_call.call_args[0][2] # data dict passed to create_entity
        self.assertEqual(created_player_data["guild_id"], self.mock_interaction.guild_id)
        self.assertEqual(created_player_data["discord_id"], str(self.mock_interaction.user.id))

        # Character creation checks
        self.mock_character_manager.create_new_character.assert_awaited_once()
        cm_call_kwargs = self.mock_character_manager.create_new_character.call_args.kwargs
        self.assertEqual(cm_call_kwargs['guild_id'], self.mock_interaction.guild_id)
        self.assertEqual(cm_call_kwargs['user_id'], self.mock_interaction.user.id)
        self.assertEqual(cm_call_kwargs['character_name'], char_name)
        self.assertEqual(cm_call_kwargs['language'], "en")
        # We expect create_new_character in CharacterManager to use the starting_location_id rule.
        # So, the Character object it returns should have this location_id.
        # The actual setting of location_id happens inside CharacterManager.create_new_character.

        self.mock_interaction.followup.send.assert_called_once()
        args, kwargs = self.mock_interaction.followup.send.call_args
        self.assertIn(f"Персонаж '{char_name}' успешно создан!", args[0])

    async def test_cmd_start_new_character_existing_player_new_char(self):
        char_name = "AnotherHero"
        starting_loc_id = "start_loc_xyz"
        self.mock_session.execute.return_value = self.mock_sql_execute_result_existing_player
        self.mock_existing_player_obj.active_character_id = None
>>>>>>> adc8bdfe

        expected_pydantic_char = Character(
            id="char_id_2", discord_user_id=self.mock_interaction.user.id,
            name_i18n={"en": char_name, player_lang: char_name}, guild_id=self.mock_interaction.guild_id,
            selected_language=player_lang,
            location_id="default_starting_location_id_2", level=1, experience=0, unspent_xp=0, gold=0,
            current_game_status="exploring", collected_actions_json="[]",
            stats={}, hp=100.0, max_health=100.0
        )
        self.mock_character_manager.create_new_character = AsyncMock(return_value=expected_pydantic_char)
        self.mock_game_manager.get_default_bot_language = AsyncMock(return_value="en") # Fallback if lang not provided

        await self.cog.cmd_start_new_character.callback(self.cog, self.mock_interaction, character_name=char_name, player_language=player_lang)

        self.mock_session.execute.assert_called_once() # Check for existing player
        # create_entity for Player should NOT be called
        # session.commit for Player update (e.g. language) might be called by cog.
        # The cog current logic updates player language if provided.
        self.mock_session.add.assert_called_once_with(self.mock_existing_player_obj) # For language update
        self.mock_session.commit.assert_called_once() # Commit for Player language update

        self.mock_character_manager.create_new_character.assert_awaited_once_with(
            guild_id=self.mock_interaction.guild_id,
            user_id=self.mock_interaction.user.id,
            character_name=char_name,
            language=player_lang,
            session=self.mock_session
        )
        self.mock_interaction.followup.send.assert_called_once()
        args, kwargs = self.mock_interaction.followup.send.call_args
        self.assertIn(f"Персонаж '{char_name}' успешно создан!", args[0])
        self.assertIn(f"Язык для сообщений: {player_lang}", args[0]) # Check if lang update message is there
        self.assertEqual(self.mock_existing_player_obj.selected_language, player_lang)


    async def test_cmd_start_new_character_already_exists_error(self):
        char_name = "DuplicateHero"
        self.mock_session.execute.return_value = self.mock_sql_execute_result_existing_player
        # Important: Simulate that the existing player *already has an active character*
        self.mock_existing_player_obj.active_character_id = "some_active_char_id"

        # If create_new_character is called, it should raise CharacterAlreadyExistsError
        self.mock_character_manager.create_new_character = AsyncMock(side_effect=CharacterAlreadyExistsError("Test char already exists"))

        await self.cog.cmd_start_new_character.callback(self.cog, self.mock_interaction, character_name=char_name, player_language=None)

        # In this specific path (player exists, active character ID exists on player),
        # CharacterManager.create_new_character should be called and raise the error.
        self.mock_character_manager.create_new_character.assert_awaited_once()
        self.mock_interaction.followup.send.assert_called_once_with(
            "У вас уже есть персонаж в этой игре. Вы не можете создать еще одного.",
            ephemeral=True
        )

    async def test_cmd_start_new_character_player_creation_fails_gracefully(self):
        char_name = "UnluckyHero"
        self.mock_session.execute.return_value = self.mock_sql_execute_result_no_player

        with patch('bot.command_modules.game_setup_cmds.create_entity', new=AsyncMock(return_value=None)) as mock_create_entity_fail:
            await self.cog.cmd_start_new_character.callback(self.cog, self.mock_interaction, character_name=char_name, player_language=None)

            mock_create_entity_fail.assert_called_once()
            self.mock_interaction.followup.send.assert_called_once_with(
                "There was an issue creating your player profile. Please try again.", ephemeral=True
            )
            self.mock_character_manager.create_new_character.assert_not_called()


if __name__ == '__main__':
    unittest.main()<|MERGE_RESOLUTION|>--- conflicted
+++ resolved
@@ -59,55 +59,15 @@
         # self.mock_bot_instance.get_db_session = self.mock_db_service.get_session
         self.mock_interaction.client = self.mock_bot_instance
 
-<<<<<<< HEAD
-=======
         # Mock LocationManager on GameManager for starting location
         self.mock_location_manager = AsyncMock(spec=LocationManager)
         self.mock_game_manager.location_manager = self.mock_location_manager
 
->>>>>>> adc8bdfe
 
         self.cog = GameSetupCog(self.mock_bot_instance)
 
     async def test_cmd_start_new_character_success_new_player_and_new_char(self):
         char_name = "TestHero"
-<<<<<<< HEAD
-        player_lang = "en" # Explicitly set for clarity in test
-        self.mock_session.execute.return_value = self.mock_sql_execute_result_no_player # No existing Player
-
-        # Mock the Player object that will be "created" by create_entity
-        created_player_id = str(uuid.uuid4())
-        mock_created_player_obj = Player(
-            id=created_player_id,
-            discord_id=str(self.mock_interaction.user.id),
-            guild_id=self.mock_interaction.guild_id,
-            name_i18n={"en": self.mock_interaction.user.display_name}, # Name from display_name
-            selected_language=player_lang, # Language from command or default
-            is_active=True
-        )
-
-        # Mock CharacterManager response - this is a Pydantic model
-        # Ensure it has all fields required by ТЗ 1.2 for /start
-        expected_pydantic_char = Character(
-            id="char_id_1",
-            discord_user_id=self.mock_interaction.user.id,
-            name_i18n={"en": char_name, player_lang: char_name}, # Ensure selected lang name
-            guild_id=self.mock_interaction.guild_id,
-            selected_language=player_lang,
-            location_id="default_starting_location_id", # Expected starting location
-            level=1,
-            experience=0,
-            unspent_xp=0,
-            gold=0,
-            current_game_status="exploring", # As per ТЗ
-            collected_actions_json="[]", # As per ТЗ (empty list as JSON)
-            # other fields like stats, hp, etc., would be set by CharacterManager
-            stats={"strength": 10}, # Example minimal stats
-            hp=100.0,
-            max_health=100.0
-        )
-        self.mock_character_manager.create_new_character = AsyncMock(return_value=expected_pydantic_char)
-=======
         starting_loc_id = "start_loc_123"
         self.mock_session.execute.return_value = self.mock_sql_execute_result_no_player
 
@@ -136,54 +96,9 @@
                 selected_language="en", location_id=starting_loc_id # Expect starting location
             )
             self.mock_character_manager.create_new_character = AsyncMock(return_value=expected_char_pydantic_obj)
->>>>>>> adc8bdfe
 
-        # Mock game_manager.get_rule for default language if player_language is None
-        # This cog's logic: if player_language is None, it uses game_manager.get_default_bot_language()
-        # which in turn might use get_rule. For this test, we pass player_lang explicitly.
-        # If testing player_language=None, then mock get_default_bot_language.
-        self.mock_game_manager.get_default_bot_language = AsyncMock(return_value="en")
+            await self.cog.cmd_start_new_character.callback(self.cog, self.mock_interaction, character_name=char_name, player_language=None)
 
-
-        with patch('bot.command_modules.game_setup_cmds.create_entity', new=AsyncMock(return_value=mock_created_player_obj)) as mock_create_entity_call:
-            await self.cog.cmd_start_new_character.callback(self.cog, self.mock_interaction, character_name=char_name, player_language=player_lang)
-
-<<<<<<< HEAD
-        self.mock_interaction.response.defer.assert_called_once_with(ephemeral=True)
-        self.mock_session.execute.assert_called_once() # To check if player exists
-
-        # Assert that create_entity was called to create a Player
-        mock_create_entity_call.assert_called_once()
-        call_args_create_player = mock_create_entity_call.call_args[0]
-        self.assertEqual(call_args_create_player[1], Player) # model_class
-        self.assertEqual(call_args_create_player[2]['discord_id'], str(self.mock_interaction.user.id))
-        self.assertEqual(call_args_create_player[2]['guild_id'], self.mock_interaction.guild_id)
-        self.assertEqual(call_args_create_player[2]['selected_language'], player_lang)
-
-        self.mock_session.commit.assert_called_once() # Commit for new Player
-
-        # Assert that CharacterManager.create_new_character was called correctly
-        self.mock_character_manager.create_new_character.assert_awaited_once_with(
-            guild_id=self.mock_interaction.guild_id,
-            user_id=self.mock_interaction.user.id, # user_id is int
-            character_name=char_name,
-            language=player_lang, # Language passed to manager
-            session=self.mock_session # Ensure session is passed
-        )
-
-        self.mock_interaction.followup.send.assert_called_once()
-        args, kwargs = self.mock_interaction.followup.send.call_args
-        self.assertIn(f"Персонаж '{char_name}' успешно создан!", args[0])
-        self.assertEqual(kwargs.get('ephemeral'), True)
-        # TODO: Add assertions for other Player fields if they are set by this command or create_entity
-        # e.g. Player.xp, Player.level - these are on Character model, so check expected_pydantic_char
-
-    async def test_cmd_start_new_character_existing_player_new_char(self):
-        char_name = "AnotherHero"
-        player_lang = "ru"
-        self.mock_session.execute.return_value = self.mock_sql_execute_result_existing_player # Player exists
-        self.mock_existing_player_obj.active_character_id = None # But no active character
-=======
         # Player creation checks
         mock_create_entity_call.assert_called_once()
         created_player_data = mock_create_entity_call.call_args[0][2] # data dict passed to create_entity
@@ -210,7 +125,6 @@
         starting_loc_id = "start_loc_xyz"
         self.mock_session.execute.return_value = self.mock_sql_execute_result_existing_player
         self.mock_existing_player_obj.active_character_id = None
->>>>>>> adc8bdfe
 
         expected_pydantic_char = Character(
             id="char_id_2", discord_user_id=self.mock_interaction.user.id,
