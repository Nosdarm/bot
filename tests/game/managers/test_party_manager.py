--- conflicted
+++ resolved
@@ -1,4 +1,3 @@
-<<<<<<< HEAD
 import asyncio
 import unittest
 from unittest.mock import MagicMock, AsyncMock, patch
@@ -12,7 +11,6 @@
 
 
 class TestPartyManagerUpdatePartyLocation(unittest.IsolatedAsyncioTestCase):
-=======
 import unittest
 from unittest.mock import MagicMock, AsyncMock
 
@@ -25,13 +23,10 @@
 from bot.database.sqlite_adapter import SqliteAdapter # For type hinting
 
 class TestPartyManager(unittest.IsolatedAsyncioTestCase):
->>>>>>> player-party-system
 
     def setUp(self):
         self.mock_db_adapter = AsyncMock(spec=SqliteAdapter)
         self.mock_settings = {}
-<<<<<<< HEAD
-<<<<<<< HEAD
         
         # Mock other managers that might be passed in __init__ if PartyManager uses them
         # For update_party_location, these are not directly used but good practice if manager is complex
@@ -39,13 +34,6 @@
         self.mock_character_manager = AsyncMock()
         self.mock_combat_manager = AsyncMock()
 
-=======
-        self.mock_npc_manager = AsyncMock(spec=NpcManager)
-        self.mock_character_manager = AsyncMock(spec=CharacterManager)
-        self.mock_combat_manager = AsyncMock(spec=CombatManager)
-        
-        # Ensure all dependencies required by PartyManager's __init__ are provided
->>>>>>> bf1cb345
         self.party_manager = PartyManager(
             db_adapter=self.mock_db_adapter,
             settings=self.mock_settings,
@@ -54,7 +42,6 @@
             combat_manager=self.mock_combat_manager
         )
         
-<<<<<<< HEAD
         # Initialize caches directly for testing
         self.party_manager._parties = {}
         self.party_manager._dirty_parties = {}
@@ -166,7 +153,7 @@
         self.assertTrue(hasattr(party_without_loc_attr, 'current_location_id')) # Attribute should now exist
         self.assertEqual(party_without_loc_attr.current_location_id, new_location_id)
         self.party_manager.mark_party_dirty.assert_called_once_with(self.guild_id, self.party_id)
-=======
+
         self.mock_char_manager = AsyncMock()
         # self.party_manager = PartyManager(
         #     db_adapter=self.mock_db_adapter,
@@ -174,19 +161,17 @@
         #     character_manager=self.mock_char_manager
         # )
         pass
-=======
+
         # Initialize/reset internal caches for each test
         self.party_manager._parties = {}
         self.party_manager._dirty_parties = {}
         self.party_manager._member_to_party_map = {}
         self.party_manager._deleted_parties = {} # Ensure this is also reset
->>>>>>> bf1cb345
 
     async def test_placeholder_party_manager(self):
         # This is a placeholder test.
         # Actual tests for PartyManager methods would go here or in other methods.
         self.assertTrue(True)
->>>>>>> player-party-system
 
     # Placeholder for test_successfully_updates_party_location (if it were to be added here)
     # async def test_successfully_updates_party_location(self):
