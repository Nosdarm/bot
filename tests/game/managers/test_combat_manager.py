import asyncio
import json
import unittest
from unittest.mock import MagicMock, AsyncMock, patch, call

from bot.game.managers.combat_manager import CombatManager
from bot.game.models.combat import Combat, CombatParticipant
from bot.game.models.character import Character
from bot.game.models.npc import NPC as NpcModel
<<<<<<< HEAD
from bot.ai.rules_schema import CoreGameRulesConfig, XPRule, LootTableDefinition, LootTableEntry # MODIFIED
=======
from bot.ai.rules_schema import CoreGameRulesConfig, XPRule # Removed LootRules
>>>>>>> 43597034

class TestCombatManager(unittest.IsolatedAsyncioTestCase):

    def setUp(self):
        self.mock_db_service = AsyncMock()
        self.mock_settings = {}
        self.mock_rule_engine = AsyncMock()
        self.mock_character_manager = AsyncMock()
        self.mock_npc_manager = AsyncMock()
        self.mock_party_manager = AsyncMock()
        self.mock_status_manager = AsyncMock()
        self.mock_item_manager = AsyncMock()
        self.mock_inventory_manager = AsyncMock() # Added for loot
        self.mock_location_manager = AsyncMock()
        self.mock_game_log_manager = AsyncMock()
        self.mock_relationship_manager = AsyncMock() # For consequences
        self.mock_quest_manager = AsyncMock() # For consequences


        self.combat_manager = CombatManager(
            db_service=self.mock_db_service,
            settings=self.mock_settings,
            rule_engine=self.mock_rule_engine,
            character_manager=self.mock_character_manager,
            npc_manager=self.mock_npc_manager,
            party_manager=self.mock_party_manager,
            status_manager=self.mock_status_manager,
            item_manager=self.mock_item_manager,
            location_manager=self.mock_location_manager
            # game_log_manager is passed via kwargs in methods usually
        )

        default_loot_table = LootTableDefinition(
            id="goblin_loot_table", # ID for the table
            entries=[
                LootTableEntry(item_template_id="potion_health", weight=1, quantity_dice="1")
            ]
        )
        self.rules_config = CoreGameRulesConfig(
<<<<<<< HEAD
             base_stats={},
             equipment_slots={},
             checks={},
             damage_types={},
             item_effects={}, # Assuming item_definitions is now item_effects
             status_effects={},
             xp_rules=XPRule(base_xp_per_challenge={"goblin_defeated": 50}), # Use NPC template_id as key
             loot_tables={"goblin_defeated": default_loot_table}, # Use NPC template_id as key for loot table
             action_conflicts=[],
             location_interactions={},
             relation_rules=[], # Added required field
             relationship_influence_rules=[] # Added required field
=======
             base_stats={}, equipment_slots={}, checks={}, damage_types={},
             # item_definitions={}, # item_definitions is not a field in CoreGameRulesConfig
             status_effects={},
             xp_rules=XPRule(base_xp_per_kill=50, xp_distribution_rule="even_split"),
             # loot_rules no longer exists, loot_tables is the new field.
             # For now, we'll remove it to fix the error. Loot tests might need adjustment later.
             loot_tables={}, # Assuming it expects a dict of LootTableDefinition
             action_conflicts=[], location_interactions={},
             item_effects={}, # Added missing item_effects
>>>>>>> 43597034
        )

        self.actor_player = Character(id="player_actor_id", discord_user_id=123, name_i18n={"en": "ActorPlayer"}, guild_id="guild1", hp=100, max_health=100, stats={"dexterity": 15}, selected_language="en")
        self.player_winner1 = Character(id="player_winner1_id", discord_user_id=456, name_i18n={"en": "Winner1"}, guild_id="guild1", hp=50, max_health=100, selected_language="en")

        self.target_npc = NpcModel(id="npc_target_id", template_id="goblin_defeated", name_i18n={"en":"TargetNPC"}, guild_id="guild1", health=0, max_health=80, stats={"dexterity": 10})
        self.target_npc_alive = NpcModel(id="npc_target_alive_id", template_id="goblin_standard", name_i18n={"en":"TargetNPCAlive"}, guild_id="guild1", health=80, max_health=80, stats={"dexterity": 10})

        self.combat_participant_actor = CombatParticipant(entity_id="player_actor_id", entity_type="Character", hp=100, max_hp=100, initiative=15)
        self.combat_participant_winner1 = CombatParticipant(entity_id="player_winner1_id", entity_type="Character", hp=50, max_hp=100, initiative=12)
        self.combat_participant_target_defeated = CombatParticipant(entity_id="npc_target_id", entity_type="NPC", hp=0, max_hp=80, initiative=10) # Defeated
        self.combat_participant_target_alive = CombatParticipant(entity_id="npc_target_alive_id", entity_type="NPC", hp=80, max_hp=80, initiative=5)


        self.active_combat = Combat(
            id="combat1", guild_id="guild1", location_id="loc1", is_active=True,
            participants=[self.combat_participant_actor, self.combat_participant_target_defeated], # actor and one defeated npc
            turn_order=["player_actor_id", "npc_target_id"], current_turn_index=0,
            combat_log=["Combat started."]
        )
        self.combat_manager._active_combats["guild1"] = {"combat1": self.active_combat}


    @patch('bot.game.utils.stats_calculator.calculate_effective_stats', new_callable=AsyncMock)
    async def test_handle_participant_action_complete_success(self, mock_calculate_stats):
        # Setup target_npc to be alive for this test, then it gets damaged
        self.active_combat.participants = [self.combat_participant_actor, self.combat_participant_target_alive]
        self.combat_manager._active_combats["guild1"]["combat1"] = self.active_combat # Re-assign

        mock_calculate_stats.side_effect = [
            {"strength": 15, "dexterity": 15, "attack_bonus": 5, "max_hp":100, "hp":100},
            {"strength": 10, "dexterity": 10, "armor_class": 12, "max_hp":80, "hp":80}
        ]
        self.mock_rule_engine.apply_combat_action_effects = AsyncMock(return_value={
            "log_messages": ["PlayerActor attacks TargetNPCAlive for 10 damage."],
            "hp_changes": [{"participant_id": "npc_target_alive_id", "new_hp": 70}],
        })
        self.mock_character_manager.get_character = AsyncMock(return_value=self.actor_player)
        self.mock_npc_manager.get_npc = AsyncMock(return_value=self.target_npc_alive)

        action_data = {"type": "ATTACK", "target_ids": ["npc_target_alive_id"]}
        kwargs_context = {
            "guild_id": "guild1", "rules_config": self.rules_config, "game_log_manager": self.mock_game_log_manager,
            "character_manager": self.mock_character_manager, "npc_manager": self.mock_npc_manager,
            "item_manager": self.mock_item_manager, "status_manager": self.mock_status_manager,
            "rule_engine": self.mock_rule_engine
        }

        await self.combat_manager.handle_participant_action_complete(
            combat_instance_id="combat1", actor_id="player_actor_id", actor_type="Character",
            action_data=action_data, **kwargs_context
        )

        self.mock_db_service.begin_transaction.assert_called_once()
        self.assertEqual(mock_calculate_stats.call_count, 2)
        self.mock_rule_engine.apply_combat_action_effects.assert_called_once()
        target_participant = self.active_combat.get_participant_data("npc_target_alive_id")
        self.assertEqual(target_participant.hp, 70)
        self.mock_npc_manager.mark_npc_dirty.assert_called_with("guild1", "npc_target_alive_id")
        self.assertEqual(self.target_npc_alive.health, 70)
        self.mock_db_service.commit_transaction.assert_called_once()
        self.mock_game_log_manager.log_info.assert_any_call(
            "PlayerActor attacks TargetNPCAlive for 10 damage.", guild_id="guild1", combat_id="combat1"
        )
        self.assertEqual(self.active_combat.current_turn_index, 1)

    @patch('bot.game.utils.stats_calculator.calculate_effective_stats', new_callable=AsyncMock)
    async def test_handle_participant_action_complete_rule_engine_exception(self, mock_calculate_stats):
        # ... (setup as before) ...
        mock_calculate_stats.side_effect = [ {"s":1}, {"s":1}] # simplified
        self.mock_rule_engine.apply_combat_action_effects = AsyncMock(side_effect=Exception("RuleEngine Boom!"))
        action_data = {"type": "ATTACK", "target_ids": ["npc_target_id"]} # Use the defeated NPC for simplicity if no HP change
        kwargs_context = {
            "guild_id": "guild1", "rules_config": self.rules_config, "game_log_manager": self.mock_game_log_manager,
            "character_manager": self.mock_character_manager, "npc_manager": self.mock_npc_manager,
            "item_manager": self.mock_item_manager, "status_manager": self.mock_status_manager,
            "rule_engine": self.mock_rule_engine
        }
        await self.combat_manager.handle_participant_action_complete(
            combat_instance_id="combat1", actor_id="player_actor_id", actor_type="Character",
            action_data=action_data, **kwargs_context
        )
        self.mock_db_service.rollback_transaction.assert_called_once()
        self.mock_game_log_manager.log_error.assert_any_call(unittest.mock.ANY, guild_id="guild1", combat_id="combat1", actor_id="player_actor_id")
        self.assertEqual(self.active_combat.current_turn_index, 1) # Turn still advances


    async def test_end_combat_and_process_consequences(self):
        self.active_combat.participants = [self.combat_participant_winner1, self.combat_participant_target_defeated]
        self.combat_manager._active_combats["guild1"]["combat1"] = self.active_combat

        winning_entity_ids = ["player_winner1_id"]

        # Mock get_npc for XP calculation
        self.mock_npc_manager.get_npc = AsyncMock(return_value=self.target_npc) # target_npc is already defeated (hp=0)

        # Mock add_experience
        self.mock_character_manager.add_experience = AsyncMock()

        # Mock InventoryManager for loot (not directly used by CM, but good for context)
        # RuleEngine might call it or return item data for CM to process via InventoryManager
        # For this test, assume RuleEngine returns item_ids and CM calls inventory_manager
        self.mock_rule_engine.resolve_loot_drop = AsyncMock(return_value=["potion_health"]) # Mock loot drop
        self.mock_inventory_manager.add_item_to_character = AsyncMock(return_value={"success": True})


        context_for_end = {
            "guild_id": "guild1", "rules_config": self.rules_config,
            "game_log_manager": self.mock_game_log_manager,
            "character_manager": self.mock_character_manager, "npc_manager": self.mock_npc_manager,
            "item_manager": self.mock_item_manager, "status_manager": self.mock_status_manager,
            "rule_engine": self.mock_rule_engine, "party_manager": self.mock_party_manager,
            "inventory_manager": self.mock_inventory_manager, # Added for loot
            "relationship_manager": self.mock_relationship_manager,
            "quest_manager": self.mock_quest_manager
        }

        await self.combat_manager.end_combat("guild1", "combat1", winning_entity_ids, context_for_end)

        self.assertFalse(self.active_combat.is_active)
        self.mock_game_log_manager.log_info.assert_any_call(
            f"Combat combat1 ended. Winners: {winning_entity_ids}.", guild_id="guild1", combat_id="combat1"
        )

        # XP Assertions
        self.mock_character_manager.add_experience.assert_called_once_with("guild1", "player_winner1_id", 50) # 50 base_xp_per_kill
        self.mock_game_log_manager.log_info.assert_any_call(
            "Character player_winner1_id awarded 50 XP.", guild_id="guild1", combat_id="combat1", character_id="player_winner1_id"
        )

        # Loot Assertions (simplified: assume RuleEngine returns item_ids and CM distributes)
        # This part depends heavily on how loot distribution is implemented in process_combat_consequences
        # The current placeholder logic in CM uses random.choice and calls inv_manager.
        # We'll check if inv_manager was called if loot was dropped.
        # Since loot drop itself is random in the placeholder, we can't guarantee a call unless we control random.
        # For now, let's assume the default_drop_chance (0.5) means it's likely called.
        # A more robust test would mock random.random() or RuleEngine.resolve_loot_drop more directly if CM uses it.
        # The current `process_combat_consequences` directly uses random.random()

        # To make it deterministic for test:
        with patch('random.random', MagicMock(return_value=0.4)): # Ensure drop_chance is met (0.4 < 0.5)
             # Re-run the part that does loot if it wasn't part of the initial call, or re-run end_combat
             # For simplicity, we'll assume the initial call to end_combat was sufficient.
             # If `process_combat_consequences` was already called, this patch won't affect it.
             # This highlights a limitation of patching random for a method already called.
             # A better way would be to mock the method that *uses* random if it's complex,
             # or ensure the test setup makes the outcome deterministic.

             # Let's re-call process_combat_consequences directly for deterministic loot test.
             # Reset mocks that would be called again
             self.mock_game_log_manager.reset_mock()
             self.mock_inventory_manager.reset_mock()

             await self.combat_manager.process_combat_consequences(self.active_combat, winning_entity_ids, context_for_end)

             self.mock_inventory_manager.add_item_to_character.assert_called_once_with(
                 "guild1", "player_winner1_id", "potion_health", 1
             )
             self.mock_game_log_manager.log_info.assert_any_call(
                 "Item potion_health awarded to character player_winner1_id.",
                 guild_id="guild1", combat_id="combat1", character_id="player_winner1_id"
             )


        # Test cleanup
        self.assertNotIn("combat1", self.combat_manager._active_combats.get("guild1", {}))
        self.assertIn("combat1", self.combat_manager._deleted_combats_ids.get("guild1", set()))


if __name__ == '__main__':
    unittest.main()<|MERGE_RESOLUTION|>--- conflicted
+++ resolved
@@ -7,11 +7,7 @@
 from bot.game.models.combat import Combat, CombatParticipant
 from bot.game.models.character import Character
 from bot.game.models.npc import NPC as NpcModel
-<<<<<<< HEAD
-from bot.ai.rules_schema import CoreGameRulesConfig, XPRule, LootTableDefinition, LootTableEntry # MODIFIED
-=======
 from bot.ai.rules_schema import CoreGameRulesConfig, XPRule # Removed LootRules
->>>>>>> 43597034
 
 class TestCombatManager(unittest.IsolatedAsyncioTestCase):
 
@@ -51,20 +47,6 @@
             ]
         )
         self.rules_config = CoreGameRulesConfig(
-<<<<<<< HEAD
-             base_stats={},
-             equipment_slots={},
-             checks={},
-             damage_types={},
-             item_effects={}, # Assuming item_definitions is now item_effects
-             status_effects={},
-             xp_rules=XPRule(base_xp_per_challenge={"goblin_defeated": 50}), # Use NPC template_id as key
-             loot_tables={"goblin_defeated": default_loot_table}, # Use NPC template_id as key for loot table
-             action_conflicts=[],
-             location_interactions={},
-             relation_rules=[], # Added required field
-             relationship_influence_rules=[] # Added required field
-=======
              base_stats={}, equipment_slots={}, checks={}, damage_types={},
              # item_definitions={}, # item_definitions is not a field in CoreGameRulesConfig
              status_effects={},
@@ -74,7 +56,6 @@
              loot_tables={}, # Assuming it expects a dict of LootTableDefinition
              action_conflicts=[], location_interactions={},
              item_effects={}, # Added missing item_effects
->>>>>>> 43597034
         )
 
         self.actor_player = Character(id="player_actor_id", discord_user_id=123, name_i18n={"en": "ActorPlayer"}, guild_id="guild1", hp=100, max_health=100, stats={"dexterity": 15}, selected_language="en")
