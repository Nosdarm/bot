# tests/utils/test_config_utils.py
import pytest
import uuid
from sqlalchemy.ext.asyncio import AsyncSession
<<<<<<< HEAD
=======
from sqlalchemy import select # Added import
# Added for more specific mocking/assertion if needed for pg_insert:
from sqlalchemy.dialects.postgresql import insert as pg_insert
>>>>>>> 0cfc58ff

from bot.utils import config_utils
from bot.database.models import RulesConfig, GuildConfig

# Assuming the same test DB setup fixtures from other integration tests are available via conftest.py
# or we redefine minimal ones here if this test file is meant to be standalone for utils.
# For now, let's assume 'db_session' fixture is available (like in test_guild_initializer.py)

@pytest.fixture
async def test_guild_id(db_session: AsyncSession) -> str:
    """Creates a GuildConfig entry and returns its ID."""
    guild_id = f"test_config_guild_{str(uuid.uuid4())[:8]}"
    guild_config = GuildConfig(guild_id=guild_id, bot_language="en")
    db_session.add(guild_config)
    await db_session.commit()
    return guild_id

# --- Tests for load_rules_config ---
@pytest.mark.asyncio
async def test_load_rules_config_empty(db_session: AsyncSession, test_guild_id: str):
    """Test loading rules for a guild with no rules."""
    rules = await config_utils.load_rules_config(db_session, test_guild_id)
    assert rules == {}

@pytest.mark.asyncio
async def test_load_rules_config_with_data(db_session: AsyncSession, test_guild_id: str):
    """Test loading rules for a guild that has rules."""
    rule1_data = {"key": "rate", "value": 1.5}
    rule2_data = {"key": "feature_x_enabled", "value": True}

    db_session.add(RulesConfig(guild_id=test_guild_id, id=str(uuid.uuid4()), key=rule1_data["key"], value=rule1_data["value"]))
    db_session.add(RulesConfig(guild_id=test_guild_id, id=str(uuid.uuid4()), key=rule2_data["key"], value=rule2_data["value"]))
    await db_session.commit()

    rules = await config_utils.load_rules_config(db_session, test_guild_id)
    assert len(rules) == 2
    assert rules[rule1_data["key"]] == rule1_data["value"]
    assert rules[rule2_data["key"]] == rule2_data["value"]

@pytest.mark.asyncio
async def test_load_rules_config_non_existent_guild(db_session: AsyncSession):
    """Test loading rules for a guild_id that doesn't exist."""
    non_existent_guild_id = "non_existent_guild"
    rules = await config_utils.load_rules_config(db_session, non_existent_guild_id)
    assert rules == {}
    mock_db_session.execute.assert_awaited_once()

@pytest.mark.asyncio
async def test_get_rule_from_db_exists(db_session: AsyncSession, test_guild_id: str):
    """Test getting an existing rule from the database."""
    rule_key = "my_rule"
    rule_value = {"detail": "some_value"}
    db_session.add(RulesConfig(guild_id=test_guild_id, id=str(uuid.uuid4()), key=rule_key, value=rule_value))
    await db_session.commit()

    fetched_value = await config_utils.get_rule(db_session, test_guild_id, rule_key)
    assert fetched_value == rule_value

# --- Tests for get_rule ---
@pytest.mark.asyncio
async def test_get_rule_from_db_not_exists(db_session: AsyncSession, test_guild_id: str):
    """Test getting a non-existing rule from the database."""
    fetched_value = await config_utils.get_rule(db_session, test_guild_id, "non_existent_rule_key")
    assert fetched_value is None

@pytest.mark.asyncio
async def test_get_rule_from_cache(db_session: AsyncSession, test_guild_id: str):
    """Test getting a rule from a provided cache."""
    rule_key = "cached_rule"
    rule_value = "cached_value"
    cache = {rule_key: rule_value}

    # Rule should not be in DB for this specific cache test part
    fetched_value = await config_utils.get_rule(db_session, test_guild_id, rule_key, rule_cache=cache)
    assert fetched_value == rule_value
    # Ensure DB was not hit (mock db_session.execute if more rigorous check needed, but logic is simple)

@pytest.mark.asyncio
async def test_get_rule_from_db_if_not_in_cache(db_session: AsyncSession, test_guild_id: str):
    """Test getting a rule from DB if not in cache, even if cache is provided."""
    rule_key = "db_fallback_rule"
    rule_value = {"value": 123}
    cache = {"other_cached_rule": "some_data"}

    db_session.add(RulesConfig(guild_id=test_guild_id, id=str(uuid.uuid4()), key=rule_key, value=rule_value))
    await db_session.commit()

    fetched_value = await config_utils.get_rule(db_session, test_guild_id, rule_key, rule_cache=cache)
    assert fetched_value == rule_value

@pytest.mark.asyncio
async def test_update_rule_config_create_new(db_session: AsyncSession, test_guild_id: str):
    """Test creating a new rule using update_rule_config."""
    rule_key = "new_rule_via_update"
    rule_value = "initial_value"

    await config_utils.update_rule_config(db_session, test_guild_id, rule_key, rule_value)
    # db_session.commit() is called by update_rule_config

    # Verify by fetching directly
    stmt = select(RulesConfig.value).where(RulesConfig.guild_id == test_guild_id, RulesConfig.key == rule_key)
    result = await db_session.execute(stmt)
    fetched_value = result.scalars().first()
    assert fetched_value == rule_value

# --- Tests for update_rule_config ---
@pytest.mark.asyncio
async def test_update_rule_config_update_existing(db_session: AsyncSession, test_guild_id: str):
    """Test updating an existing rule using update_rule_config."""
    rule_key = "existing_rule_to_update"
    initial_value = {"count": 10}
    updated_value = {"count": 20, "active": False}

    # Create initial rule
    db_session.add(RulesConfig(guild_id=test_guild_id, id=str(uuid.uuid4()), key=rule_key, value=initial_value))
    await db_session.commit()

    # Update it
    await config_utils.update_rule_config(db_session, test_guild_id, rule_key, updated_value)

    # Verify
    stmt = select(RulesConfig.value).where(RulesConfig.guild_id == test_guild_id, RulesConfig.key == rule_key)
    result = await db_session.execute(stmt)
    fetched_value = result.scalars().first()
    assert fetched_value == updated_value

@pytest.mark.asyncio
async def test_update_rule_config_different_guilds(db_session: AsyncSession, test_guild_id: str):
    """Test that updating a rule in one guild does not affect another."""
    other_guild_id = f"other_config_guild_{str(uuid.uuid4())[:8]}"
    other_guild_config = GuildConfig(guild_id=other_guild_id, bot_language="en")
    db_session.add(other_guild_config)
    await db_session.commit()


    rule_key = "shared_key_diff_guilds"
    value1 = "guild1_value"
    value2 = "guild2_value"

    await config_utils.update_rule_config(db_session, test_guild_id, rule_key, value1)
    await config_utils.update_rule_config(db_session, other_guild_id, rule_key, value2)

    # Verify for first guild
    stmt1 = select(RulesConfig.value).where(RulesConfig.guild_id == test_guild_id, RulesConfig.key == rule_key)
    result1 = await db_session.execute(stmt1)
    fetched_value1 = result1.scalars().first()
    assert fetched_value1 == value1

    # Verify for second guild
    stmt2 = select(RulesConfig.value).where(RulesConfig.guild_id == other_guild_id, RulesConfig.key == rule_key)
    result2 = await db_session.execute(stmt2)
    fetched_value2 = result2.scalars().first()
    assert fetched_value2 == value2

# Note: These tests rely on the db_session fixture providing a connection to a PostgreSQL database
# because update_rule_config uses pg_insert for upsert functionality.
# If run against SQLite, the on_conflict_do_update part will fail.
# The test_guild_initializer.py already sets up such an environment.
# Ensure conftest.py or similar makes the `engine` and `db_session` fixtures available.
# A `GuildConfig` entry is needed for `RulesConfig.guild_id` FK, so `test_guild_id` fixture handles this.

# Consider adding a test for when update_rule_config fails due to DB error (e.g., if commit fails).
# This would involve mocking db_session.commit() to raise an exception.
@pytest.mark.asyncio
async def test_update_rule_config_db_error_causes_rollback(db_session: AsyncSession, test_guild_id: str):
    rule_key = "rule_causing_error"
    rule_value = "some_value"

    original_commit = db_session.commit
    original_rollback = db_session.rollback

    async def mock_commit_failure():
        raise Exception("Simulated DB commit error")

    db_session.commit = AsyncMock(side_effect=mock_commit_failure)
    db_session.rollback = AsyncMock() # Ensure rollback can be asserted

    with pytest.raises(Exception, match="Simulated DB commit error"):
        await config_utils.update_rule_config(db_session, test_guild_id, rule_key, rule_value)

    db_session.rollback.assert_awaited_once()

    # Restore original methods if db_session is used by other tests within the same scope (though it shouldn't be for function-scoped fixtures)
    db_session.commit = original_commit
    db_session.rollback = original_rollback

    # Verify the rule was not actually saved
    stmt = select(RulesConfig.value).where(RulesConfig.guild_id == test_guild_id, RulesConfig.key == rule_key)
    result = await db_session.execute(stmt) # This execute will be on a fresh state if rollback worked
    fetched_value = result.scalars().first()
    assert fetched_value is None

# To use the same engine and session fixtures as in test_database_model_constraints.py
# and test_guild_initializer.py, you might need to ensure they are defined in a shared
# conftest.py at a higher level (e.g., in the tests/ directory).
# If they are defined in those files directly, pytest might not share them across different test files
# unless explicitly configured.
# For this example, assuming they are available (e.g., via conftest.py).

# Minimal conftest.py content (example if not already present at tests/ level)
# import pytest
# import os
# from sqlalchemy.ext.asyncio import create_async_engine, AsyncSession, AsyncEngine
# from bot.database.models import Base
#
# DEFAULT_PG_URL = "postgresql+asyncpg://user:password@localhost:5433/test_db_integrations"
# TEST_DB_URL = os.getenv("TEST_DATABASE_URL_INTEGRATION", DEFAULT_PG_URL)
#
# @pytest.fixture(scope="session")
# async def engine():
#     if TEST_DB_URL == DEFAULT_PG_URL and not os.getenv("CI"):
#         try:
#             # Quick check for DB availability
#             temp_engine = create_async_engine(TEST_DB_URL, connect_args={"timeout": 2})
#             async with temp_engine.connect(): pass
#             await temp_engine.dispose()
#         except Exception:
#             pytest.skip(f"Default PostgreSQL ({DEFAULT_PG_URL}) not available. Skipping integration tests.")
#
#     db_engine = create_async_engine(TEST_DB_URL, echo=False)
#     async with db_engine.connect() as conn:
#         await conn.run_sync(Base.metadata.drop_all)
#         await conn.run_sync(Base.metadata.create_all)
#         await conn.commit()
#     yield db_engine
#     await db_engine.dispose()
#
# @pytest.fixture(scope="function") # Changed to function scope for better isolation
# async def db_session(engine: AsyncEngine):
#     session = AsyncSession(engine, expire_on_commit=False)
#     async with session.begin_nested(): # Use nested transactions for per-test rollback
#         yield session
#         # Rollback is handled by begin_nested() on exit if an exception occurred,
#         # or if the block completes normally, it's ready for commit by the test if needed.
#         # However, to ensure clean state, an explicit rollback is often safer.
#         await session.rollback() # Ensure rollback after each test
#     await session.close()

# The test_guild_id fixture needs to be available too.
# If it's specific to this file's tests, keeping it here is fine.
# If used by other test_utils_*.py files, move to conftest.py.<|MERGE_RESOLUTION|>--- conflicted
+++ resolved
@@ -2,15 +2,9 @@
 import pytest
 import uuid
 from sqlalchemy.ext.asyncio import AsyncSession
-<<<<<<< HEAD
-=======
 from sqlalchemy import select # Added import
 # Added for more specific mocking/assertion if needed for pg_insert:
 from sqlalchemy.dialects.postgresql import insert as pg_insert
->>>>>>> 0cfc58ff
-
-from bot.utils import config_utils
-from bot.database.models import RulesConfig, GuildConfig
 
 # Assuming the same test DB setup fixtures from other integration tests are available via conftest.py
 # or we redefine minimal ones here if this test file is meant to be standalone for utils.
