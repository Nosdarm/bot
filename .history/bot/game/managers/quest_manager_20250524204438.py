--- conflicted
+++ resolved
@@ -1,7 +1,6 @@
 # bot/game/managers/quest_manager.py
 
 from __future__ import annotations
-<<<<<<< HEAD
 import traceback
 import json # Added for serializing objectives_status
 from typing import Optional, Dict, Any, List, Set, TYPE_CHECKING # Added Set for _dirty_quests
@@ -13,7 +12,6 @@
     # Add other manager imports if they become direct dependencies of QuestManager
 
 class QuestManager:
-=======
 import json
 import uuid
 import time 
@@ -39,12 +37,10 @@
     Manages quests: loading templates, creating instances, persistence, and lifecycle.
     Works on a per-guild basis.
     """
->>>>>>> origin/fix-quest-manager-lint
     required_args_for_load: List[str] = ["guild_id"]
     required_args_for_save: List[str] = ["guild_id"]
     required_args_for_rebuild: List[str] = ["guild_id"]
 
-<<<<<<< HEAD
     def __init__(
         self,
         db_adapter: Optional[SqliteAdapter] = None,
@@ -66,7 +62,6 @@
         
         self._dirty_quests: Dict[str, Set[str]] = {} # {guild_id: set_of_character_ids_with_dirty_quests}
         
-=======
     def __init__(self, 
                  db_adapter: Optional["SqliteAdapter"], 
                  settings: Optional[Dict[str, Any]], 
@@ -89,20 +84,17 @@
         
         self._dirty_quests: Dict[str, Set[str]] = {}
         self._deleted_quest_ids: Dict[str, Set[str]] = {}
->>>>>>> origin/fix-quest-manager-lint
         print("QuestManager initialized.")
 
     def load_quest_templates(self, guild_id: str, campaign_data: Optional[Dict[str, Any]] = None) -> None:
         guild_id_str = str(guild_id)
         print(f"QuestManager: Loading quest templates for guild {guild_id_str}...")
-<<<<<<< HEAD
         self._quest_templates.pop(guild_id_str, None)
         guild_templates_cache = self._quest_templates.setdefault(guild_id_str, {})
 
         loaded_from_campaign = False
         if campaign_data and "quest_templates" in campaign_data:
             templates_list: List[Dict[str, Any]] = campaign_data.get("quest_templates", [])
-=======
         self._quest_templates.pop(guild_id_str, None) 
         guild_templates_cache = self._quest_templates.setdefault(guild_id_str, {})
 
@@ -111,12 +103,10 @@
         # Using "quests" here as specified for this subtask.
         if campaign_data and "quests" in campaign_data: 
             templates_list: List[Dict[str, Any]] = campaign_data.get("quests", [])
->>>>>>> origin/fix-quest-manager-lint
             if isinstance(templates_list, list):
                 for template_dict in templates_list:
                     if isinstance(template_dict, dict) and "id" in template_dict:
                         tpl_id = str(template_dict["id"])
-<<<<<<< HEAD
                         # Basic validation/defaulting for a quest template
                         template_dict.setdefault('name', f"Unnamed Quest ({tpl_id})")
                         template_dict.setdefault('description', "No description.")
@@ -445,7 +435,6 @@
         pass
 
 ```
-=======
                         template_dict.setdefault('name', f"Unnamed Quest ({tpl_id})")
                         template_dict.setdefault('stages', {}) 
                         guild_templates_cache[tpl_id] = template_dict
@@ -793,5 +782,4 @@
         if guild_id_str in self._active_quests and quest_id_str in self._active_quests[guild_id_str]:
             self._dirty_quests.setdefault(guild_id_str, set()).add(quest_id_str)
 
-print("DEBUG: QuestManager module defined.")
->>>>>>> origin/fix-quest-manager-lint+print("DEBUG: QuestManager module defined.")