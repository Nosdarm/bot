# bot/game/models/party.py

import json # Added for JSON serialization/deserialization
from dataclasses import dataclass, field
from typing import Optional, Dict, Any, List # Import List


@dataclass
class Party:
    """
    Модель данных для группы сущностей (персонажей и NPC).
    """
    # Уникальный идентификатор партии (UUID)
    id: str

    # Имя партии (может быть задано лидером или сгенерировано)
    name_i18n: Dict[str, str] # e.g. {"en": "The Seekers", "ru": "Искатели"}

    # ID лидера партии (Optional, может быть None, если партия без лидера)
    leader_id: Optional[str] = None # ID сущности-лидера (Character ID или NPC ID)

    # Список ID всех участников партии (Character и NPC IDs) - internal representation
    player_ids_list: List[str] = field(default_factory=list, metadata={"db_column_name": "player_ids"})

    # Новые поля согласно задаче
    current_location_id: Optional[str] = None # FK к locations.id
    turn_status: Optional[str] = None # Например, "collecting", "waiting", "processing"
    
    # Поле для хранения JSON строки player_ids для совместимости с БД (если необходимо)
    # Это поле не будет напрямую использоваться в бизнес-логике так часто, как player_ids_list
    player_ids: Optional[str] = field(default=None, repr=False) # JSON string of player IDs, not shown in default repr

    # Текущее групповое действие партии (например, 'move', 'rest', 'explore'). Для координации действий группы.
    current_action: Optional[Dict[str, Any]] = None

    # Очередь групповых действий партии.
    action_queue: List[Dict[str, Any]] = field(default_factory=list)

    # Словарь для любых дополнительных переменных состояния, специфичных для этой партии
    # Например, общий инвентарь партии ( Party Inventory ), бонусы партии, флаги состояний группы.
    state_variables: Dict[str, Any] = field(default_factory=dict)

    # TODO: Добавьте другие поля, если необходимо для вашей логики партий
    # Например:
    # location_id: Optional[str] # Локация, где находится большинство участников партии? Или где находится лидер?
    # combat_id: Optional[str] # ID боя, если партия участвует в бою


    def to_dict(self) -> Dict[str, Any]:
        """Преобразует объект Party в словарь для сериализации."""
        # from dataclasses import asdict
        # return asdict(self) # Можно использовать asdict, если не нужно спец. обработки

        data = {
            'id': self.id,
            'name_i18n': self.name_i18n,
            'leader_id': self.leader_id,
<<<<<<< HEAD
            # 'members': self.members, # player_ids_list (serialized as player_ids) is the source of truth
=======
            # 'members': self.player_ids_list, # Assuming 'members' was meant to be player_ids_list
>>>>>>> feature/i18n-schema-updates
            'current_action': self.current_action,
            'action_queue': self.action_queue,
            'state_variables': self.state_variables,
            # TODO: Включите другие поля, если добавили
            # 'combat_id': self.combat_id,
            'current_location_id': self.current_location_id,
            'turn_status': self.turn_status,
            'player_ids': json.dumps(self.player_ids_list) # Serialize list to JSON string
        }
        return data


    @classmethod
    def from_dict(cls, data: Dict[str, Any]) -> "Party":
        """Создает объект Party из словаря (например, при десериализации из БД)."""
        # Используем .get() с значениями по умолчанию для устойчивости к неполным данным.

        # Обязательные поля
        party_id = data['id'] # Пробрасываем ошибку, если ID нет - критично
        
        name_i18n = data.get('name_i18n')
        if name_i18n is None:
            name = data.get('name')
            if name is None:
                raise ValueError("Missing 'name' or 'name_i18n' key in data for Party.from_dict")
            name_i18n = {"en": name}

        # Опциональные поля с значениями по умолчанию
        leader_id = data.get('leader_id') # None по умолчанию

        # player_ids_list - из поля 'player_ids' (после переименования из 'member_ids') или 'member_ids'
        # Это поле в БД хранится как JSON строка списка ID
        player_ids_json_str = data.get('player_ids', data.get('member_ids', '[]'))
        player_ids_list_internal: List[str] = []
        if player_ids_json_str:
            try:
                loaded_ids = json.loads(player_ids_json_str)
                if isinstance(loaded_ids, list) and all(isinstance(item, str) for item in loaded_ids):
                    player_ids_list_internal = loaded_ids
                else:
                    print(f"Party Model: Warning: Loaded player_ids for Party {party_id} is not a list of strings after JSON parsing. Found: {type(loaded_ids)}. Initializing as empty list.")
            except json.JSONDecodeError:
                print(f"Party Model: Warning: Failed to decode player_ids JSON string for Party {party_id}. Value: '{player_ids_json_str}'. Initializing as empty list.")
        
        # current_action и action_queue могут быть None/пустыми списками
        current_action = data.get('current_action') # None по умолчанию (или {}?)
        # Убедимся, что action_queue - это список
        action_queue = data.get('action_queue', []) or []
        if not isinstance(action_queue, list):
             print(f"Party Model: Warning: Loaded action_queue for Party {party_id} is not a list ({type(action_queue).__name__}). Initializing as empty list.")
             action_queue = [] # Исправляем некорректный тип

        state_variables = data.get('state_variables', {}) or {} # Убедимся, что это словарь

        # TODO: Обработайте другие поля, если добавили, используя .get()
        # location_id = data.get('location_id')
        # combat_id = data.get('combat_id')


        return Party(
            id=party_id,
            name_i18n=name_i18n,
            leader_id=leader_id,
            player_ids_list=player_ids_list_internal, # Use the processed list
            current_action=current_action,
            action_queue=action_queue,
            state_variables=state_variables,
            current_location_id=data.get('current_location_id'),
            turn_status=data.get('turn_status'),
            # player_ids field in dataclass will be default (None), or could be set to player_ids_json_str if needed for exact reconstruction
        )

# Конец класса Party<|MERGE_RESOLUTION|>--- conflicted
+++ resolved
@@ -55,11 +55,8 @@
             'id': self.id,
             'name_i18n': self.name_i18n,
             'leader_id': self.leader_id,
-<<<<<<< HEAD
             # 'members': self.members, # player_ids_list (serialized as player_ids) is the source of truth
-=======
             # 'members': self.player_ids_list, # Assuming 'members' was meant to be player_ids_list
->>>>>>> feature/i18n-schema-updates
             'current_action': self.current_action,
             'action_queue': self.action_queue,
             'state_variables': self.state_variables,
