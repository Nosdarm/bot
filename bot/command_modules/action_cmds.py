import discord
# from discord import slash_command # Or commands.Cog - Replaced by app_commands
from typing import Optional, TYPE_CHECKING, cast, Dict, Any # Added TYPE_CHECKING, cast, Dict, Any

from bot.bot_core import RPGBot # Import RPGBot
from bot.services.openai_service import OpenAIService # For cmd_talk OpenAIService

# --- Temporary global references ---
# from bot.bot_core import global_game_manager # REMOVE THIS LINE
# --- End temporary global references ---

TEST_GUILD_IDS = [] # Copy from bot_core.py

# Add TYPE_CHECKING block for imports needed for type hints
from discord import app_commands, Interaction # Make sure this is at the top level

if TYPE_CHECKING:
    # from bot.bot_core import RPGBot # Already imported above
    from bot.services.db_service import DBService
    from bot.game.managers.game_manager import GameManager
    from bot.game.managers.character_manager import CharacterManager # Added for new commands
    from bot.game.models.character import Character as CharacterModel # For type hinting
    from bot.game.models.npc import NPC as NPCModel # For type hinting
    from bot.game.managers.party_manager import PartyManager # Added for new commands
    from bot.game.managers.combat_manager import CombatManager # Added for new cmd_fight
    from bot.game.managers.dialogue_manager import DialogueManager
    # DialogueSession import removed as it does not exist / not used by DialogueManager


# Placeholder for /interact command
@app_commands.command(name="interact", description="Взаимодействовать с чем-то или кем-то.")
async def cmd_interact(interaction: Interaction, target: str, action_str: str, details: Optional[str] = None): # Renamed action to action_str to avoid conflict
    await interaction.response.defer(ephemeral=True)

    # game_mngr = None
    # if hasattr(interaction.client, 'game_manager'):
    #     game_mngr_candidate = getattr(interaction.client, 'game_manager')
    #     if TYPE_CHECKING: # Ensure type checker knows about GameManager methods if available
    #          assert isinstance(game_mngr_candidate, GameManager)
    #     game_mngr = game_mngr_candidate

    # if game_mngr and hasattr(game_mngr, 'process_player_action'): # Check if method exists
    #      # This command is still a placeholder and uses the old process_player_action structure
    #      # It should be refactored to use DBService and specific game logic like other commands.
    #      response_data = await game_mngr.process_player_action(
    #          server_id=str(interaction.guild_id),
    #          discord_user_id=interaction.user.id,
    #          action_type="interact", # This action_type might need to be handled by process_player_action
    #          action_data={"target": target, "action": action_str, "details": details}
    #      )
    #      await interaction.followup.send(response_data.get("message", "**Ошибка:** Неизвестный ответ от мастера."), ephemeral=True)
    # elif game_mngr:
    #     await interaction.followup.send("The '/interact' command is not fully implemented for the new system yet.", ephemeral=True)
    # else:
    #      await interaction.followup.send("**Ошибка Мастера:** Игровая система недоступна.", ephemeral=True)
    await interaction.followup.send("The '/interact' command is currently under refactoring. Please try again later.", ephemeral=True)
    bot = cast(RPGBot, interaction.client) # Correct type hint using cast

    if not bot.game_manager:
        await interaction.followup.send("**Ошибка Мастера:** Игровая система недоступна.", ephemeral=True)
        return

    # TODO: Implement/fix game_manager.process_player_action or replace with new logic.
    # For now, commenting out the call as per subtask instructions.
    # if hasattr(bot.game_manager, 'process_player_action'):
    #     response_data = await bot.game_manager.process_player_action(
    #         server_id=str(interaction.guild_id),
    #         discord_user_id=interaction.user.id,
    #         action_type="interact",
    #         action_data={"target": target, "action": action_str, "details": details}
    #     )
    #     await interaction.followup.send(response_data.get("message", "**Ошибка:** Неизвестный ответ от мастера."), ephemeral=True)
    # else:
    await interaction.followup.send("The '/interact' command is being reworked to use the new action system. Please try again later.", ephemeral=True)


import random # For basic combat roll

@app_commands.command(name="fight", description="Engage in combat with an NPC.")
@app_commands.describe(target_npc_name="The name of the NPC you want to fight (optional).")
async def cmd_fight(interaction: Interaction, target_npc_name: Optional[str] = None):
    """Initiates a basic combat round with an NPC."""
    await interaction.response.defer(ephemeral=False) # Combat is generally public

    bot = cast(RPGBot, interaction.client) # Correct type hint using cast

    try:
        if not bot.game_manager or \
           not bot.game_manager.db_service or \
           not bot.game_manager.combat_manager or \
           not bot.game_manager.character_manager or \
           not bot.game_manager.npc_manager:
            await interaction.followup.send("Error: Core game services (DB, Combat, Character, NPC) are not fully initialized.", ephemeral=True)
            return

        # Type assertions for Pylance/Mypy if needed, or rely on RPGBot type hint
        db_service: 'DBService' = bot.game_manager.db_service
        combat_manager: 'CombatManager' = bot.game_manager.combat_manager
        character_manager: 'CharacterManager' = bot.game_manager.character_manager
        npc_manager = bot.game_manager.npc_manager # No specific type hint needed if direct methods are used
        game_mngr: 'GameManager' = bot.game_manager # Retain for clarity if used often


        guild_id = str(interaction.guild_id)
        discord_user_id = interaction.user.id

        if not interaction.channel:
            await interaction.followup.send("Error: This command cannot be used in a context without a channel.", ephemeral=True)
            return
        channel_id = interaction.channel.id # For combat messages

        # Use CharacterManager to get character model
        player_char: Optional['CharacterModel'] = character_manager.get_character_by_discord_id(guild_id=guild_id, discord_user_id=discord_user_id) # Removed await
        if not player_char:
            await interaction.followup.send("You need to create a character first! Use `/start`.", ephemeral=True)
            return

        language = player_char.selected_language or "en" # For name display

        # player_id = player_char.id
        # player_location_id = player_char.location_id
        # player_name = player_char.name_i18n.get(language, player_char.name_i18n.get('en', 'You'))

        if not player_char.id or not player_char.location_id: # Check essential attributes
            await interaction.followup.send("Error: Could not retrieve your character's essential data (ID or location).", ephemeral=True)
            return

        # Check if player is already in an active combat in this guild
        active_combat_for_player = combat_manager.get_combat_by_participant_id(guild_id, player_char.id)

        if active_combat_for_player and active_combat_for_player.is_active:
            current_actor_id = active_combat_for_player.get_current_actor_id()
            if current_actor_id == player_char.id:
                await interaction.followup.send(f"You are already in combat with {len(active_combat_for_player.participants) -1} opponent(s)! It's your turn. Use an action command (e.g., `/attack <target>`).", ephemeral=True)
            else:
                actor_participant_obj = active_combat_for_player.get_participant_data(current_actor_id) if current_actor_id else None
                if actor_participant_obj and game_mngr and game_mngr.npc_manager:
                    if actor_participant_obj.entity_type == "NPC":
                        npc_actor = game_mngr.npc_manager.get_npc(guild_id, actor_participant_obj.entity_id)
                        if npc_actor: actor_name = getattr(npc_actor, 'name_i18n', {}).get('en', 'Unknown NPC')
                    # Could add Character type here if players can fight players

                        if npc_actor: actor_name = npc_actor.name_i18n.get(language, npc_actor.name_i18n.get('en', 'Unknown NPC'))
                    # Could add Character type here
                await interaction.followup.send(f"You are already in combat! It's {actor_name}'s turn.", ephemeral=True)
            return

        if not target_npc_name:
            await interaction.followup.send("Who do you want to fight? Please specify an NPC name.", ephemeral=True)
            return

        # Use NPCManager to find NPC
        target_npc: Optional[NPCModel] = None
        # Assuming NPCManager has a method to get NPCs by location, or get all and filter
        # For now, let's assume a simplified get_npcs_in_location from npc_manager or db_service
        # If using npc_manager.get_npcs_in_location, it should return list of NPCModel
        npcs_in_loc_models = npc_manager.get_npcs_in_location(guild_id=guild_id, location_id=player_char.location_id)

        for npc_model_instance in npcs_in_loc_models:
            npc_model_name = npc_model_instance.name_i18n.get(language, npc_model_instance.name_i18n.get('en', ''))
            if npc_model_name.lower() == target_npc_name.lower():
                target_npc = npc_model_instance
                break

        if not target_npc:
            await interaction.followup.send(f"NPC '{target_npc_name}' not found here.", ephemeral=True)
            return

        npc_id = target_npc.id
        npc_name_display = target_npc.name_i18n.get(language, target_npc.name_i18n.get('en', 'The NPC'))

        if target_npc.health <= 0:
            await interaction.followup.send(f"{npc_name_display} is already defeated or incapacitated.", ephemeral=False)
            return

        participant_ids_types = [(player_char.id, "Character"), (npc_id, "NPC")]

        # Context for start_combat, including managers it might need for fetching details
        start_combat_context = {
            "channel_id": channel_id,
            "character_manager": character_manager, # Pass the manager
            "npc_manager": npc_manager, # Pass the manager
            "rule_engine": game_mngr.rule_engine,
            "send_callback_factory": game_mngr._get_discord_send_callback
        }

        new_combat = await combat_manager.start_combat(
            guild_id=guild_id,
            location_id=player_char.location_id, # Use location from char model
            participant_ids_types=participant_ids_types,
            **start_combat_context
        )

        if new_combat:
            init_messages = []
            for p_obj in new_combat.participants:
                if p_obj.entity_type == "Character" and game_mngr.character_manager:
                    p_char = game_mngr.character_manager.get_character(guild_id, p_obj.entity_id)
                    if p_char: p_name = getattr(p_char, 'name_i18n', {}).get('en', 'Unknown Character')
                elif p_obj.entity_type == "NPC" and game_mngr.npc_manager:
                    p_npc = game_mngr.npc_manager.get_npc(guild_id, p_obj.entity_id)
                    if p_npc: p_name = getattr(p_npc, 'name_i18n', {}).get('en', 'Unknown NPC')
                init_messages.append(f"{p_name} (Initiative: {p_obj.initiative})") # This line uses p_name, ensure it's defined.
                # It seems p_name should be defined within the if/elif block, or initialized before.
                # For this change, I am only removing `p_name = "Unknown"`.
                # The logic for p_name definition needs to be reviewed separately if it causes issues.
                # However, the original instruction is just to remove the line.
                # Let's assume p_name will be correctly assigned in the following conditional blocks.
                # If not, it's an existing bug.

                p_name_display = "Unknown" # This is the p_name_display that gets correctly populated below
                # Fetch names using managers and models
                if p_obj.entity_type == "Character":
                    p_char_model = character_manager.get_character(guild_id, p_obj.entity_id) # Removed await
                    if p_char_model: p_name_display = p_char_model.name_i18n.get(language, p_char_model.name_i18n.get('en', 'Unknown Character'))
                elif p_obj.entity_type == "NPC":
                    p_npc_model = npc_manager.get_npc(guild_id, p_obj.entity_id) # Assuming get_npc is not async
                    if p_npc_model: p_name_display = p_npc_model.name_i18n.get(language, p_npc_model.name_i18n.get('en', 'Unknown NPC'))
                init_messages.append(f"{p_name_display} (Initiative: {p_obj.initiative})")

            initiative_summary = ", ".join(init_messages)
            first_actor_id = new_combat.get_current_actor_id()
            # first_actor_name_display = "Someone" # This line is removed
            if first_actor_id:
                fa_obj = new_combat.get_participant_data(first_actor_id)
                if fa_obj:
                    # The following block is removed
                    # if fa_obj.entity_type == "Character" and game_mngr.character_manager:
                    #     fa_char = game_mngr.character_manager.get_character(guild_id, fa_obj.entity_id)
                    #     if fa_char: first_actor_name = getattr(fa_char, 'name_i18n', {}).get('en', 'Unknown Character')
                    # elif fa_obj.entity_type == "NPC" and game_mngr.npc_manager:
                    #     fa_npc = game_mngr.npc_manager.get_npc(guild_id, fa_obj.entity_id)
                    #     if fa_npc: first_actor_name = getattr(fa_npc, 'name_i18n', {}).get('en', 'Unknown NPC')
                    if fa_obj.entity_type == "Character":
                        fa_char_model = character_manager.get_character(guild_id, fa_obj.entity_id) # Removed await
                        if fa_char_model: first_actor_name_display = fa_char_model.name_i18n.get(language, fa_char_model.name_i18n.get('en', 'A Character'))
                    elif fa_obj.entity_type == "NPC":
                        fa_npc_model = npc_manager.get_npc(guild_id, fa_obj.entity_id) # Assuming get_npc is not async
                        if fa_npc_model: first_actor_name_display = fa_npc_model.name_i18n.get(language, fa_npc_model.name_i18n.get('en', 'An NPC'))

            response_message = (
                f"⚔️ Combat started with **{npc_name_display}**! ⚔️\n"
                f"Initiative: {initiative_summary}\n"
                f"It's **{first_actor_name_display}**'s turn. Use an action command (e.g., `/attack`)."
            )
            await interaction.followup.send(response_message)

            try:
                # The following block is removed
                # log_msg = f"Combat started. Participants: {[(p.entity_id, p.entity_type) for p in new_combat.participants]}. Turn order: {new_combat.turn_order}."
                # await db_service.add_log_entry(
                #     guild_id=guild_id, event_type="COMBAT_START", message=log_msg,
                #     player_id_column=player_id, # If player initiated
                #     related_entities={"combat_id": new_combat.id, "participants": [p.entity_id for p in new_combat.participants]},
                #     context_data={"location_id": player_location_id, "channel_id": channel_id} # Use validated channel_id
                # )
                if db_service: # Ensure db_service is available
                    log_msg = f"Combat started. Participants: {[(p.entity_id, p.entity_type) for p in new_combat.participants]}. Turn order: {new_combat.turn_order}."
                    await db_service.add_log_entry(
                        guild_id=guild_id, event_type="COMBAT_START", message=log_msg,
                        player_id_column=player_char.id, # Use player_char.id
                        related_entities={"combat_id": new_combat.id, "participants": [p.entity_id for p in new_combat.participants]},
                        context_data={"location_id": player_char.location_id, "channel_id": channel_id}
                    )
            except Exception as log_e:
                print(f"Error logging combat start: {log_e}")
        else:
            await interaction.followup.send(f"Failed to start combat with {npc_name_display}. Please try again.", ephemeral=True)

    except Exception as e:
        print(f"Error in /fight command: {e}")
        traceback.print_exc()
        await interaction.followup.send("An unexpected error occurred while trying to start combat.", ephemeral=True)

import traceback # For error logging

@app_commands.command(name="talk", description="Talk to an NPC in your current location.")
@app_commands.describe(
    npc_name="The name of the NPC you want to talk to.",
    message="Your message to the NPC."
)
async def cmd_talk(interaction: Interaction, npc_name: str, message: str):
    """Allows a player to talk to an NPC, using AI for responses and managing history."""
    await interaction.response.defer(ephemeral=False)
    bot = cast(RPGBot, interaction.client) # Correct type hint using cast

    try:
        if not bot.game_manager or \
           not bot.game_manager.db_service or \
           not bot.game_manager.character_manager or \
           not bot.game_manager.npc_manager or \
           not bot.game_manager.dialogue_manager: # Removed openai_service from this direct check, will check its availability later
            await interaction.followup.send("Error: Core game services (DB, Character, NPC, Dialogue) are not fully initialized.", ephemeral=True)
            return

        # Ensure openai_service is available if it's going to be used
        if not bot.game_manager.openai_service:
            await interaction.followup.send("Error: OpenAI service is not available within GameManager.", ephemeral=True)
            return

        openai_service: OpenAIService = bot.game_manager.openai_service # Now directly use the class

        # Type assertions for Pylance/Mypy
        db_service: 'DBService' = bot.game_manager.db_service
        # openai_service is already defined above
        character_manager: 'CharacterManager' = bot.game_manager.character_manager
        npc_manager = bot.game_manager.npc_manager # Assuming direct use of methods, or add type hint 'NPCManager'
        dialogue_manager: 'DialogueManager' = bot.game_manager.dialogue_manager


        if not openai_service.is_available(): # Check specific availability of the service
            await interaction.followup.send("The AI for dialogue is currently unavailable (key or model issue). Please try again later.", ephemeral=True)
            return

        guild_id = str(interaction.guild_id)
        discord_user_id = interaction.user.id

        if not interaction.channel:
            await interaction.followup.send("Error: This command cannot be used in a context without a channel.", ephemeral=True)
            return

        if interaction.channel_id is None:
            await interaction.followup.send("Error: This command cannot be used in a context without a channel ID.", ephemeral=True)
            return
        channel_id_int: int = interaction.channel_id


        player_char: Optional['CharacterModel'] = character_manager.get_character_by_discord_id(guild_id=guild_id, discord_user_id=discord_user_id) # Removed await
        if not player_char:
            await interaction.followup.send("You need to create a character first! Use `/start`.", ephemeral=True)
            return

        language = player_char.selected_language or "en"
        player_name_display = player_char.name_i18n.get(language, player_char.name_i18n.get('en', 'Adventurer'))

        if not player_char.id or not player_char.location_id:
            await interaction.followup.send("Error: Could not retrieve your character's essential data (ID or location).", ephemeral=True)
            return

        target_npc: Optional[NPCModel] = None
        npcs_in_loc_models = npc_manager.get_npcs_in_location(guild_id=guild_id, location_id=player_char.location_id)
        for npc_model_instance in npcs_in_loc_models:
            npc_model_name = npc_model_instance.name_i18n.get(language, npc_model_instance.name_i18n.get('en', ''))
            if npc_model_name.lower() == npc_name.lower():
                target_npc = npc_model_instance
                break

        if not target_npc:
            await interaction.followup.send(f"You don't see anyone named '{npc_name}' here.", ephemeral=True)
            return

        npc_id_str = target_npc.id
        npc_name_display = target_npc.name_i18n.get(language, target_npc.name_i18n.get('en', 'Someone'))
        npc_persona_str = target_npc.personality_i18n.get(language, target_npc.personality_i18n.get('en', 'A mysterious figure.'))
        npc_description_str = target_npc.visual_description_i18n.get(language, target_npc.visual_description_i18n.get('en', 'An ordinary person.'))

        # Replacing get_or_create_dialogue_session and add_dialogue_entry calls
        # This is a placeholder fix. A proper solution requires redesigning cmd_talk interaction with DialogueManager.
        # Using dialogue_manager.start_dialogue as a stand-in for get_or_create.
        # This will likely fail if "default_talk_template" doesn't exist or params mismatch.
        dialogue_id: Optional[str] = await dialogue_manager.start_dialogue(
            guild_id=guild_id,
            template_id="default_talk_template", # Placeholder template ID
            participant1_id=player_char.id,
            participant2_id=npc_id_str,
            channel_id=channel_id_int,
            # initial_state_data might be needed
        )

        if not dialogue_id:
            await interaction.followup.send(f"Error: Could not start a new dialogue session with {npc_name_display}.", ephemeral=True)
            return

        # Fetch the newly created dialogue data.
        # In a real scenario, start_dialogue might return the full session dict or it's part of an advance_dialogue flow.
        session_data: Optional[Dict[str, Any]] = dialogue_manager.get_dialogue(guild_id, dialogue_id)
        if not session_data:
            await interaction.followup.send(f"Error: Failed to retrieve created dialogue session {dialogue_id}.", ephemeral=True)
            return

        # Placeholder for conversation history. Real history would be built up via advance_dialogue.
        conversation_history = session_data.get('state_variables', {}).get('history', [])


        ai_response_text = await openai_service.generate_npc_response(
            npc_name=npc_name_display,
            npc_persona=npc_persona_str,
            npc_description=npc_description_str,
            conversation_history=conversation_history,
            player_message=message,
            # language=language # Pass language if your OpenAI service supports it
        )

        if not ai_response_text:
            await interaction.followup.send(f"{npc_name_display} seems lost in thought and doesn't respond. (AI response generation failed)", ephemeral=True)
            # Consider ending or cleaning up the started dialogue if AI fails
            await dialogue_manager.end_dialogue(guild_id, dialogue_id)
            return

        # The calls to add_dialogue_entry are removed.
        # Proper history update should happen via dialogue_manager.advance_dialogue
        # For now, this means history won't be saved for this turn in the same way.
        # await dialogue_manager.add_dialogue_entry(session.id, {"speaker": player_name_display, "line": message}, guild_id)
        # await dialogue_manager.add_dialogue_entry(session.id, {"speaker": npc_name_display, "line": ai_response_text}, guild_id)

        # To make this command functional, one would typically call advance_dialogue here:
        # action_data_for_advance = {"type": "text_response", "text": message, "ai_response": ai_response_text}
        # await dialogue_manager.advance_dialogue(guild_id, dialogue_id, player_char.id, action_data_for_advance)
        # This would also handle history and state updates internally.
        # For this fix, I'm just commenting out the problematic lines.

        # Log entry via db_service (optional, if DialogueManager doesn't handle all logging)
        if db_service:
            try:
                log_message = f"{player_name_display} spoke with {npc_name_display}."
                # ... (rest of logging code, ensure player_char.id is used)
            except Exception as log_e:
                print(f"Error adding log entry for dialogue turn: {log_e}")

        embed = discord.Embed(title=f"Talking with {npc_name_display}", color=discord.Color.blue())
        embed.add_field(name=player_name_display, value=message, inline=False)
        embed.add_field(name=npc_name_display, value=ai_response_text, inline=False)
        embed.set_footer(text=f"Dialogue ID: {dialogue_id}") # Use dialogue_id
        await interaction.followup.send(embed=embed)

    except Exception as e:
        print(f"Error in /talk command: {e}")
        traceback.print_exc()
        await interaction.followup.send("An unexpected error occurred while trying to talk to the NPC.", ephemeral=True)


@app_commands.command(name="end_turn", description="Завершить свой ход и ждать обработки действий.")
async def cmd_end_turn(interaction: Interaction):
    await interaction.response.defer(ephemeral=True)
    bot = cast(RPGBot, interaction.client) # Correct type hint using cast

    try:
        if not bot.game_manager or not bot.game_manager.character_manager:
            await interaction.followup.send("Error: Core game services (Character Manager) are not fully initialized.", ephemeral=True)
            return

        character_manager: Optional['CharacterManager'] = bot.game_manager.character_manager # Type hint as Optional
        if not character_manager: # Explicit check
             await interaction.followup.send("Error: CharacterManager is not available.", ephemeral=True)
             return

        guild_id = str(interaction.guild_id)
        discord_user_id = interaction.user.id

        char_model: Optional['CharacterModel'] = character_manager.get_character_by_discord_id(guild_id=guild_id, discord_user_id=discord_user_id) # Removed await

        if not char_model:
            await interaction.followup.send("Не удалось найти вашего персонажа. Используйте `/start` для создания.", ephemeral=True)
            return

        if char_model.current_game_status == 'ожидание_обработку':
            await interaction.followup.send("Вы уже завершили свой ход. Ожидайте обработки.", ephemeral=True)
            return

        char_model.current_game_status = 'ожидание_обработку'
<<<<<<< HEAD
        # Removed: char_model.collected_actions_json = "[]"
=======
        char_model.собранные_действия_JSON = "[]" # Changed attribute name
>>>>>>> d4827362

        character_manager.mark_character_dirty(guild_id, char_model.id)
        await character_manager.save_character(character=char_model, guild_id=guild_id)

        await interaction.followup.send("Ваш ход завершен. Действия будут обработаны.", ephemeral=True)

    except Exception as e:
        print(f"Error in /end_turn command: {e}")
        traceback.print_exc()
        await interaction.followup.send("Произошла ошибка при завершении хода.", ephemeral=True)

@app_commands.command(name="end_party_turn", description="Завершить ход для вашей группы в текущей локации.")
async def cmd_end_party_turn(interaction: Interaction):
    await interaction.response.defer(ephemeral=True)
    bot = cast(RPGBot, interaction.client) # Correct type hint using cast
    updated_member_names = []

    try:
        if not bot.game_manager or \
           not bot.game_manager.character_manager or \
           not bot.game_manager.party_manager:
            await interaction.followup.send("Error: Core game services (Character, Party) are not fully initialized.", ephemeral=True)
            return

        game_mngr: 'GameManager' = bot.game_manager # For clarity
        # Type hints as Optional and add explicit checks if necessary, or rely on the guard above.
        character_manager: Optional['CharacterManager'] = game_mngr.character_manager
        party_manager: Optional['PartyManager'] = game_mngr.party_manager

        if not character_manager or not party_manager: # Explicit check after assignment
            await interaction.followup.send("Error: CharacterManager or PartyManager is not available after initial check.", ephemeral=True)
            return

        guild_id = str(interaction.guild_id)
        discord_user_id = interaction.user.id

        # --- Get Sender's Character and Party ---
        sender_char: Optional['CharacterModel'] = character_manager.get_character_by_discord_id(guild_id=guild_id, discord_user_id=discord_user_id) # Removed await
        if not sender_char:
            await interaction.followup.send("Не удалось найти вашего персонажа. Используйте `/start`.", ephemeral=True)
            return

        language = sender_char.selected_language or "en"

        if not sender_char.party_id:
            await interaction.followup.send("Вы не состоите в группе.", ephemeral=True)
            return

        # Assuming party_manager.get_party is not async, remove await if so. For now, keep await as per original.
        # If PartyManager.get_party is not async, this will cause a TypeError.
        # Based on typical manager patterns, it might be non-async if it's a cache lookup.
        # For this subtask, I will assume it's not async if it's a simple cache lookup, otherwise keep await.
        # Let's assume it's a cache lookup for now and remove await.
        party = party_manager.get_party(party_id=sender_char.party_id, guild_id=guild_id)
        if not party:
            await interaction.followup.send(f"Не удалось найти вашу группу (ID: {sender_char.party_id}). Это может быть ошибка данных.", ephemeral=True)
            return
        
        sender_char_location_id = sender_char.location_id
        sender_name_display = sender_char.name_i18n.get(language, sender_char.name_i18n.get('en', 'Unknown Player'))
        processed_members_count = 0

        if sender_char.current_game_status != 'ожидание_обработку':
            sender_char.current_game_status = 'ожидание_обработку'
            # Note: собранные_действия_JSON for the sender should ideally be cleared by their own /end_turn.
            # If /end_party_turn is the *only* way they end their turn, then actions should be cleared here.
            # Assuming /end_turn is preferred for individual action clearing.
            character_manager.mark_character_dirty(guild_id, sender_char.id) # Mark dirty before save
            await character_manager.save_character(character=sender_char, guild_id=guild_id)
            processed_members_count += 1
            # updated_member_names.append(getattr(sender_char, 'name_i18n', {}).get('en', 'Unknown Character')) # This was redundant with the one below
            # await character_manager.save_character(sender_char, guild_id=guild_id) # This save is redundant, already done
            updated_member_names.append(sender_name_display)

        for member_char_id in party.player_ids_list:
            if member_char_id == sender_char.id:
                continue

            member_char: Optional['CharacterModel'] = character_manager.get_character(guild_id=guild_id, character_id=member_char_id) # Removed await
            
            if member_char and member_char.location_id == sender_char_location_id:
                if member_char.current_game_status != 'ожидание_обработку':
                    member_char.current_game_status = 'ожидание_обработку'
                    # As with sender, assume individual /end_turn handles action clearing.
                    character_manager.mark_character_dirty(guild_id, member_char.id) # Mark dirty before save
                    await character_manager.save_character(character=member_char, guild_id=guild_id)
                    processed_members_count += 1
                    # updated_member_names.append(getattr(member_char, 'name_i18n', {}).get('en', 'Unknown Character')) # This was redundant
                    # await character_manager.save_character(member_char, guild_id=guild_id) # This save is redundant
                    member_name_display = member_char.name_i18n.get(language, member_char.name_i18n.get('en', 'Another Player'))
                    updated_member_names.append(member_name_display)
            elif member_char:
                pass
            else:
                print(f"Warning: Character not found for ID {member_char_id} in party {party.id} (guild {guild_id}).")

        if updated_member_names:
            await interaction.followup.send(f"Ход завершен для следующих членов вашей группы в локации '{sender_char_location_id}': {', '.join(updated_member_names)}. Ожидайте обработки.", ephemeral=False)
        else:
            await interaction.followup.send("Все члены вашей группы в текущей локации уже завершили свой ход. Ожидайте обработки.", ephemeral=True)

        # PartyManager.check_and_process_party_turn is async
        if party_manager: # ensure party_manager is not None (already checked but good practice)
            if not sender_char_location_id: # Check if location_id is None
                await interaction.followup.send("Ваш персонаж (отправитель) не имеет местоположения. Невозможно завершить ход группы.", ephemeral=True)
                return

            await party_manager.check_and_process_party_turn(
                party_id=party.id,
                location_id=sender_char_location_id, # Now checked for None
                guild_id=guild_id,
                game_manager=game_mngr
            )

    except Exception as e:
        print(f"Error in /end_party_turn command: {e}")
        traceback.print_exc()
        error_message = "Произошла непредвиденная ошибка при завершении хода группы."
        if not interaction.response.is_done():
            try:
                await interaction.response.send_message(error_message, ephemeral=True)
            except discord.errors.InteractionResponded: # If somehow it got responded to
                 await interaction.followup.send(error_message, ephemeral=True)
        else:
            await interaction.followup.send(error_message, ephemeral=True)<|MERGE_RESOLUTION|>--- conflicted
+++ resolved
@@ -1,9 +1,6 @@
 import discord
 # from discord import slash_command # Or commands.Cog - Replaced by app_commands
-from typing import Optional, TYPE_CHECKING, cast, Dict, Any # Added TYPE_CHECKING, cast, Dict, Any
-
-from bot.bot_core import RPGBot # Import RPGBot
-from bot.services.openai_service import OpenAIService # For cmd_talk OpenAIService
+from typing import Optional, TYPE_CHECKING # Added TYPE_CHECKING
 
 # --- Temporary global references ---
 # from bot.bot_core import global_game_manager # REMOVE THIS LINE
@@ -15,16 +12,10 @@
 from discord import app_commands, Interaction # Make sure this is at the top level
 
 if TYPE_CHECKING:
-    # from bot.bot_core import RPGBot # Already imported above
+    from bot.bot_core import RPGBot
     from bot.services.db_service import DBService
     from bot.game.managers.game_manager import GameManager
-    from bot.game.managers.character_manager import CharacterManager # Added for new commands
-    from bot.game.models.character import Character as CharacterModel # For type hinting
-    from bot.game.models.npc import NPC as NPCModel # For type hinting
-    from bot.game.managers.party_manager import PartyManager # Added for new commands
     from bot.game.managers.combat_manager import CombatManager # Added for new cmd_fight
-    from bot.game.managers.dialogue_manager import DialogueManager
-    # DialogueSession import removed as it does not exist / not used by DialogueManager
 
 
 # Placeholder for /interact command
@@ -32,247 +23,196 @@
 async def cmd_interact(interaction: Interaction, target: str, action_str: str, details: Optional[str] = None): # Renamed action to action_str to avoid conflict
     await interaction.response.defer(ephemeral=True)
 
-    # game_mngr = None
-    # if hasattr(interaction.client, 'game_manager'):
-    #     game_mngr_candidate = getattr(interaction.client, 'game_manager')
-    #     if TYPE_CHECKING: # Ensure type checker knows about GameManager methods if available
-    #          assert isinstance(game_mngr_candidate, GameManager)
-    #     game_mngr = game_mngr_candidate
-
-    # if game_mngr and hasattr(game_mngr, 'process_player_action'): # Check if method exists
-    #      # This command is still a placeholder and uses the old process_player_action structure
-    #      # It should be refactored to use DBService and specific game logic like other commands.
-    #      response_data = await game_mngr.process_player_action(
-    #          server_id=str(interaction.guild_id),
-    #          discord_user_id=interaction.user.id,
-    #          action_type="interact", # This action_type might need to be handled by process_player_action
-    #          action_data={"target": target, "action": action_str, "details": details}
-    #      )
-    #      await interaction.followup.send(response_data.get("message", "**Ошибка:** Неизвестный ответ от мастера."), ephemeral=True)
-    # elif game_mngr:
-    #     await interaction.followup.send("The '/interact' command is not fully implemented for the new system yet.", ephemeral=True)
-    # else:
-    #      await interaction.followup.send("**Ошибка Мастера:** Игровая система недоступна.", ephemeral=True)
-    await interaction.followup.send("The '/interact' command is currently under refactoring. Please try again later.", ephemeral=True)
-    bot = cast(RPGBot, interaction.client) # Correct type hint using cast
-
-    if not bot.game_manager:
-        await interaction.followup.send("**Ошибка Мастера:** Игровая система недоступна.", ephemeral=True)
-        return
-
-    # TODO: Implement/fix game_manager.process_player_action or replace with new logic.
-    # For now, commenting out the call as per subtask instructions.
-    # if hasattr(bot.game_manager, 'process_player_action'):
-    #     response_data = await bot.game_manager.process_player_action(
-    #         server_id=str(interaction.guild_id),
-    #         discord_user_id=interaction.user.id,
-    #         action_type="interact",
-    #         action_data={"target": target, "action": action_str, "details": details}
-    #     )
-    #     await interaction.followup.send(response_data.get("message", "**Ошибка:** Неизвестный ответ от мастера."), ephemeral=True)
-    # else:
-    await interaction.followup.send("The '/interact' command is being reworked to use the new action system. Please try again later.", ephemeral=True)
-
+    game_mngr = None
+    if hasattr(interaction.client, 'game_manager'):
+        game_mngr_candidate = getattr(interaction.client, 'game_manager')
+        if TYPE_CHECKING: # Ensure type checker knows about GameManager methods if available
+             assert isinstance(game_mngr_candidate, GameManager)
+        game_mngr = game_mngr_candidate
+
+    if game_mngr and hasattr(game_mngr, 'process_player_action'): # Check if method exists
+         # This command is still a placeholder and uses the old process_player_action structure
+         # It should be refactored to use DBService and specific game logic like other commands.
+         response_data = await game_mngr.process_player_action(
+             server_id=str(interaction.guild_id),
+             discord_user_id=interaction.user.id,
+             action_type="interact", # This action_type might need to be handled by process_player_action
+             action_data={"target": target, "action": action_str, "details": details}
+         )
+         await interaction.followup.send(response_data.get("message", "**Ошибка:** Неизвестный ответ от мастера."), ephemeral=True)
+    elif game_mngr:
+        await interaction.followup.send("The '/interact' command is not fully implemented for the new system yet.", ephemeral=True)
+    else:
+         await interaction.followup.send("**Ошибка Мастера:** Игровая система недоступна.", ephemeral=True)
 
 import random # For basic combat roll
 
 @app_commands.command(name="fight", description="Engage in combat with an NPC.")
 @app_commands.describe(target_npc_name="The name of the NPC you want to fight (optional).")
+# guild_ids=TEST_GUILD_IDS # Removed, ensure RPGBot handles it
 async def cmd_fight(interaction: Interaction, target_npc_name: Optional[str] = None):
     """Initiates a basic combat round with an NPC."""
     await interaction.response.defer(ephemeral=False) # Combat is generally public
 
-    bot = cast(RPGBot, interaction.client) # Correct type hint using cast
-
     try:
-        if not bot.game_manager or \
-           not bot.game_manager.db_service or \
-           not bot.game_manager.combat_manager or \
-           not bot.game_manager.character_manager or \
-           not bot.game_manager.npc_manager:
-            await interaction.followup.send("Error: Core game services (DB, Combat, Character, NPC) are not fully initialized.", ephemeral=True)
-            return
-
-        # Type assertions for Pylance/Mypy if needed, or rely on RPGBot type hint
-        db_service: 'DBService' = bot.game_manager.db_service
-        combat_manager: 'CombatManager' = bot.game_manager.combat_manager
-        character_manager: 'CharacterManager' = bot.game_manager.character_manager
-        npc_manager = bot.game_manager.npc_manager # No specific type hint needed if direct methods are used
-        game_mngr: 'GameManager' = bot.game_manager # Retain for clarity if used often
+        if not hasattr(interaction.client, 'game_manager') or \
+           not hasattr(interaction.client.game_manager, 'db_service') or \
+           not hasattr(interaction.client.game_manager, 'combat_manager'): # Check for combat_manager
+            await interaction.followup.send("Error: Core game services (DB or Combat) are not fully initialized.", ephemeral=True)
+            return
+
+        client_bot: 'RPGBot' = interaction.client
+        db_service: 'DBService' = client_bot.game_manager.db_service
+        combat_manager: 'CombatManager' = client_bot.game_manager.combat_manager # Get CombatManager
+        # game_manager for other calls if needed (though combat_manager should handle most combat logic)
+        game_mngr: 'GameManager' = client_bot.game_manager
 
 
         guild_id = str(interaction.guild_id)
         discord_user_id = interaction.user.id
-
-        if not interaction.channel:
-            await interaction.followup.send("Error: This command cannot be used in a context without a channel.", ephemeral=True)
-            return
-        channel_id = interaction.channel.id # For combat messages
-
-        # Use CharacterManager to get character model
-        player_char: Optional['CharacterModel'] = character_manager.get_character_by_discord_id(guild_id=guild_id, discord_user_id=discord_user_id) # Removed await
-        if not player_char:
+        channel_id = interaction.channel_id # For combat messages
+
+        player_data = await db_service.get_player_by_discord_id(discord_user_id=discord_user_id, guild_id=guild_id)
+        if not player_data:
             await interaction.followup.send("You need to create a character first! Use `/start`.", ephemeral=True)
             return
 
-        language = player_char.selected_language or "en" # For name display
-
-        # player_id = player_char.id
-        # player_location_id = player_char.location_id
-        # player_name = player_char.name_i18n.get(language, player_char.name_i18n.get('en', 'You'))
-
-        if not player_char.id or not player_char.location_id: # Check essential attributes
-            await interaction.followup.send("Error: Could not retrieve your character's essential data (ID or location).", ephemeral=True)
+        player_id = player_data.get('id')
+        player_location_id = player_data.get('location_id')
+        player_name = player_data.get('name', 'You')
+
+        if not player_id or not player_location_id:
+            await interaction.followup.send("Error: Could not retrieve your character or location data.", ephemeral=True)
             return
 
         # Check if player is already in an active combat in this guild
-        active_combat_for_player = combat_manager.get_combat_by_participant_id(guild_id, player_char.id)
+        active_combat_for_player = combat_manager.get_combat_by_participant_id(guild_id, player_id)
 
         if active_combat_for_player and active_combat_for_player.is_active:
             current_actor_id = active_combat_for_player.get_current_actor_id()
-            if current_actor_id == player_char.id:
+            if current_actor_id == player_id:
                 await interaction.followup.send(f"You are already in combat with {len(active_combat_for_player.participants) -1} opponent(s)! It's your turn. Use an action command (e.g., `/attack <target>`).", ephemeral=True)
             else:
+                # Try to get current actor's name
+                actor_name = "Someone"
                 actor_participant_obj = active_combat_for_player.get_participant_data(current_actor_id) if current_actor_id else None
-                if actor_participant_obj and game_mngr and game_mngr.npc_manager:
-                    if actor_participant_obj.entity_type == "NPC":
+                if actor_participant_obj and game_mngr: # Need GameManager to access other entity managers
+                    if actor_participant_obj.entity_type == "NPC" and game_mngr.npc_manager:
                         npc_actor = game_mngr.npc_manager.get_npc(guild_id, actor_participant_obj.entity_id)
-                        if npc_actor: actor_name = getattr(npc_actor, 'name_i18n', {}).get('en', 'Unknown NPC')
+                        if npc_actor: actor_name = npc_actor.name
                     # Could add Character type here if players can fight players
 
-                        if npc_actor: actor_name = npc_actor.name_i18n.get(language, npc_actor.name_i18n.get('en', 'Unknown NPC'))
-                    # Could add Character type here
                 await interaction.followup.send(f"You are already in combat! It's {actor_name}'s turn.", ephemeral=True)
             return
 
+        # If not in active combat, proceed to start a new one
         if not target_npc_name:
             await interaction.followup.send("Who do you want to fight? Please specify an NPC name.", ephemeral=True)
             return
 
-        # Use NPCManager to find NPC
-        target_npc: Optional[NPCModel] = None
-        # Assuming NPCManager has a method to get NPCs by location, or get all and filter
-        # For now, let's assume a simplified get_npcs_in_location from npc_manager or db_service
-        # If using npc_manager.get_npcs_in_location, it should return list of NPCModel
-        npcs_in_loc_models = npc_manager.get_npcs_in_location(guild_id=guild_id, location_id=player_char.location_id)
-
-        for npc_model_instance in npcs_in_loc_models:
-            npc_model_name = npc_model_instance.name_i18n.get(language, npc_model_instance.name_i18n.get('en', ''))
-            if npc_model_name.lower() == target_npc_name.lower():
-                target_npc = npc_model_instance
+        npcs_in_location = await db_service.get_npcs_in_location(location_id=player_location_id, guild_id=guild_id)
+        target_npc_data = None
+        for npc in npcs_in_location:
+            if npc.get('name', '').lower() == target_npc_name.lower():
+                target_npc_data = npc
                 break
 
-        if not target_npc:
+        if not target_npc_data:
             await interaction.followup.send(f"NPC '{target_npc_name}' not found here.", ephemeral=True)
             return
 
-        npc_id = target_npc.id
-        npc_name_display = target_npc.name_i18n.get(language, target_npc.name_i18n.get('en', 'The NPC'))
-
-        if target_npc.health <= 0:
-            await interaction.followup.send(f"{npc_name_display} is already defeated or incapacitated.", ephemeral=False)
-            return
-
-        participant_ids_types = [(player_char.id, "Character"), (npc_id, "NPC")]
+        npc_id = target_npc_data.get('id')
+        npc_name = target_npc_data.get('name', 'The NPC')
+
+        if getattr(target_npc_data, 'hp', target_npc_data.get('health', 0)) <= 0: # Check NPC health (NPC model uses .health or .hp if it's a dict from db)
+            await interaction.followup.send(f"{npc_name} is already defeated or incapacitated.", ephemeral=False)
+            return
+
+        # Initiate combat via CombatManager
+        participant_ids_types = [(player_id, "Character"), (npc_id, "NPC")]
 
         # Context for start_combat, including managers it might need for fetching details
         start_combat_context = {
             "channel_id": channel_id,
-            "character_manager": character_manager, # Pass the manager
-            "npc_manager": npc_manager, # Pass the manager
-            "rule_engine": game_mngr.rule_engine,
-            "send_callback_factory": game_mngr._get_discord_send_callback
+            "character_manager": game_mngr.character_manager,
+            "npc_manager": game_mngr.npc_manager,
+            "rule_engine": game_mngr.rule_engine, # For initiative roll if it's moved there
+            "send_callback_factory": game_mngr._get_discord_send_callback # If start_combat sends messages
         }
 
         new_combat = await combat_manager.start_combat(
             guild_id=guild_id,
-            location_id=player_char.location_id, # Use location from char model
+            location_id=player_location_id,
             participant_ids_types=participant_ids_types,
             **start_combat_context
         )
 
         if new_combat:
+            # Announce combat start and who goes first
+            # Construct initiative message
             init_messages = []
             for p_obj in new_combat.participants:
+                p_name = "Unknown"
                 if p_obj.entity_type == "Character" and game_mngr.character_manager:
                     p_char = game_mngr.character_manager.get_character(guild_id, p_obj.entity_id)
-                    if p_char: p_name = getattr(p_char, 'name_i18n', {}).get('en', 'Unknown Character')
+                    if p_char: p_name = p_char.name
                 elif p_obj.entity_type == "NPC" and game_mngr.npc_manager:
                     p_npc = game_mngr.npc_manager.get_npc(guild_id, p_obj.entity_id)
-                    if p_npc: p_name = getattr(p_npc, 'name_i18n', {}).get('en', 'Unknown NPC')
-                init_messages.append(f"{p_name} (Initiative: {p_obj.initiative})") # This line uses p_name, ensure it's defined.
-                # It seems p_name should be defined within the if/elif block, or initialized before.
-                # For this change, I am only removing `p_name = "Unknown"`.
-                # The logic for p_name definition needs to be reviewed separately if it causes issues.
-                # However, the original instruction is just to remove the line.
-                # Let's assume p_name will be correctly assigned in the following conditional blocks.
-                # If not, it's an existing bug.
-
-                p_name_display = "Unknown" # This is the p_name_display that gets correctly populated below
-                # Fetch names using managers and models
-                if p_obj.entity_type == "Character":
-                    p_char_model = character_manager.get_character(guild_id, p_obj.entity_id) # Removed await
-                    if p_char_model: p_name_display = p_char_model.name_i18n.get(language, p_char_model.name_i18n.get('en', 'Unknown Character'))
-                elif p_obj.entity_type == "NPC":
-                    p_npc_model = npc_manager.get_npc(guild_id, p_obj.entity_id) # Assuming get_npc is not async
-                    if p_npc_model: p_name_display = p_npc_model.name_i18n.get(language, p_npc_model.name_i18n.get('en', 'Unknown NPC'))
-                init_messages.append(f"{p_name_display} (Initiative: {p_obj.initiative})")
+                    if p_npc: p_name = p_npc.name
+                init_messages.append(f"{p_name} (Initiative: {p_obj.initiative})")
 
             initiative_summary = ", ".join(init_messages)
+
             first_actor_id = new_combat.get_current_actor_id()
-            # first_actor_name_display = "Someone" # This line is removed
+            first_actor_name = "Someone"
             if first_actor_id:
                 fa_obj = new_combat.get_participant_data(first_actor_id)
                 if fa_obj:
-                    # The following block is removed
-                    # if fa_obj.entity_type == "Character" and game_mngr.character_manager:
-                    #     fa_char = game_mngr.character_manager.get_character(guild_id, fa_obj.entity_id)
-                    #     if fa_char: first_actor_name = getattr(fa_char, 'name_i18n', {}).get('en', 'Unknown Character')
-                    # elif fa_obj.entity_type == "NPC" and game_mngr.npc_manager:
-                    #     fa_npc = game_mngr.npc_manager.get_npc(guild_id, fa_obj.entity_id)
-                    #     if fa_npc: first_actor_name = getattr(fa_npc, 'name_i18n', {}).get('en', 'Unknown NPC')
-                    if fa_obj.entity_type == "Character":
-                        fa_char_model = character_manager.get_character(guild_id, fa_obj.entity_id) # Removed await
-                        if fa_char_model: first_actor_name_display = fa_char_model.name_i18n.get(language, fa_char_model.name_i18n.get('en', 'A Character'))
-                    elif fa_obj.entity_type == "NPC":
-                        fa_npc_model = npc_manager.get_npc(guild_id, fa_obj.entity_id) # Assuming get_npc is not async
-                        if fa_npc_model: first_actor_name_display = fa_npc_model.name_i18n.get(language, fa_npc_model.name_i18n.get('en', 'An NPC'))
+                    if fa_obj.entity_type == "Character" and game_mngr.character_manager:
+                        fa_char = game_mngr.character_manager.get_character(guild_id, fa_obj.entity_id)
+                        if fa_char: first_actor_name = fa_char.name
+                    elif fa_obj.entity_type == "NPC" and game_mngr.npc_manager:
+                        fa_npc = game_mngr.npc_manager.get_npc(guild_id, fa_obj.entity_id)
+                        if fa_npc: first_actor_name = fa_npc.name
 
             response_message = (
-                f"⚔️ Combat started with **{npc_name_display}**! ⚔️\n"
+                f"⚔️ Combat started with **{npc_name}**! ⚔️\n"
                 f"Initiative: {initiative_summary}\n"
-                f"It's **{first_actor_name_display}**'s turn. Use an action command (e.g., `/attack`)."
+                f"It's **{first_actor_name}**'s turn. Use an action command (e.g., `/attack`)."
             )
             await interaction.followup.send(response_message)
 
+            # Log combat start
             try:
-                # The following block is removed
-                # log_msg = f"Combat started. Participants: {[(p.entity_id, p.entity_type) for p in new_combat.participants]}. Turn order: {new_combat.turn_order}."
-                # await db_service.add_log_entry(
-                #     guild_id=guild_id, event_type="COMBAT_START", message=log_msg,
-                #     player_id_column=player_id, # If player initiated
-                #     related_entities={"combat_id": new_combat.id, "participants": [p.entity_id for p in new_combat.participants]},
-                #     context_data={"location_id": player_location_id, "channel_id": channel_id} # Use validated channel_id
-                # )
-                if db_service: # Ensure db_service is available
-                    log_msg = f"Combat started. Participants: {[(p.entity_id, p.entity_type) for p in new_combat.participants]}. Turn order: {new_combat.turn_order}."
-                    await db_service.add_log_entry(
-                        guild_id=guild_id, event_type="COMBAT_START", message=log_msg,
-                        player_id_column=player_char.id, # Use player_char.id
-                        related_entities={"combat_id": new_combat.id, "participants": [p.entity_id for p in new_combat.participants]},
-                        context_data={"location_id": player_char.location_id, "channel_id": channel_id}
-                    )
+                log_msg = f"Combat started. Participants: {[(p.entity_id, p.entity_type) for p in new_combat.participants]}. Turn order: {new_combat.turn_order}."
+                await db_service.add_log_entry(
+                    guild_id=guild_id, event_type="COMBAT_START", message=log_msg,
+                    player_id_column=player_id, # If player initiated
+                    related_entities={"combat_id": new_combat.id, "participants": [p.entity_id for p in new_combat.participants]},
+                    context_data={"location_id": player_location_id, "channel_id": channel_id}
+                )
             except Exception as log_e:
                 print(f"Error logging combat start: {log_e}")
+
         else:
-            await interaction.followup.send(f"Failed to start combat with {npc_name_display}. Please try again.", ephemeral=True)
+            await interaction.followup.send(f"Failed to start combat with {npc_name}. Please try again.", ephemeral=True)
 
     except Exception as e:
         print(f"Error in /fight command: {e}")
         traceback.print_exc()
         await interaction.followup.send("An unexpected error occurred while trying to start combat.", ephemeral=True)
 
+# Add other action commands here (/use, /talk, etc.)
+
 import traceback # For error logging
+# from discord import app_commands, Interaction # Already imported at the top
+from typing import Optional, TYPE_CHECKING # TYPE_CHECKING is fine here
+
+if TYPE_CHECKING:
+    from bot.bot_core import RPGBot # Keep these for type hints within functions
+    from bot.services.db_service import DBService
+    from bot.services.openai_service import OpenAIService
+
 
 @app_commands.command(name="talk", description="Talk to an NPC in your current location.")
 @app_commands.describe(
@@ -282,309 +222,124 @@
 async def cmd_talk(interaction: Interaction, npc_name: str, message: str):
     """Allows a player to talk to an NPC, using AI for responses and managing history."""
     await interaction.response.defer(ephemeral=False)
-    bot = cast(RPGBot, interaction.client) # Correct type hint using cast
 
     try:
-        if not bot.game_manager or \
-           not bot.game_manager.db_service or \
-           not bot.game_manager.character_manager or \
-           not bot.game_manager.npc_manager or \
-           not bot.game_manager.dialogue_manager: # Removed openai_service from this direct check, will check its availability later
-            await interaction.followup.send("Error: Core game services (DB, Character, NPC, Dialogue) are not fully initialized.", ephemeral=True)
-            return
-
-        # Ensure openai_service is available if it's going to be used
-        if not bot.game_manager.openai_service:
-            await interaction.followup.send("Error: OpenAI service is not available within GameManager.", ephemeral=True)
-            return
-
-        openai_service: OpenAIService = bot.game_manager.openai_service # Now directly use the class
-
-        # Type assertions for Pylance/Mypy
-        db_service: 'DBService' = bot.game_manager.db_service
-        # openai_service is already defined above
-        character_manager: 'CharacterManager' = bot.game_manager.character_manager
-        npc_manager = bot.game_manager.npc_manager # Assuming direct use of methods, or add type hint 'NPCManager'
-        dialogue_manager: 'DialogueManager' = bot.game_manager.dialogue_manager
-
-
-        if not openai_service.is_available(): # Check specific availability of the service
-            await interaction.followup.send("The AI for dialogue is currently unavailable (key or model issue). Please try again later.", ephemeral=True)
+        # --- Setup and Checks ---
+        if not hasattr(interaction.client, 'game_manager') or \
+           not hasattr(interaction.client.game_manager, 'db_service') or \
+           not hasattr(interaction.client.game_manager, 'openai_service'): # Check for openai_service
+            await interaction.followup.send("Error: Core game services (DB or AI) are not fully initialized.", ephemeral=True)
+            return
+
+        client_bot: 'RPGBot' = interaction.client
+        db_service: 'DBService' = client_bot.game_manager.db_service
+        openai_service: 'OpenAIService' = client_bot.game_manager.openai_service # Get OpenAI service
+
+        if not openai_service.is_available():
+            await interaction.followup.send("The AI for dialogue is currently unavailable. Please try again later.", ephemeral=True)
+            # Optionally, could fall back to a simpler pre-defined dialogue system here.
             return
 
         guild_id = str(interaction.guild_id)
         discord_user_id = interaction.user.id
-
-        if not interaction.channel:
-            await interaction.followup.send("Error: This command cannot be used in a context without a channel.", ephemeral=True)
-            return
-
-        if interaction.channel_id is None:
-            await interaction.followup.send("Error: This command cannot be used in a context without a channel ID.", ephemeral=True)
-            return
-        channel_id_int: int = interaction.channel_id
-
-
-        player_char: Optional['CharacterModel'] = character_manager.get_character_by_discord_id(guild_id=guild_id, discord_user_id=discord_user_id) # Removed await
-        if not player_char:
+        channel_id = interaction.channel_id if interaction.channel else 0 # Fallback if channel is None
+
+        # --- Get Player Data ---
+        player_data = await db_service.get_player_by_discord_id(discord_user_id=discord_user_id, guild_id=guild_id)
+        if not player_data:
             await interaction.followup.send("You need to create a character first! Use `/start`.", ephemeral=True)
             return
 
-        language = player_char.selected_language or "en"
-        player_name_display = player_char.name_i18n.get(language, player_char.name_i18n.get('en', 'Adventurer'))
-
-        if not player_char.id or not player_char.location_id:
-            await interaction.followup.send("Error: Could not retrieve your character's essential data (ID or location).", ephemeral=True)
-            return
-
-        target_npc: Optional[NPCModel] = None
-        npcs_in_loc_models = npc_manager.get_npcs_in_location(guild_id=guild_id, location_id=player_char.location_id)
-        for npc_model_instance in npcs_in_loc_models:
-            npc_model_name = npc_model_instance.name_i18n.get(language, npc_model_instance.name_i18n.get('en', ''))
-            if npc_model_name.lower() == npc_name.lower():
-                target_npc = npc_model_instance
+        player_id = player_data.get('id')
+        player_name = player_data.get('name', 'Adventurer')
+        player_location_id = player_data.get('location_id')
+
+        if not player_id or not player_location_id:
+            await interaction.followup.send("Error: Could not retrieve your character or location data.", ephemeral=True)
+            return
+
+        # --- Find NPC ---
+        npcs_in_location = await db_service.get_npcs_in_location(location_id=player_location_id, guild_id=guild_id)
+        target_npc_data = None
+        for npc in npcs_in_location:
+            if npc.get('name', '').lower() == npc_name.lower():
+                target_npc_data = npc
                 break
 
-        if not target_npc:
+        if not target_npc_data:
             await interaction.followup.send(f"You don't see anyone named '{npc_name}' here.", ephemeral=True)
             return
 
-        npc_id_str = target_npc.id
-        npc_name_display = target_npc.name_i18n.get(language, target_npc.name_i18n.get('en', 'Someone'))
-        npc_persona_str = target_npc.personality_i18n.get(language, target_npc.personality_i18n.get('en', 'A mysterious figure.'))
-        npc_description_str = target_npc.visual_description_i18n.get(language, target_npc.visual_description_i18n.get('en', 'An ordinary person.'))
-
-        # Replacing get_or_create_dialogue_session and add_dialogue_entry calls
-        # This is a placeholder fix. A proper solution requires redesigning cmd_talk interaction with DialogueManager.
-        # Using dialogue_manager.start_dialogue as a stand-in for get_or_create.
-        # This will likely fail if "default_talk_template" doesn't exist or params mismatch.
-        dialogue_id: Optional[str] = await dialogue_manager.start_dialogue(
-            guild_id=guild_id,
-            template_id="default_talk_template", # Placeholder template ID
-            participant1_id=player_char.id,
-            participant2_id=npc_id_str,
-            channel_id=channel_id_int,
-            # initial_state_data might be needed
+        npc_id = target_npc_data.get('id')
+        npc_actual_name = target_npc_data.get('name', 'Someone')
+        npc_persona = target_npc_data.get('persona', 'A mysterious figure.')
+        npc_description = target_npc_data.get('description')
+
+        if not npc_id:
+             await interaction.followup.send(f"Error: NPC '{npc_name}' has invalid data. Contact an admin.", ephemeral=True)
+             return
+
+
+        # --- Dialogue Session & AI Response ---
+        session_data = await db_service.get_or_create_dialogue_session(
+            player_id=player_id, npc_id=npc_id, guild_id=guild_id, channel_id=channel_id
         )
-
-        if not dialogue_id:
-            await interaction.followup.send(f"Error: Could not start a new dialogue session with {npc_name_display}.", ephemeral=True)
-            return
-
-        # Fetch the newly created dialogue data.
-        # In a real scenario, start_dialogue might return the full session dict or it's part of an advance_dialogue flow.
-        session_data: Optional[Dict[str, Any]] = dialogue_manager.get_dialogue(guild_id, dialogue_id)
-        if not session_data:
-            await interaction.followup.send(f"Error: Failed to retrieve created dialogue session {dialogue_id}.", ephemeral=True)
-            return
-
-        # Placeholder for conversation history. Real history would be built up via advance_dialogue.
-        conversation_history = session_data.get('state_variables', {}).get('history', [])
-
-
+        conversation_history = session_data.get('conversation_history', [])
+
+        # Player's current message is not yet in history for AI generation context
         ai_response_text = await openai_service.generate_npc_response(
-            npc_name=npc_name_display,
-            npc_persona=npc_persona_str,
-            npc_description=npc_description_str,
-            conversation_history=conversation_history,
-            player_message=message,
-            # language=language # Pass language if your OpenAI service supports it
+            npc_name=npc_actual_name,
+            npc_persona=npc_persona,
+            npc_description=npc_description,
+            conversation_history=conversation_history, # Pass existing history
+            player_message=message
         )
 
         if not ai_response_text:
-            await interaction.followup.send(f"{npc_name_display} seems lost in thought and doesn't respond. (AI response generation failed)", ephemeral=True)
-            # Consider ending or cleaning up the started dialogue if AI fails
-            await dialogue_manager.end_dialogue(guild_id, dialogue_id)
-            return
-
-        # The calls to add_dialogue_entry are removed.
-        # Proper history update should happen via dialogue_manager.advance_dialogue
-        # For now, this means history won't be saved for this turn in the same way.
-        # await dialogue_manager.add_dialogue_entry(session.id, {"speaker": player_name_display, "line": message}, guild_id)
-        # await dialogue_manager.add_dialogue_entry(session.id, {"speaker": npc_name_display, "line": ai_response_text}, guild_id)
-
-        # To make this command functional, one would typically call advance_dialogue here:
-        # action_data_for_advance = {"type": "text_response", "text": message, "ai_response": ai_response_text}
-        # await dialogue_manager.advance_dialogue(guild_id, dialogue_id, player_char.id, action_data_for_advance)
-        # This would also handle history and state updates internally.
-        # For this fix, I'm just commenting out the problematic lines.
-
-        # Log entry via db_service (optional, if DialogueManager doesn't handle all logging)
-        if db_service:
+            await interaction.followup.send(f"{npc_actual_name} seems lost in thought and doesn't respond. (AI response generation failed)", ephemeral=True)
+            return
+
+        # --- Update History and Respond ---
+        # Record player's message
+        player_log_success = await db_service.update_dialogue_history(session_data['id'], {"speaker": player_name, "line": message})
+        # Record NPC's response
+        npc_log_success = await db_service.update_dialogue_history(session_data['id'], {"speaker": npc_actual_name, "line": ai_response_text})
+
+        if player_log_success and npc_log_success:
+            # Add log entry for the dialogue turn
             try:
-                log_message = f"{player_name_display} spoke with {npc_name_display}."
-                # ... (rest of logging code, ensure player_char.id is used)
+                log_message = f"{player_name} spoke with {npc_actual_name}."
+                log_related_entities = {"npc_id": npc_id, "dialogue_id": session_data['id']}
+                log_context_data = {"dialogue_id": session_data['id'], "entries_added": 2}
+
+                await db_service.add_log_entry(
+                    guild_id=guild_id,
+                    event_type="PLAYER_DIALOGUE_TURN",
+                    message=log_message,
+                    player_id_column=player_id,
+                    related_entities=log_related_entities,
+                    context_data=log_context_data,
+                    channel_id=interaction.channel_id if interaction.channel else None
+                )
+                print(f"Log entry added for dialogue turn: Player {player_id}, NPC {npc_id}, Dialogue {session_data['id']}")
             except Exception as log_e:
                 print(f"Error adding log entry for dialogue turn: {log_e}")
-
-        embed = discord.Embed(title=f"Talking with {npc_name_display}", color=discord.Color.blue())
-        embed.add_field(name=player_name_display, value=message, inline=False)
-        embed.add_field(name=npc_name_display, value=ai_response_text, inline=False)
-        embed.set_footer(text=f"Dialogue ID: {dialogue_id}") # Use dialogue_id
+                # Non-fatal to command execution
+
+        embed = discord.Embed(
+            title=f"Talking with {npc_actual_name}",
+            color=discord.Color.blue() # Or any other color
+        )
+        name_to_display = player_name or interaction.user.display_name
+        embed.add_field(name=name_to_display, value=message, inline=False)
+        embed.add_field(name=npc_actual_name, value=ai_response_text, inline=False)
+
+        # Optionally, add a footer or timestamp
+        embed.set_footer(text=f"Dialogue ID: {session_data['id']}")
+
         await interaction.followup.send(embed=embed)
 
     except Exception as e:
         print(f"Error in /talk command: {e}")
         traceback.print_exc()
-        await interaction.followup.send("An unexpected error occurred while trying to talk to the NPC.", ephemeral=True)
-
-
-@app_commands.command(name="end_turn", description="Завершить свой ход и ждать обработки действий.")
-async def cmd_end_turn(interaction: Interaction):
-    await interaction.response.defer(ephemeral=True)
-    bot = cast(RPGBot, interaction.client) # Correct type hint using cast
-
-    try:
-        if not bot.game_manager or not bot.game_manager.character_manager:
-            await interaction.followup.send("Error: Core game services (Character Manager) are not fully initialized.", ephemeral=True)
-            return
-
-        character_manager: Optional['CharacterManager'] = bot.game_manager.character_manager # Type hint as Optional
-        if not character_manager: # Explicit check
-             await interaction.followup.send("Error: CharacterManager is not available.", ephemeral=True)
-             return
-
-        guild_id = str(interaction.guild_id)
-        discord_user_id = interaction.user.id
-
-        char_model: Optional['CharacterModel'] = character_manager.get_character_by_discord_id(guild_id=guild_id, discord_user_id=discord_user_id) # Removed await
-
-        if not char_model:
-            await interaction.followup.send("Не удалось найти вашего персонажа. Используйте `/start` для создания.", ephemeral=True)
-            return
-
-        if char_model.current_game_status == 'ожидание_обработку':
-            await interaction.followup.send("Вы уже завершили свой ход. Ожидайте обработки.", ephemeral=True)
-            return
-
-        char_model.current_game_status = 'ожидание_обработку'
-<<<<<<< HEAD
-        # Removed: char_model.collected_actions_json = "[]"
-=======
-        char_model.собранные_действия_JSON = "[]" # Changed attribute name
->>>>>>> d4827362
-
-        character_manager.mark_character_dirty(guild_id, char_model.id)
-        await character_manager.save_character(character=char_model, guild_id=guild_id)
-
-        await interaction.followup.send("Ваш ход завершен. Действия будут обработаны.", ephemeral=True)
-
-    except Exception as e:
-        print(f"Error in /end_turn command: {e}")
-        traceback.print_exc()
-        await interaction.followup.send("Произошла ошибка при завершении хода.", ephemeral=True)
-
-@app_commands.command(name="end_party_turn", description="Завершить ход для вашей группы в текущей локации.")
-async def cmd_end_party_turn(interaction: Interaction):
-    await interaction.response.defer(ephemeral=True)
-    bot = cast(RPGBot, interaction.client) # Correct type hint using cast
-    updated_member_names = []
-
-    try:
-        if not bot.game_manager or \
-           not bot.game_manager.character_manager or \
-           not bot.game_manager.party_manager:
-            await interaction.followup.send("Error: Core game services (Character, Party) are not fully initialized.", ephemeral=True)
-            return
-
-        game_mngr: 'GameManager' = bot.game_manager # For clarity
-        # Type hints as Optional and add explicit checks if necessary, or rely on the guard above.
-        character_manager: Optional['CharacterManager'] = game_mngr.character_manager
-        party_manager: Optional['PartyManager'] = game_mngr.party_manager
-
-        if not character_manager or not party_manager: # Explicit check after assignment
-            await interaction.followup.send("Error: CharacterManager or PartyManager is not available after initial check.", ephemeral=True)
-            return
-
-        guild_id = str(interaction.guild_id)
-        discord_user_id = interaction.user.id
-
-        # --- Get Sender's Character and Party ---
-        sender_char: Optional['CharacterModel'] = character_manager.get_character_by_discord_id(guild_id=guild_id, discord_user_id=discord_user_id) # Removed await
-        if not sender_char:
-            await interaction.followup.send("Не удалось найти вашего персонажа. Используйте `/start`.", ephemeral=True)
-            return
-
-        language = sender_char.selected_language or "en"
-
-        if not sender_char.party_id:
-            await interaction.followup.send("Вы не состоите в группе.", ephemeral=True)
-            return
-
-        # Assuming party_manager.get_party is not async, remove await if so. For now, keep await as per original.
-        # If PartyManager.get_party is not async, this will cause a TypeError.
-        # Based on typical manager patterns, it might be non-async if it's a cache lookup.
-        # For this subtask, I will assume it's not async if it's a simple cache lookup, otherwise keep await.
-        # Let's assume it's a cache lookup for now and remove await.
-        party = party_manager.get_party(party_id=sender_char.party_id, guild_id=guild_id)
-        if not party:
-            await interaction.followup.send(f"Не удалось найти вашу группу (ID: {sender_char.party_id}). Это может быть ошибка данных.", ephemeral=True)
-            return
-        
-        sender_char_location_id = sender_char.location_id
-        sender_name_display = sender_char.name_i18n.get(language, sender_char.name_i18n.get('en', 'Unknown Player'))
-        processed_members_count = 0
-
-        if sender_char.current_game_status != 'ожидание_обработку':
-            sender_char.current_game_status = 'ожидание_обработку'
-            # Note: собранные_действия_JSON for the sender should ideally be cleared by their own /end_turn.
-            # If /end_party_turn is the *only* way they end their turn, then actions should be cleared here.
-            # Assuming /end_turn is preferred for individual action clearing.
-            character_manager.mark_character_dirty(guild_id, sender_char.id) # Mark dirty before save
-            await character_manager.save_character(character=sender_char, guild_id=guild_id)
-            processed_members_count += 1
-            # updated_member_names.append(getattr(sender_char, 'name_i18n', {}).get('en', 'Unknown Character')) # This was redundant with the one below
-            # await character_manager.save_character(sender_char, guild_id=guild_id) # This save is redundant, already done
-            updated_member_names.append(sender_name_display)
-
-        for member_char_id in party.player_ids_list:
-            if member_char_id == sender_char.id:
-                continue
-
-            member_char: Optional['CharacterModel'] = character_manager.get_character(guild_id=guild_id, character_id=member_char_id) # Removed await
-            
-            if member_char and member_char.location_id == sender_char_location_id:
-                if member_char.current_game_status != 'ожидание_обработку':
-                    member_char.current_game_status = 'ожидание_обработку'
-                    # As with sender, assume individual /end_turn handles action clearing.
-                    character_manager.mark_character_dirty(guild_id, member_char.id) # Mark dirty before save
-                    await character_manager.save_character(character=member_char, guild_id=guild_id)
-                    processed_members_count += 1
-                    # updated_member_names.append(getattr(member_char, 'name_i18n', {}).get('en', 'Unknown Character')) # This was redundant
-                    # await character_manager.save_character(member_char, guild_id=guild_id) # This save is redundant
-                    member_name_display = member_char.name_i18n.get(language, member_char.name_i18n.get('en', 'Another Player'))
-                    updated_member_names.append(member_name_display)
-            elif member_char:
-                pass
-            else:
-                print(f"Warning: Character not found for ID {member_char_id} in party {party.id} (guild {guild_id}).")
-
-        if updated_member_names:
-            await interaction.followup.send(f"Ход завершен для следующих членов вашей группы в локации '{sender_char_location_id}': {', '.join(updated_member_names)}. Ожидайте обработки.", ephemeral=False)
-        else:
-            await interaction.followup.send("Все члены вашей группы в текущей локации уже завершили свой ход. Ожидайте обработки.", ephemeral=True)
-
-        # PartyManager.check_and_process_party_turn is async
-        if party_manager: # ensure party_manager is not None (already checked but good practice)
-            if not sender_char_location_id: # Check if location_id is None
-                await interaction.followup.send("Ваш персонаж (отправитель) не имеет местоположения. Невозможно завершить ход группы.", ephemeral=True)
-                return
-
-            await party_manager.check_and_process_party_turn(
-                party_id=party.id,
-                location_id=sender_char_location_id, # Now checked for None
-                guild_id=guild_id,
-                game_manager=game_mngr
-            )
-
-    except Exception as e:
-        print(f"Error in /end_party_turn command: {e}")
-        traceback.print_exc()
-        error_message = "Произошла непредвиденная ошибка при завершении хода группы."
-        if not interaction.response.is_done():
-            try:
-                await interaction.response.send_message(error_message, ephemeral=True)
-            except discord.errors.InteractionResponded: # If somehow it got responded to
-                 await interaction.followup.send(error_message, ephemeral=True)
-        else:
-            await interaction.followup.send(error_message, ephemeral=True)+        await interaction.followup.send("An unexpected error occurred while trying to talk to the NPC.", ephemeral=True)