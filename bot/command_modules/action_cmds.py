--- conflicted
+++ resolved
@@ -22,13 +22,11 @@
 @app_commands.command(name="interact", description="Взаимодействовать с чем-то или кем-то.")
 async def cmd_interact(interaction: Interaction, target: str, action_str: str, details: Optional[str] = None): # Renamed action to action_str to avoid conflict
     await interaction.response.defer(ephemeral=True)
-<<<<<<< HEAD
     # New logic: Inform user that the command is under rework.
     await interaction.followup.send(
         "Команда `/interact` в настоящее время находится в стадии переработки и временно недоступна. Пожалуйста, следите за обновлениями!",
         ephemeral=True
     )
-=======
 
     game_mngr: Optional['GameManager'] = None # Keep Optional since it might not exist
     if hasattr(interaction.client, 'game_manager'):
@@ -51,7 +49,6 @@
         await interaction.followup.send("The '/interact' command is not fully implemented for the new system yet.", ephemeral=True)
     else:
          await interaction.followup.send("**Ошибка Мастера:** Игровая система недоступна.", ephemeral=True)
->>>>>>> f4cbcf49
 
 import random # For basic combat roll
 
@@ -63,7 +60,6 @@
     await interaction.response.defer(ephemeral=False) # Combat is generally public
 
     try:
-<<<<<<< HEAD
         if not hasattr(interaction.client, 'game_manager') or not interaction.client.game_manager:
             await interaction.followup.send("Error: GameManager is not available.", ephemeral=True)
             return
@@ -86,7 +82,6 @@
         db_service: 'DBService' = game_mngr_instance.db_service
         combat_manager: Optional['CombatManager'] = game_mngr_instance.combat_manager
         # game_manager for other calls if needed (though combat_manager should handle most combat logic)
-=======
         client_bot = cast('RPGBot', interaction.client)
         if not client_bot.game_manager:
             await interaction.followup.send("Critical Error: GameManager not found on bot client.", ephemeral=True)
@@ -101,7 +96,6 @@
 
         db_service: 'DBService' = game_mngr_instance.db_service
         combat_manager: 'CombatManager' = game_mngr_instance.combat_manager
->>>>>>> f4cbcf49
         game_mngr: 'GameManager' = game_mngr_instance
 
 
@@ -262,7 +256,6 @@
 
     try:
         # --- Setup and Checks ---
-<<<<<<< HEAD
         if not hasattr(interaction.client, 'game_manager') or not interaction.client.game_manager:
             await interaction.followup.send("Error: GameManager is not available.", ephemeral=True)
             return
@@ -281,7 +274,6 @@
         client_bot: 'RPGBot' = interaction.client
         db_service: 'DBService' = game_mngr_instance.db_service
         openai_service: Optional['OpenAIService'] = game_mngr_instance.openai_service
-=======
         client_bot = cast('RPGBot', interaction.client)
         if not client_bot.game_manager:
             await interaction.followup.send("Critical Error: GameManager not found on bot client.", ephemeral=True)
@@ -300,7 +292,6 @@
             await interaction.followup.send("The AI for dialogue is currently unavailable (service not loaded). Please try again later.", ephemeral=True)
             return
         openai_service: 'OpenAIService' = openai_service_candidate
->>>>>>> f4cbcf49
 
         if not openai_service:
             await interaction.followup.send("Error: OpenAIService is not configured or available.", ephemeral=True)
