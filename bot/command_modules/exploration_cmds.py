# bot/command_modules/exploration_cmds.py
import discord
import discord.abc # Added for type checking Messageable
from discord import app_commands, Interaction # Use Interaction for type hinting
from typing import Optional, TYPE_CHECKING, Dict, Any, List, cast # Keep TYPE_CHECKING for RPGBot and DBService, add cast
import traceback # For error logging
import json # Added for json.dumps

if TYPE_CHECKING:
    from bot.bot_core import RPGBot # Already imported by previous step, ensure it's here
    from bot.database.sqlite_adapter import SqliteAdapter # Corrected import
    from bot.game.managers.location_manager import LocationManager
    from bot.game.managers.character_manager import CharacterManager
    from bot.game.models.character import Character as CharacterModel
    from bot.game.models.location import Location as LocationModel # Assuming LocationInstance is Location
    from bot.game.managers.party_manager import PartyManager
    from bot.game.managers.npc_manager import NpcManager
    from bot.game.managers.item_manager import ItemManager
    from bot.game.managers.combat_manager import CombatManager
    from bot.game.managers.status_manager import StatusManager
    from bot.game.managers.time_manager import TimeManager
    from bot.game.managers.event_manager import EventManager
    from bot.game.rules.rule_engine import RuleEngine
    # from bot.game.action_processors.on_enter_action_executor import OnEnterActionExecutor # If it's a class
    # from bot.game.generators.stage_description_generator import StageDescriptionGenerator # If it's a class

# TEST_GUILD_IDS can be removed if not used in decorators
# TEST_GUILD_IDS = []

async def _send_location_embed(
    interaction: Interaction,
    location_data: Dict[str, Any], # This is location_instance_data
    location_manager: 'LocationManager',
    npc_manager: 'NpcManager', # Added NpcManager
    guild_id: str,
    *,
    followup: bool = False,
    initial_message: Optional[str] = None
):
    """Helper function to construct and send the location embed using managers."""
    embed = discord.Embed(
        title=location_data.get('name', 'Unknown Location'),
        description=location_data.get('description', 'A non-descript place.'),
        color=discord.Color.green()
    )

    location_instance_id_str = location_data.get("id")
    if location_instance_id_str:
        try:
            # Assuming npc_manager.get_npcs_in_location expects location_id (which is an instance_id here)
            npcs_in_location_models = npc_manager.get_npcs_in_location(guild_id=guild_id, location_id=location_instance_id_str)
            if npcs_in_location_models:
                # Assuming character.selected_language is available or a default can be used.
                # For simplicity in this helper, using 'en' as default for NPC names.
                language = "en" # Placeholder, ideally passed or fetched from player context
                npc_names = ", ".join([npc.name_i18n.get(language, npc.name_i18n.get('en', 'Unnamed NPC')) for npc in npcs_in_location_models])
                embed.add_field(name="NPCs Here", value=npc_names if npc_names else "None", inline=False)
            else:
                embed.add_field(name="NPCs Here", value="None", inline=False)
        except Exception as e:
            print(f"Error fetching NPCs for embed: {e}")
            embed.add_field(name="NPCs Here", value="Error loading NPCs.", inline=False)
    else: # location_instance_id is None
        embed.add_field(name="NPCs Here", value="*Location ID missing, cannot load NPCs*", inline=False)


    # Exits - using location_manager
    if location_instance_id_str: # Only try to get exits if we have a valid current location instance ID
        # Ensure all required arguments are passed to get_connected_locations
        # get_connected_locations expects instance_id.
        # location_instance_id_str is the correct ID to pass.
        # location_template_id = location_data.get('template_id') # Not needed for this call

        # if location_template_id: # This check becomes redundant if we only need instance_id
        connected_exits = location_manager.get_connected_locations(
            guild_id=guild_id,
            instance_id=location_instance_id_str
        )
        if connected_exits and isinstance(connected_exits, dict) and len(connected_exits) > 0:
            exit_display_parts = []
<<<<<<< HEAD
            for exit_name_or_direction, target_loc_template_id in connected_exits.items(): # Corrected indentation
=======
>>>>>>> f4cbcf49
            for exit_name_or_direction, target_loc_template_id in connected_exits.items():
                # get_connected_locations returns template IDs as values based on its current implementation.
                # So, we still need to fetch the static data for the name.
                target_loc_template_data = location_manager.get_location_static(guild_id, target_loc_template_id)
                if target_loc_template_data:
                    exit_display_parts.append(f"{exit_name_or_direction.capitalize()} to {target_loc_template_data.get('name', 'an unnamed area')}")
                else:
                    exit_display_parts.append(f"{exit_name_or_direction.capitalize()} (leads to an unknown area - Template ID: {target_loc_template_id[:6]})")

<<<<<<< HEAD
            if exit_display_parts: # Corrected indentation
                embed.add_field(name="Exits", value="\n".join(exit_display_parts), inline=False)
            else:
                embed.add_field(name="Exits", value="None apparent.", inline=False)
=======
>>>>>>> f4cbcf49
            if exit_display_parts:
                embed.add_field(name="Exits", value="\n".join(exit_display_parts), inline=False)
            else:
                embed.add_field(name="Exits", value="None apparent.", inline=False)
<<<<<<< HEAD
        else: # This else corresponds to 'if connected_exits and ...'
            embed.add_field(name="Exits", value="None apparent.", inline=False)
=======
        else:
            embed.add_field(name="Exits", value="None apparent.", inline=False)
        # else: # This else block for location_template_id check is no longer needed
            # embed.add_field(name="Exits", value="*Cannot determine exits: location template ID missing*", inline=False)
>>>>>>> f4cbcf49
    else: # location_instance_id_str is None
        embed.add_field(name="Exits", value="*Cannot determine exits: current location ID missing*", inline=False)

    message_content = initial_message if initial_message else ""
    send_method = interaction.followup.send if followup else interaction.response.send_message

    # Ensure interaction.channel is sendable. For slash commands, it usually is.
    # If type errors persist here, a more specific channel type check might be needed.
    if hasattr(interaction.channel, 'send'):
        if message_content:
            await send_method(content=message_content, embed=embed, ephemeral=False)
        else:
            await send_method(embed=embed, ephemeral=False)
    else:
        print(f"Warning: interaction.channel (type: {type(interaction.channel)}) does not have send method in _send_location_embed.")
        # Fallback or error for non-sendable channels if necessary
        if followup:
             await interaction.followup.send("Error: Cannot send message to this channel type.", ephemeral=True)
        else:
             await interaction.response.send_message("Error: Cannot send message to this channel type.", ephemeral=True)


@app_commands.command(name="look", description="Look around your current location.")
async def cmd_look(interaction: Interaction):
    """Shows details about the player's current location."""
    await interaction.response.defer(ephemeral=False)
    bot = cast(RPGBot, interaction.client) # Used cast

    try:
        if not bot.game_manager or \
           not bot.game_manager.character_manager or \
           not bot.game_manager.location_manager or \
           not bot.game_manager.npc_manager:
            await interaction.followup.send("Error: Core game systems are not fully initialized.", ephemeral=True)
            return

        character_manager: 'CharacterManager' = bot.game_manager.character_manager
        location_manager: Optional['LocationManager'] = bot.game_manager.location_manager # Make Optional for check
        npc_manager: 'NpcManager' = bot.game_manager.npc_manager

        if not location_manager:
            await interaction.followup.send("Error: Location manager is not available.", ephemeral=True)
            return

        guild_id_str = str(interaction.guild_id)
        discord_user_id = interaction.user.id

        character: Optional[CharacterModel] = character_manager.get_character_by_discord_id(
            guild_id=guild_id_str,
            discord_user_id=discord_user_id
        )
        if not character:
            await interaction.followup.send("You need to create a character first! Use `/start`.", ephemeral=True)
            return

        # current_location_id here refers to the location_instance_id
        current_location_instance_id = character.location_id
        if not current_location_instance_id:
            await interaction.followup.send("Error: Your character isn't anywhere. This is unusual. Contact an admin.", ephemeral=True)
            return

        # Fetch location instance data using the ID from the character model
        location_instance_data = location_manager.get_location_instance(guild_id_str, current_location_instance_id)
        if not location_instance_data:
            await interaction.followup.send(f"Error: Details for your location (Instance ID: {current_location_instance_id}) are missing.", ephemeral=True)
            return
        
        await _send_location_embed(
            interaction=interaction,
            location_data=location_instance_data,
            location_manager=location_manager, 
            npc_manager=npc_manager, 
            guild_id=guild_id_str, 
            followup=True
        )

    except Exception as e:
        print(f"Error in /look command: {e}")
        traceback.print_exc()
        await interaction.followup.send("An unexpected error occurred while looking around.", ephemeral=True)


@app_commands.command(name="move", description="Move to a connected location.")
@app_commands.describe(target_location_name="The name of the location you want to move to.")
async def cmd_move(interaction: Interaction, target_location_name: str):
    await interaction.response.defer(ephemeral=False)
    bot = cast(RPGBot, interaction.client) # Used cast

    try:
        if not bot.game_manager or \
           not bot.game_manager.character_manager or \
           not bot.game_manager.location_manager or \
           not bot.game_manager.party_manager or \
           not bot.game_manager.npc_manager or \
           not bot.game_manager._db_adapter: # Check for _db_adapter
            await interaction.followup.send("Error: Core game systems are not fully initialized. Please notify an admin.", ephemeral=True)
            return
        
        character_manager: 'CharacterManager' = bot.game_manager.character_manager
        location_manager: Optional['LocationManager'] = bot.game_manager.location_manager # Make Optional for check
        party_manager: 'PartyManager' = bot.game_manager.party_manager
        npc_manager: 'NpcManager' = bot.game_manager.npc_manager
        db_adapter: 'SqliteAdapter' = bot.game_manager._db_adapter # Use _db_adapter

        if not location_manager:
            await interaction.followup.send("Error: Location manager is not available.", ephemeral=True)
            return

        guild_id_str = str(interaction.guild_id)
        discord_user_id = interaction.user.id

        character: Optional[CharacterModel] = character_manager.get_character_by_discord_id( # Removed await
            guild_id=guild_id_str,
            discord_user_id=discord_user_id
        )
        if not character:
            await interaction.followup.send("You need to create a character first! Use `/start`.", ephemeral=True)
            return

        current_location_instance_id = character.location_id
        if not current_location_instance_id:
            await interaction.followup.send("Error: Your character isn't anywhere. This is unusual. Contact an admin.", ephemeral=True)
            return

        current_location_instance_data = location_manager.get_location_instance(guild_id_str, current_location_instance_id)
        if not current_location_instance_data:
            await interaction.followup.send(f"Error: Cannot determine details for your current location (ID: {current_location_instance_id}). Contact an admin.", ephemeral=True)
            return
        
        current_location_template_id = current_location_instance_data.get('template_id')
        if not current_location_template_id:
            await interaction.followup.send(f"Error: Current location instance (ID: {current_location_instance_id}) is missing template ID. Cannot determine exits.", ephemeral=True)
            return

        target_location_name_stripped = target_location_name.strip().lower()
        found_target_template: Optional[Dict[str, Any]] = None # Will hold template data

        # Exits are defined on location templates, pointing to other location templates.
        # We need to find a target *template* whose name matches.
        # Then find an *instance* of that template in the guild.

<<<<<<< HEAD
        # Get valid exits from current location's *instance*
=======
        # Get valid exits from current location's *template*
        # The method get_connected_locations now expects only guild_id and instance_id
>>>>>>> f4cbcf49
        valid_exit_template_ids: Dict[str, str] = location_manager.get_connected_locations(
            guild_id=guild_id_str,
            instance_id=current_location_instance_id
        )

        target_exit_template_id: Optional[str] = None
        for exit_name, exit_tpl_id in valid_exit_template_ids.items():
            # Check if the exit name itself matches the target
            if exit_name.lower() == target_location_name_stripped:
                target_exit_template_id = exit_tpl_id
                break
            # If not, check the name of the target template
            target_template_candidate = location_manager.get_location_static(guild_id_str, exit_tpl_id) # Changed get_location_template_by_id to get_location_static
            if target_template_candidate and target_template_candidate.get('name','').lower() == target_location_name_stripped:
                target_exit_template_id = exit_tpl_id
                break
        
        if not target_exit_template_id:
            await interaction.followup.send(f"You can't directly move to '{target_location_name.strip()}' from '{current_location_instance_data.get('name', 'here')}'. Check the exits.", ephemeral=True)
            return

        # Now find an instance of this target template ID in the guild using the new manager method.
        target_location_instance_data = location_manager.find_active_instance_by_template_id(guild_id_str, target_exit_template_id)

        if not target_location_instance_data:
            # Try to get template name for a slightly better error message
            target_template_for_name = location_manager.get_location_static(guild_id_str, target_exit_template_id)
            target_name_for_error = target_template_for_name.get('name', 'the target location') if target_template_for_name else 'the target location'
            await interaction.followup.send(f"Found a path to {target_name_for_error}, but there's no active instance of it in this world right now.", ephemeral=True)
            return

        target_location_instance_id = target_location_instance_data.get('id')
        # found_target_location_instance_data is now target_location_instance_data, so no need for another get_location_instance call
        # if not target_location_instance_id: # This check is implicitly covered by "if not target_location_instance_data"
        #      await interaction.followup.send(f"Error: Target location instance data found, but it's missing an ID. Contact an admin.", ephemeral=True)
        #      return

        party = await party_manager.get_party_by_member_id(guild_id_str, character.id)
        
        entity_to_move_id: str = character.id
        entity_type: str = "Character"
        log_identifier: str = f"Character {character.name_i18n.get('en', character.id[:6])} (ID: {character.id})"
        display_name: str = character.name_i18n.get('en', character.id[:6])

        if party and party.id: # party.id should be a string
            entity_to_move_id = party.id
            entity_type = "Party"
            language = character.selected_language if character and character.selected_language else "en"
            party_name_display = party.name_i18n.get(language, party.id if party.id else "Unknown Party")
            log_identifier = f"Party {party_name_display} (ID: {party.id})"
            display_name = party_name_display
        
        # TODO: Comment out missing GameManager attributes for now
        move_kwargs: Dict[str, Any] = {
            # 'guild_id': guild_id_str, # guild_id is passed directly to move_entity
            'channel_id': interaction.channel_id,
            # 'send_callback_factory': bot.game_manager.send_callback_factory, # TODO: Fix in GameManager
            'character_manager': character_manager,
            'npc_manager': npc_manager,
            'item_manager': bot.game_manager.item_manager, # Assuming these exist
            'combat_manager': bot.game_manager.combat_manager,
            'status_manager': bot.game_manager.status_manager,
            'party_manager': party_manager,
            'time_manager': bot.game_manager.time_manager,
            'event_manager': bot.game_manager.event_manager,
            'rule_engine': bot.game_manager.rule_engine,
            # 'on_enter_action_executor': bot.game_manager.on_enter_action_executor, # TODO: Fix in GameManager
            # 'stage_description_generator': bot.game_manager.stage_description_generator, # TODO: Fix in GameManager
            'location_manager': location_manager,
        }
        
        old_location_name = current_location_instance_data.get('name', 'Unknown Starting Location')

        # Call move_entity with guild_id and other necessary parameters
        move_successful = await location_manager.move_entity(
            guild_id=guild_id_str,
            entity_id=entity_to_move_id,
            entity_type=entity_type,
            from_location_id=current_location_instance_id,
            to_location_id=target_location_instance_id,
            context=move_kwargs # Pass the constructed context dict as 'context'
        )

        if not move_successful:
            await interaction.followup.send(f"Movement of {display_name} to '{target_location_instance_data.get('name', target_location_name.strip())}' failed. You remain in '{old_location_name}'.", ephemeral=True)
            return
            
        # new_location_data_after_move is target_location_instance_data if the move was to this exact instance.
        # However, move_entity might create a new instance or modify it, so re-fetching is safer.
        new_location_data_after_move = location_manager.get_location_instance(guild_id_str, target_location_instance_id) if target_location_instance_id else None
        if not new_location_data_after_move:
            await interaction.followup.send("Moved, but couldn't ascertain new location details for the destination. This is odd!", ephemeral=True)
            return
            
        new_location_name = new_location_data_after_move.get('name', 'an unnamed place')
        
        try:
            log_message = f"{log_identifier} moved from {old_location_name} (Instance: {current_location_instance_id}) to {new_location_name} (Instance: {target_location_instance_id})."
            if bot.game_manager and bot.game_manager.game_log_manager:
                await bot.game_manager.game_log_manager.log_event(
                    guild_id=guild_id_str,
                    event_type="ENTITY_MOVE",
                    message=log_message,
                    related_entities_json=json.dumps({ # Ensure related_entities are passed as JSON string
                        "player_id": character.id,
                        "old_location_instance_id": current_location_instance_id,
                        "new_location_instance_id": target_location_instance_id,
                        "moved_entity_id": entity_to_move_id,
                        "moved_entity_type": entity_type,
                        "initiator_discord_user_id": discord_user_id,
                        "channel_id": interaction.channel_id if interaction.channel else None
                    })
                )
            else:
                print(f"Warning: GameLogManager not available. ENTITY_MOVE event for {log_identifier} not logged to DB.")
        except Exception as log_e:
            print(f"Error adding log entry for entity move: {log_e}")
            traceback.print_exc()

        move_feedback_message = f"{display_name} moved to {new_location_name}."
        await _send_location_embed(
            interaction=interaction,
            location_data=new_location_data_after_move,
            location_manager=location_manager, 
            npc_manager=npc_manager,
            guild_id=guild_id_str, 
            followup=True, 
            initial_message=move_feedback_message
        )

    except Exception as e:
        print(f"Error in /move command: {e}")
        traceback.print_exc()
        # Ensure followup is used if initial response was deferred and no other followup sent.
        if not interaction.response.is_done():
            try:
                await interaction.response.send_message("An unexpected server error occurred. Please try again later or contact an admin.",ephemeral=True)
            except discord.errors.InteractionResponded: # If somehow it got responded to
                 await interaction.followup.send("An unexpected server error occurred. Please try again later or contact an admin.", ephemeral=True)
        else:
            await interaction.followup.send("An unexpected server error occurred while trying to move. Please try again later or contact an admin.", ephemeral=True)


@app_commands.command(name="check", description="Выполнить проверку навыка.")
async def cmd_check(interaction: Interaction, skill_name: str, complexity: str = "medium", target_description: Optional[str] = None):
    await interaction.response.defer(ephemeral=True)
    # Removed bot = cast(RPGBot, interaction.client) as it's no longer needed for this simplified version.
    # Removed if not bot.game_manager: check as it's no longer relevant.

    if not hasattr(interaction.client, 'game_manager'):
        await interaction.followup.send("**Ошибка Мастера:** Игровая система (GameManager) не найдена на клиенте.", ephemeral=True)
        return

    if not bot.game_manager: # Check if game_manager itself is None on RPGBot instance
        await interaction.followup.send("**Ошибка Мастера:** Игровая система (GameManager) не инициализирована.", ephemeral=True)
        return

    game_mngr_instance = bot.game_manager

<<<<<<< HEAD
    try:
        from bot.bot_core import get_bot_instance # global_game_manager is not needed
        game_mngr = bot.game_manager # Use the already available game_mngr from RPGBot instance
        get_bot_instance_func = get_bot_instance # For consistency if used elsewhere
        if game_mngr: # Check if game_mngr (GameManager instance) is available
            global_game_manager_imported_successfully = True # Consider this path successful if game_mngr exists
    except ImportError:
        pass # Keep pass for the case where bot_core itself has issues, though unlikely here

    if global_game_manager_imported_successfully and game_mngr: # Check game_mngr
        response_data = await game_mngr.process_player_action(
            server_id=str(interaction.guild_id), # Ensure guild_id is string
=======
    if hasattr(game_mngr_instance, 'process_player_action'):
        response_data = await game_mngr_instance.process_player_action(
            server_id=str(interaction.guild_id),
>>>>>>> f4cbcf49
            discord_user_id=interaction.user.id,
            action_type="skill_check",
            action_data={
                "skill_name": skill_name,
                "complexity": complexity,
                "target_description": target_description or f"совершить действие, требующее навыка {skill_name}"
            }
            # ctx_channel_id is not a parameter of process_player_action
        )
        
        target_channel_id_any = response_data.get("target_channel_id", interaction.channel_id)
        target_channel_id: Optional[int] = None
        if isinstance(target_channel_id_any, (str, int)):
            try:
                target_channel_id = int(target_channel_id_any)
            except ValueError:
                print(f"Warning: target_channel_id '{target_channel_id_any}' is not a valid integer. Defaulting to interaction channel.")
                if interaction.channel: target_channel_id = interaction.channel.id
        elif interaction.channel: # if target_channel_id_any was None or other type
             target_channel_id = interaction.channel.id


        bot_instance_for_channel = bot # Use the RPGBot instance directly
        
        target_channel: Optional[discord.abc.Messageable] = None # Use Messageable for broader type compatibility
        if bot_instance_for_channel and target_channel_id:
            # Ensure target_channel_id is an int if get_channel expects an int
            try:
                # get_channel can return various types, ensure it's Messageable
                fetched_channel = bot_instance_for_channel.get_channel(int(target_channel_id))
                if isinstance(fetched_channel, discord.abc.Messageable):
                    target_channel = fetched_channel
                else:
                    print(f"Warning: Fetched channel {target_channel_id} is not Messageable. Type: {type(fetched_channel)}. Falling back to interaction.channel.")
                    if interaction.channel and isinstance(interaction.channel, discord.abc.Messageable):
                        target_channel = interaction.channel
                    else: # If interaction.channel is also not messageable (e.g. thread without send perms)
                        target_channel = None


            except ValueError: # Should be caught by earlier int conversion, but as safeguard
                print(f"Warning: target_channel_id '{target_channel_id}' is not a valid integer. Falling back to interaction.channel.")
                if interaction.channel and isinstance(interaction.channel, discord.abc.Messageable): # Check type for interaction.channel
                    target_channel = interaction.channel
                else:
                    target_channel = None

        else: # Fallback to interaction.channel if bot_instance or target_channel_id is problematic
            if interaction.channel and isinstance(interaction.channel, discord.abc.Messageable): # Check type for interaction.channel
                target_channel = interaction.channel
            else:
                target_channel = None


        message_to_send = response_data.get("message", "Произошла ошибка при выполнении проверки.")

        # Check if interaction.channel itself is Messageable
        interaction_channel_is_messageable = isinstance(interaction.channel, discord.abc.Messageable)


        # Check if target_channel is valid and different from interaction.channel
        if target_channel and target_channel.id != (interaction.channel.id if interaction.channel else None) :
            try:
                await target_channel.send(message_to_send)
                # Always send a followup to the interaction itself if the main message went to a different channel
                await interaction.followup.send(f"You attempt a {skill_name} check... (Response sent to designated channel).", ephemeral=True)
            except discord.errors.Forbidden:
                 await interaction.followup.send(f"I don't have permissions to send messages to channel {target_channel.mention}.", ephemeral=True)
            except Exception as send_e:
                 print(f"Error sending to target_channel {target_channel.id}: {send_e}")
                 await interaction.followup.send("Failed to send response to the target channel due to an error.", ephemeral=True)

        else: # Send to the interaction's channel (as followup)
            if interaction_channel_is_messageable: # Check if interaction.channel can even send messages
                await interaction.followup.send(message_to_send, ephemeral=True)
<<<<<<< HEAD
            else:
                print(f"Error: interaction.channel is not sendable and target_channel was not suitable. Message: {message_to_send}")
                # As a last resort, try to send to followup if the interaction itself is the problem, though this is unlikely if defer worked.
                await interaction.followup.send("Error: Could not send message to the channel.", ephemeral=True)
    else:
        # This 'else' corresponds to 'if global_game_manager_imported_successfully and global_game_manager_instance:'
        await interaction.followup.send("**Ошибка Мастера:** Игровая система недоступна или не инициализирована должным образом для команды /check.", ephemeral=True)
    # New logic: Inform user that the command is under rework.
    await interaction.followup.send(
        "The '/check' command is currently undergoing improvements and is temporarily unavailable. Please try again later.",
        ephemeral=True
    )
=======
            else: # If interaction.channel is not messageable (e.g. None, or a non-text channel type somehow)
                print(f"Error: interaction.channel is not Messageable. Cannot send skill check result. Message: {message_to_send}")
                # Fallback, try to send to followup, though it might also fail if interaction context is broken
                try:
                    await interaction.followup.send("Error: Could not send message to the current channel context.", ephemeral=True)
                except Exception as final_send_e:
                    print(f"CRITICAL: Failed to send any response for /check command: {final_send_e}")

    else: # Corresponds to if hasattr(game_mngr_instance, 'process_player_action'):
        await interaction.followup.send("The '/check' command's underlying action processing is currently unavailable.", ephemeral=True)
        return
>>>>>>> f4cbcf49

# Note: The _generate_location_details_embed function was not directly mentioned for changes
# in the prompt other than how it's called. Assuming its internal logic is fine for now,
# but its calls to location_manager.get_location_template_by_id were changed to get_location_static
# as part of fixing point 3.

# If _generate_location_details_embed itself also calls the old method name, it would need fixing too.
# Re-checking its definition in the provided file:
# _generate_location_details_embed calls:
# location_manager.get_connected_locations(...) - this seems fine.
# location_manager.get_location_template_by_id(...) - THIS NEEDS TO CHANGE to get_location_static.
# The previous diff for _send_location_embed already covered this change.
# The prompt for cmd_check (point 6) was about the parameter name in its call to _generate_location_details_embed.
# The prompt for cmd_move (point 2) was about the parameter name in its call to _generate_location_details_embed.

# Let's ensure the calls in cmd_move and cmd_check to _generate_location_details_embed use current_location_id.
# This was planned. The definition of _generate_location_details_embed itself was not part of this subtask's changes beyond what was caught by point 3.
# The change from location_id to current_location_id is in the *callers* of _generate_location_details_embed.
# The patch for _send_location_embed already fixed its internal call to get_location_static.
# The function _generate_location_details_embed is not present in the provided exploration_cmds.py.
# The calls were to _send_location_embed which was already handled.
# Point 2 and 6 are about calls to _generate_location_details_embed, which is not in the file.
# It seems there might be a mix-up with _send_location_embed.
# The prompt references lines 75 and 234 for these calls.
# Line 75 in the provided file for exploration_cmds.py is within cmd_look, not cmd_move's call.
# Line 234 is within cmd_move.
# The function _send_location_embed is called by cmd_look and cmd_move.
# _send_location_embed's signature is: _send_location_embed(interaction, location_data, location_manager, npc_manager, guild_id, followup, initial_message)
# It does not take current_location_id or location_name directly in that way.
# Points 2 and 6 seem to refer to a function that is not _send_location_embed.
# If _generate_location_details_embed was an old function, and the calls were updated to use _send_location_embed,
# then points 2 and 6 might be resolved or no longer applicable as stated.
# Given the current file content, I will assume points 2 and 6 are either misinterpretations of the error log
# or refer to a state of the file not represented by the last read. I will skip explicit changes for points 2 and 6
# if they refer to a non-existent function signature.
# The prompt was "No parameter named location_id in cmd_move" (and check) referring to calls to _generate_location_details_embed.
# Since that function is not in the file, I cannot change its call.
# I will proceed with other changes.

# Re-evaluating point 7 for cmd_check:
# The provided `cmd_check` is currently:
# async def cmd_check(interaction: Interaction, skill_name: str, complexity: str = "medium", target_description: Optional[str] = None):
#    ...
#    await interaction.followup.send("The '/check' command is currently being reworked. Please try again later.", ephemeral=True)
# There is no `party_manager.get_party_by_member_id` call in the current `cmd_check`.
# So point 7 is not applicable to `cmd_check` as it stands.
# It might be applicable to `_send_location_embed` if it were to fetch party details, but it doesn't.
# Or it's for another command. For this file, I will ignore point 7 for `cmd_check`.
# The attribute error on coroutine type for party would be in `cmd_move` if `await` was missing.
# In `cmd_move`, the line is `party = party_manager.get_party_by_member_id(guild_id_str, character.id)`.
# I've added `await` there. Then added `if party:` check. This covers point 7 for `cmd_move`.<|MERGE_RESOLUTION|>--- conflicted
+++ resolved
@@ -78,10 +78,7 @@
         )
         if connected_exits and isinstance(connected_exits, dict) and len(connected_exits) > 0:
             exit_display_parts = []
-<<<<<<< HEAD
             for exit_name_or_direction, target_loc_template_id in connected_exits.items(): # Corrected indentation
-=======
->>>>>>> f4cbcf49
             for exit_name_or_direction, target_loc_template_id in connected_exits.items():
                 # get_connected_locations returns template IDs as values based on its current implementation.
                 # So, we still need to fetch the static data for the name.
@@ -91,26 +88,24 @@
                 else:
                     exit_display_parts.append(f"{exit_name_or_direction.capitalize()} (leads to an unknown area - Template ID: {target_loc_template_id[:6]})")
 
-<<<<<<< HEAD
             if exit_display_parts: # Corrected indentation
                 embed.add_field(name="Exits", value="\n".join(exit_display_parts), inline=False)
             else:
                 embed.add_field(name="Exits", value="None apparent.", inline=False)
-=======
->>>>>>> f4cbcf49
             if exit_display_parts:
                 embed.add_field(name="Exits", value="\n".join(exit_display_parts), inline=False)
             else:
                 embed.add_field(name="Exits", value="None apparent.", inline=False)
-<<<<<<< HEAD
         else: # This else corresponds to 'if connected_exits and ...'
             embed.add_field(name="Exits", value="None apparent.", inline=False)
-=======
+            if exit_display_parts:
+                embed.add_field(name="Exits", value="\n".join(exit_display_parts), inline=False)
+            else:
+                embed.add_field(name="Exits", value="None apparent.", inline=False)
         else:
             embed.add_field(name="Exits", value="None apparent.", inline=False)
         # else: # This else block for location_template_id check is no longer needed
             # embed.add_field(name="Exits", value="*Cannot determine exits: location template ID missing*", inline=False)
->>>>>>> f4cbcf49
     else: # location_instance_id_str is None
         embed.add_field(name="Exits", value="*Cannot determine exits: current location ID missing*", inline=False)
 
@@ -252,12 +247,9 @@
         # We need to find a target *template* whose name matches.
         # Then find an *instance* of that template in the guild.
 
-<<<<<<< HEAD
         # Get valid exits from current location's *instance*
-=======
         # Get valid exits from current location's *template*
         # The method get_connected_locations now expects only guild_id and instance_id
->>>>>>> f4cbcf49
         valid_exit_template_ids: Dict[str, str] = location_manager.get_connected_locations(
             guild_id=guild_id_str,
             instance_id=current_location_instance_id
@@ -415,9 +407,6 @@
         await interaction.followup.send("**Ошибка Мастера:** Игровая система (GameManager) не инициализирована.", ephemeral=True)
         return
 
-    game_mngr_instance = bot.game_manager
-
-<<<<<<< HEAD
     try:
         from bot.bot_core import get_bot_instance # global_game_manager is not needed
         game_mngr = bot.game_manager # Use the already available game_mngr from RPGBot instance
@@ -430,11 +419,11 @@
     if global_game_manager_imported_successfully and game_mngr: # Check game_mngr
         response_data = await game_mngr.process_player_action(
             server_id=str(interaction.guild_id), # Ensure guild_id is string
-=======
+    game_mngr_instance = bot.game_manager
+
     if hasattr(game_mngr_instance, 'process_player_action'):
         response_data = await game_mngr_instance.process_player_action(
             server_id=str(interaction.guild_id),
->>>>>>> f4cbcf49
             discord_user_id=interaction.user.id,
             action_type="skill_check",
             action_data={
@@ -510,7 +499,6 @@
         else: # Send to the interaction's channel (as followup)
             if interaction_channel_is_messageable: # Check if interaction.channel can even send messages
                 await interaction.followup.send(message_to_send, ephemeral=True)
-<<<<<<< HEAD
             else:
                 print(f"Error: interaction.channel is not sendable and target_channel was not suitable. Message: {message_to_send}")
                 # As a last resort, try to send to followup if the interaction itself is the problem, though this is unlikely if defer worked.
@@ -523,7 +511,6 @@
         "The '/check' command is currently undergoing improvements and is temporarily unavailable. Please try again later.",
         ephemeral=True
     )
-=======
             else: # If interaction.channel is not messageable (e.g. None, or a non-text channel type somehow)
                 print(f"Error: interaction.channel is not Messageable. Cannot send skill check result. Message: {message_to_send}")
                 # Fallback, try to send to followup, though it might also fail if interaction context is broken
@@ -535,7 +522,6 @@
     else: # Corresponds to if hasattr(game_mngr_instance, 'process_player_action'):
         await interaction.followup.send("The '/check' command's underlying action processing is currently unavailable.", ephemeral=True)
         return
->>>>>>> f4cbcf49
 
 # Note: The _generate_location_details_embed function was not directly mentioned for changes
 # in the prompt other than how it's called. Assuming its internal logic is fine for now,
