--- conflicted
+++ resolved
@@ -23,8 +23,6 @@
         )
         logging.info(f"Command /ping executed by {interaction.user.name} ({interaction.user.id}) in guild {interaction.guild_id or 'DM'}")
 
-<<<<<<< HEAD
-=======
     @app_commands.command(name="lang", description="Устанавливает ваш язык для взаимодействия с ботом.")
     @app_commands.describe(language_code="Желаемый язык")
     @app_commands.choices(language_code=[
@@ -98,7 +96,6 @@
             logging.error(f"Error in /lang command for {interaction.user.name} ({interaction.user.id}): {e}", exc_info=True)
             await interaction.followup.send("Произошла непредвиденная ошибка при изменении языка. Пожалуйста, сообщите администратору.", ephemeral=True)
 
->>>>>>> cf3d0993
 async def setup(bot: "RPGBot"):
     await bot.add_cog(GeneralCog(bot))
     logging.info("GeneralCog loaded (formerly had /lang command).")