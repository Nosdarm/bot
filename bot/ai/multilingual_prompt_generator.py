# bot/ai/multilingual_prompt_generator.py

import json
from typing import TYPE_CHECKING, Dict, Any, List, Optional, Tuple # Ensure Tuple is imported

from bot.ai.ai_data_models import GenerationContext, ValidationIssue

# Imports for prepare_location_description_prompt & prepare_faction_generation_prompt & prepare_quest_generation_prompt
from sqlalchemy.ext.asyncio import AsyncSession
from bot.database.models import GuildConfig, Location, WorldState, Player, GeneratedFaction, GeneratedNpc # Added GeneratedNpc
from bot.database.crud_utils import get_entity_by_id, get_entity_by_attributes, get_entities
# GameManager and LoreManager will be accessed via the game_manager parameter

if TYPE_CHECKING:
    from bot.ai.prompt_context_collector import PromptContextCollector
    from bot.game.managers.game_manager import GameManager # For type hinting game_manager parameter

class MultilingualPromptGenerator:
    def __init__(
        self,
        context_collector: 'PromptContextCollector',
        main_bot_language: str, # e.g., "ru", "en"
        settings: Optional[Dict[str, Any]] = None # Added settings for prompt_templates_config
    ):
        self.context_collector = context_collector
        self.main_bot_language = main_bot_language
        self.settings = settings if settings else {}
        # Example of how prompt_templates_config might be loaded from settings
        # This assumes settings structure like: {"prompt_templates": {"en": {"narrative_generation_system": "..."}}}
        self.prompt_templates_config: Dict[str, Dict[str, str]] = self.settings.get("prompt_templates", {})


    def update_main_bot_language(self, new_language: str) -> None:
        self.main_bot_language = new_language
        print(f"MultilingualPromptGenerator: Main bot language updated to '{new_language}'.")


    def _get_base_system_prompt(self, target_languages: List[str]) -> str:
        unique_sorted_languages = sorted(list(set(target_languages)))
        lang_fields_example = ", ".join([f'"{lang}": "..."' for lang in unique_sorted_languages])

        return f"""You are a helpful assistant for a text-based RPG.
Generate ALL user-facing textual content (names, descriptions, dialogues, quest text, item properties, etc.)
in a JSON structure with keys for each target language.
The required language fields are: {{{lang_fields_example}}}.
For example, a name field must be structured as: {{"name_i18n": {{{lang_fields_example}}}}}.
Apply this multilingual JSON format strictly to ALL text meant for the user.

You MUST use the provided `<game_context>` data extensively.
Inside the `<game_context>`, pay special attention to:
- `game_terms_dictionary`: Use this for correct naming, IDs, and understanding of game elements (stats, skills, items, NPCs, locations, etc.).
- `scaling_parameters`: Use these, along with any player-specific context (like `player_context.level_info` if available), to determine appropriate values for stats, rewards, difficulty, prices, etc.
- `lore_snippets`, `world_state`, `faction_data`, `relationship_data`, `active_quests_summary` for situational awareness.

Content should be creative, engaging, and consistent with a fantasy RPG setting.
Output only the requested JSON object, without any additional explanatory text before or after the JSON.
"""

    def _build_full_prompt_for_openai(self, specific_task_prompt: str, generation_context: GenerationContext) -> Dict[str, str]:
        system_prompt = self._get_base_system_prompt(target_languages=generation_context.target_languages)
        try:
            context_json_string = generation_context.model_dump_json(indent=2, exclude_none=True)
        except AttributeError:
            context_dict = generation_context.dict(exclude_none=True)
            context_json_string = json.dumps(context_dict, ensure_ascii=False, indent=2)
        except TypeError as e:
            print(f"Error serializing GenerationContext (TypeError): {e}. Context type: {type(generation_context)}")
            context_json_string = json.dumps({ "error": "context_serialization_failed_type_error", "detail": str(e) }, indent=2)
        except Exception as e_unknown:
            print(f"Unknown error serializing GenerationContext: {e_unknown}. Context type: {type(generation_context)}")
            context_json_string = json.dumps({ "error": "unknown_context_serialization_failed", "detail": str(e_unknown) }, indent=2)

        user_prompt = f"""
Here is the current game context:
<game_context>
{context_json_string}
</game_context>

Based on this context, please perform the following task:
<task>
{specific_task_prompt}
</task>
"""
        return {"system": system_prompt, "user": user_prompt}

    def generate_npc_profile_prompt(self, generation_context: GenerationContext) -> Dict[str, str]:
        # ... (NPC prompt remains unchanged from previous state)
        npc_id_idea = generation_context.request_params.get("npc_id_idea", "a generic NPC")
        lang_example_str = ", ".join([f'"{lang}": "..."' for lang in sorted(list(set(generation_context.target_languages)))])
        task_prompt = f"""
Generate a complete JSON profile for a new NPC.
NPC Identifier/Concept: {npc_id_idea}
The JSON profile MUST include the following fields:
- `template_id`: string (a unique template ID for this NPC, e.g., "npc_wizard_frost_001", "npc_bandit_chief_generic").
- `name_i18n`: {{{lang_example_str}}} (multilingual name).
- `role_i18n`: {{{lang_example_str}}} (multilingual role, e.g., "Mysterious Sorcerer", "Gruff Mercenary Captain").
- `archetype`: string (a specific archetype, e.g., "mage_ice", "warrior_tank", "rogue_assassin"; use/derive from `game_terms_dictionary` if specific archetypes are listed there).
- `backstory_i18n`: {{{lang_example_str}}} (multilingual detailed backstory).
- `personality_i18n`: {{{lang_example_str}}} (multilingual personality traits).
- `motivation_i18n`: {{{lang_example_str}}} (multilingual motivations and goals).
- `visual_description_i18n`: {{{lang_example_str}}} (multilingual detailed visual appearance).
- `dialogue_hints_i18n`: {{{lang_example_str}}} (multilingual sample dialogue lines or style hints).
- `stats`: A dictionary. Populate with stat names/IDs found in `game_terms_dictionary` (where `term_type` is 'stat'). Values MUST be determined based on the NPC's role, archetype, and relevant `scaling_parameters` from the `<game_context>` (considering `player_context.level_info` if provided). Example: {{"strength": 12, "dexterity": 10}} (use actual stat IDs from `game_terms_dictionary`).
- `skills`: A dictionary. Populate with skill names/IDs from `game_terms_dictionary` (where `term_type` is 'skill'). Values MUST be scaled similarly to stats. Example: {{"stealth": 45, "persuasion": 60}} (use actual skill IDs).
- `abilities`: Optional list of ability IDs (strings) from `game_terms_dictionary` (where `term_type` is 'ability'). Select appropriate abilities based on role and archetype.
- `spells`: Optional list of spell IDs (strings) from `game_terms_dictionary` (where `term_type` is 'spell'). Select appropriate spells.
- `inventory`: Optional list of objects, each with `item_template_id` (must be an ID from `game_terms_dictionary` where `term_type` is 'item_template') and `quantity`. Scale quantity and quality/type of items based on `scaling_parameters` and NPC role.
- `faction_affiliations`: Optional list of objects, each with `faction_id` (use known faction IDs from `game_terms_dictionary` or `faction_data` in context if available, or generate new plausible ones if necessary) and `rank_i18n`: {{{lang_example_str}}}.
- `relationships`: Optional list of objects, each with `target_entity_id` (can be an ID from `game_terms_dictionary` for existing entities, or a newly generated placeholder ID for a new related NPC), `relationship_type` (e.g., "friendly", "hostile", "neutral"), and `strength` (numeric value, e.g., from -100 to 100).

TRADER-SPECIFIC INSTRUCTIONS (Apply if relevant for the NPC concept):
- If this NPC is a trader, include `"is_trader": true` in the root of the JSON profile.
- If `"is_trader": true`:
    - Populate the `inventory` field: This MUST be a list of item objects. Each item object MUST contain:
        - `item_template_id`: string (a valid item ID from `game_terms_dictionary` where `term_type` is 'item_template').
        - `quantity`: integer (the amount of this item the trader has in stock). This quantity should be scaled appropriately based on `scaling_parameters`, the trader's type (e.g., a small village shop vs. a large city emporium), and the item's rarity/value. Provide a varied and thematic assortment of goods. Prices will be determined by game rules based on these item template IDs and quantities.
    - Add a `currency_gold`: integer field to the root of the JSON profile (e.g., `"currency_gold": 500`). This represents the trader's starting cash on hand. Scale this amount using `scaling_parameters` and the trader's presumed wealth/scale of operation.
    - For `dialogue_hints_i18n`, include some trade-related phrases or topics. Examples: "Bargaining phrases", "Comments on item quality or rarity", "Mentions of new stock or items they are looking to buy", "Rumors about supply shortages or new trade routes".

CRITICAL INSTRUCTIONS:
1.  Refer to `game_terms_dictionary` in the `<game_context>` for valid IDs and names of stats, skills, abilities, spells, item templates.
2.  Adhere strictly to `scaling_parameters` and `player_context` from `<game_context>` to determine appropriate values for all numerical properties (stats, skill levels, quantity/quality of inventory, trader currency amounts, etc.), ensuring the NPC is balanced for the given context.
3.  All textual fields (names, descriptions, roles, etc.) MUST be in the specified multilingual JSON format: {{{lang_example_str}}}.
4.  The entire output must be a single JSON object representing the NPC profile. Do not include any text outside this JSON object.
"""
        return self._build_full_prompt_for_openai(task_prompt, generation_context)

    def generate_quest_prompt(self, generation_context: GenerationContext) -> Dict[str, str]:
        quest_idea = generation_context.request_params.get("quest_idea", "a generic quest")
        lang_example_str = ", ".join([f'"{lang}": "..."' for lang in sorted(list(set(generation_context.target_languages)))])

        task_prompt = f"""
Design a complete, structured JSON quest based on the following idea:
Quest Idea/Trigger: {quest_idea}

The JSON quest structure MUST include the following fields, aligning with the `GeneratedQuest` Pydantic model:
- `name_i18n`: {{{lang_example_str}}} (Multilingual title for the quest. If you are more familiar with `title_i18n`, that is an acceptable alias for this field).
- `description_i18n`: {{{lang_example_str}}} (Multilingual description outlining the quest premise).
- `steps`: An array of step objects. Each step object MUST conform to the `GeneratedQuestStep` Pydantic model structure:
    - `title_i18n`: {{{lang_example_str}}} (Multilingual title for the step).
    - `description_i18n`: {{{lang_example_str}}} (Multilingual description of what the player needs to do for this step).
    - `step_order`: integer (Sequential order of the step, e.g., 0, 1, 2...).
    - `required_mechanics_json`: string (A valid JSON string detailing specific game mechanic requirements for this step. This string will be parsed as JSON. Example: `{{"action": "PLAYER_KILL_NPC", "npc_id": "goblin_scout", "quantity": 3}}`).
    - `abstract_goal_json`: string (A valid JSON string for more complex, narrative, or engine-interpreted goals. Example: `{{"goal": "DISCOVER_LOCATION", "location_id": "hidden_cave_01"}}`).
    - `consequences_json`: string (A valid JSON string for step-specific consequences or rewards upon its completion. Example: `{{"grant_xp": 50}}`).
    - `assignee_type`: Optional string (e.g., "player", "party"). Default is null or omit if not applicable.
    - `assignee_id`: Optional string (Player ID or Party ID, if `assignee_type` is set). Default is null or omit.
- `consequences_json`: string (A valid JSON string describing overall quest outcomes upon final completion or failure. Example: `{{"on_complete": {{ "grant_xp": 500, "grant_gold": 100}}, "on_fail": {{ "faction_reputation_change": [{{"faction_id": "thieves_guild", "change": -20}}] }} }}`).
- `prerequisites_json`: string (A valid JSON string describing conditions that must be met before this quest can start. Example: `{{"min_level": 5, "quests_completed": ["main_story_01"]}}`).

Optional fields for the main quest structure (include if relevant and sensible based on the quest idea and context):
- `guild_id`: Optional string (The ID of the guild this quest is primarily associated with. Use IDs from `game_terms_dictionary` or `faction_data` if a specific guild/faction is a quest giver or central to the quest).
- `influence_level`: Optional string (Describes the scope of the quest's impact, e.g., "local", "regional", "global", "faction_specific").
- `npc_involvement`: Optional dictionary (Describes key NPCs and their roles. Example: `{{"quest_giver_id": "npc_elder_maria", "target_npc_id": "npc_bandit_leader_grak", "informant_npc_id": "npc_shady_contact_01"}}`. Use NPC IDs from `game_terms_dictionary`).
- `quest_giver_details_i18n`: Optional {{{lang_example_str}}} (If the quest giver is not a predefined NPC, provide multilingual details here, like their appearance or role).
- `consequences_summary_i18n`: Optional {{{lang_example_str}}} (A brief multilingual summary of the overall quest consequences for the player).
- `suggested_level`: Optional integer (An appropriate player character level for this quest. Determine this by considering the `player_context.level` (if available) from the `<game_context>`, the quest's complexity, and `scaling_parameters`. If `player_context` is not available, use general `scaling_parameters` to suggest a reasonable level).


CRITICAL INSTRUCTIONS:
1.  All fields ending with `_json` (e.g., `required_mechanics_json`, `abstract_goal_json`, `consequences_json`, `prerequisites_json`) MUST contain valid JSON strings. The content of these strings should be JSON objects or arrays as appropriate for the data they represent.
2.  Use `game_terms_dictionary` from `<game_context>` for all entity IDs (NPCs, items, locations, skills, abilities, factions).
3.  Scale `suggested_level`, XP, gold, and item rewards (within step or quest consequences) according to `scaling_parameters` and `player_context` in `<game_context>`.
4.  All textual fields (titles, descriptions, summaries) MUST be in the specified multilingual JSON format: {{{lang_example_str}}}.
5.  The entire output must be a single JSON object representing the quest. Do not include any text outside this JSON object.
"""
        return self._build_full_prompt_for_openai(task_prompt, generation_context)

    def generate_item_description_prompt(self, generation_context: GenerationContext) -> Dict[str, str]:
        # ... (Item prompt remains unchanged from previous state)
        item_idea = generation_context.request_params.get("item_idea", "a generic item")
        lang_example_str = ", ".join([f'"{lang}": "..."' for lang in sorted(list(set(generation_context.target_languages)))])
        task_prompt = f"""
Generate a complete JSON profile for a new game item based on the following idea:
Item Idea/Keywords: {item_idea}
The JSON item profile MUST include:
- `template_id`: string (a unique template ID, e.g., "item_sword_flaming_001", "item_potion_healing_greater").
- `name_i18n`: {{{lang_example_str}}} (multilingual name).
- `description_i18n`: {{{lang_example_str}}} (multilingual description, including lore or flavor text).
- `item_type`: string (e.g., "weapon", "armor", "potion", "ring", "quest_item", "resource"; use types from `game_terms_dictionary` if item types are listed, otherwise use common RPG types).
- `rarity`: string (e.g., "common", "uncommon", "rare", "epic", "legendary"; scaled based on `scaling_parameters`).
- `properties_i18n`: A dictionary of key-value pairs. Property keys should be standardized (e.g., "damage", "armor_class", "healing_amount", "attribute_bonus_strength"). Values for textual properties (like effect descriptions) MUST be multilingual {{{lang_example_str}}}. Numerical values MUST be scaled using `scaling_parameters` from `<game_context>`. Example: `{{"damage": "1d8+2", "effect_i18n": {{{{"en": "Grants +5 to Strength for 1 minute", "ru": "Дает +5 к Силе на 1 минуту"}}}} }}`.
- `value`: integer (estimated gold value, scaled using `scaling_parameters` and item rarity/power. This value will be used as the item's `base_price` in economic calculations by the game rules.).
- `weight`: float (item weight).
- `stackable`: boolean (can the item be stacked in inventory?).
- `icon`: string (suggest an emoji or a descriptive keyword for an icon, e.g., "⚔️", "shield_icon", "red_potion_ bubbling").
- `equipable_slot`: Optional string (e.g., "weapon_hand", "armor_chest", "finger"; use slots from `game_terms_dictionary` if available).
- `requirements`: Optional object (e.g., `{{"level": 5, "strength": 12}}`; use stat/skill IDs from `game_terms_dictionary`).
CRITICAL INSTRUCTIONS:
1.  Use `game_terms_dictionary` from `<game_context>` for `item_type` (if defined there), `equipable_slot` (if defined), and any stat/skill IDs used in `requirements` or `properties_i18n`.
2.  Scale `value`, `rarity`, and numerical values in `properties_i18n` according to `scaling_parameters` and `player_context` (if available) from `<game_context>`. The `value` field is especially important as it will directly serve as the item's `base_price` for all economic activities and trade calculations.
3.  All textual fields (names, descriptions, property effects) MUST be in the specified multilingual JSON format: {{{lang_example_str}}}.
4.  The entire output must be a single JSON object representing the item profile. Do not include any text outside this JSON object.
"""
        return self._build_full_prompt_for_openai(task_prompt, generation_context)

    def generate_location_description_prompt(self, generation_context: GenerationContext) -> Dict[str, str]:
        # ... (Location prompt remains unchanged from previous state)
        location_idea = generation_context.request_params.get("location_idea", "a generic location")
        lang_example_str = ", ".join([f'"{lang}": "..."' for lang in sorted(list(set(generation_context.target_languages)))])
        task_prompt = f"""
Generate a JSON object describing a game location based on the following idea:
Location Idea/Current Location ID (if updating): {location_idea}
The JSON output MUST include:
- `template_id`: string (a unique template ID for this location, e.g., "loc_haunted_forest_001", "loc_market_district_capital").
- `name_i18n`: {{{lang_example_str}}} (multilingual name of the location).
- `atmospheric_description_i18n`: {{{lang_example_str}}} (multilingual, rich and evocative description focusing on sights, sounds, smells, and overall mood. Incorporate elements from `lore_snippets` and `world_state` from `<game_context>` if relevant).
- `points_of_interest`: Optional list of objects, each describing a point of interest within the location:
    - `poi_id`: string (unique ID for the PoI, e.g., "poi_ancient_shrine_01").
    - `name_i18n`: {{{lang_example_str}}} (multilingual name of the PoI).
    - `description_i18n`: {{{lang_example_str}}} (multilingual description of the PoI).
    - `contained_item_ids`: Optional list of item template IDs (from `game_terms_dictionary`) that might be found here (scaled by `scaling_parameters`).
    - `npc_ids`: Optional list of NPC template IDs (from `game_terms_dictionary` or `faction_data`) present at this PoI.
- `connections`: Optional list of objects describing connections to other locations:
    - `to_location_id`: string (ID of a connected location from `game_terms_dictionary`, or a placeholder for a new one).
    - `path_description_i18n`: {{{lang_example_str}}} (multilingual description of the path).
    - `travel_time_hours`: Optional integer (estimated travel time).
- `possible_events_i18n`: Optional list of brief descriptions for events that could occur here: `[{{{lang_example_str}}}, ...]`
- `required_access_items_ids`: Optional list of item template IDs (from `game_terms_dictionary`) needed to enter this location.
CRITICAL INSTRUCTIONS:
1.  Use `game_terms_dictionary` from `<game_context>` for any referenced entity IDs (items, NPCs, other locations).
2.  If suggesting items or encounters (via PoIs or events), ensure they are appropriate for the location's theme and consider `scaling_parameters` from `<game_context>`.
3.  All textual fields MUST be in the specified multilingual JSON format: {{{lang_example_str}}}.
4.  The entire output must be a single JSON object. Do not include any text outside this JSON object.
"""
        return self._build_full_prompt_for_openai(task_prompt, generation_context)

    async def prepare_ai_prompt(
        self,
        guild_id: str,
        location_id: str, # Assuming location is usually a primary context point
        specific_task_instruction: str,
        player_id: Optional[str] = None,
        party_id: Optional[str] = None,
        additional_request_params: Optional[Dict[str, Any]] = None
    ) -> str:
        """
        Prepares a generalized prompt for the AI based on provided context parameters.
        This method is intended to be a versatile way to generate prompts for various
        in-game situations not covered by more specific prompt generators.
        """
        if not self.context_collector:
            # In a real application, proper logging should be used.
            # print("ERROR: PromptContextCollector not available in MultilingualPromptGenerator.")
            # Consider raising an exception or returning a specific error indicator.
            raise ValueError("PromptContextCollector is not initialized in MultilingualPromptGenerator.")

        # 1. Prepare request_params for get_full_context
        request_params: Dict[str, Any] = {"location_id": location_id}
        if player_id:
            request_params["player_id"] = player_id
        if party_id:
            request_params["party_id"] = party_id

        if additional_request_params:
            request_params.update(additional_request_params)

        # 2. Determine request_type and target_entity (can be refined)
        request_type = "general_task" # Default type
        target_entity_id = None
        target_entity_type = None

        if player_id:
            target_entity_id = player_id
            target_entity_type = "character" # Consistent with PromptContextCollector
            request_type = "player_specific_task" # More specific if player is involved
        elif party_id: # Only if player_id didn't take precedence
            target_entity_id = party_id
            target_entity_type = "party" # PCC might need specific handling for party deep context
            request_type = "party_specific_task"

        # If a specific entity is mentioned in additional_request_params, that could also set target_entity
        # For example, if additional_request_params = {"npc_id": "some_npc"}, then:
        # target_entity_id = additional_request_params["npc_id"]
        # target_entity_type = "npc"
        # request_type = "npc_interaction_task"
        # This logic can be expanded based on common patterns.

        # 3. Call get_full_context
        # Assuming get_main_language_code is available in context_collector or self
        # For GenerationContext, lang is the primary language for the response format.
        # The actual bot language (self.main_bot_language) is used for _get_base_system_prompt via generation_context.target_languages

        # The 'lang' for GenerationContext should typically be the main bot language or a specific target language for this request.
        # Let's use self.main_bot_language as the primary language for the context object itself.
        # The target_languages field within GenerationContext will guide the multilingual output.
        current_bot_lang = self.main_bot_language

        # The GenerationContext itself doesn't have a 'lang' field, but its target_languages field is used.
        # The 'lang' parameter for get_full_context in PCC was for event language, which is not directly applicable here.
        # PCC's get_full_context takes guild_id, request_type, request_params, target_entity_id, target_entity_type.
        # The lang for GenerationContext will be derived from settings or main_bot_language for its internal formatting.

        # Re-checking GenerationContext: it has `lang: str` for the main language of the request.
        # It also has `target_languages: List[str]` which is handled by _get_base_system_prompt.
        # So, we need to pass a `lang` to get_full_context.

        # The `event` field in GenerationContext is a dict. For a general task, it can be empty.
        # We need to ensure `request_params` is correctly passed to `get_full_context`.
        # The PCC.get_full_context expects `request_params` to be a dict.
        # The `GenerationContext` will then be built from the `context_dict` inside PCC.get_full_context.

        # The `event` parameter for `GenerationContext` in `get_full_context` is the first argument.
        # For a general task, we might not have a specific "event" dict.
        # We can pass the specific_task_instruction or key elements as part of the event if needed,
        # or just an empty dict. Let's pass minimal event info.
        event_info_for_context = {
            "type": request_type,
            "task_instruction": specific_task_instruction,
            "source_entity_id": player_id or party_id # Who is initiating this task
        }

        generation_context_obj: GenerationContext = await self.context_collector.get_full_context(
            guild_id=guild_id,
            # lang=current_bot_lang, # get_full_context doesn't take lang, GenerationContext does. PCC sets it.
            request_type=request_type, # This is for PCC to know how to structure context
            request_params=request_params, # This contains player_id, party_id, location_id
            target_entity_id=target_entity_id,
            target_entity_type=target_entity_type
            # event_data=event_info_for_context # Pass event_info here if PCC uses it for GenerationContext.event
        )
        # The above call to get_full_context will internally create the GenerationContext object.
        # We need to ensure its `event` field is populated if specific_task_instruction should be part of it.
        # Let's ensure the GenerationContext has the task instruction.
        # We can add it to request_params or handle it when building the user prompt.
        # The current structure of get_full_context populates GenerationContext.event from request_params.event
        # So, let's add it to request_params.
        if "event" not in request_params: # Ensure event key exists for PCC
            request_params["event"] = {}
        request_params["event"]["type"] = request_type # Overwrite or set event type in request_params
        request_params["event"]["specific_task_instruction"] = specific_task_instruction
        if player_id: request_params["event"]["player_id"] = player_id
        if party_id: request_params["event"]["party_id"] = party_id


        # Re-call get_full_context with updated request_params that include the task if necessary
        # Or, more simply, pass specific_task_instruction directly to _build_full_prompt_for_openai
        # The GenerationContext object is built inside get_full_context.

        # Let's re-evaluate: get_full_context builds the GenerationContext.
        # The specific_task_instruction is for the <task> part of the user prompt, not necessarily part of GenerationContext.event
        # unless the context itself needs to vary based on the task instruction (which it might).
        # For now, specific_task_instruction is separate.

        # 4. Call _build_full_prompt_for_openai
        full_prompt_dict = self._build_full_prompt_for_openai(specific_task_instruction, generation_context_obj)

        # 5. Return User Prompt
        return full_prompt_dict.get("user", "")


    def get_prompt_template(self, lang: str, template_key: str) -> Optional[str]:
        """
        Placeholder: Retrieves a prompt template string.
        In a real implementation, this would load from config files or a database.
        Uses self.prompt_templates_config which should be populated during __init__.
        """
        if not hasattr(self, 'prompt_templates_config') or not self.prompt_templates_config:
            # print(f"DEBUG: prompt_templates_config not found or empty in MultilingualPromptGenerator.")
            return None

        lang_templates = self.prompt_templates_config.get(lang)
        if lang_templates:
            return lang_templates.get(template_key)
        return None

    def generate_narrative_prompt(
        self,
        event_type: str,
        source_name: str,
        target_name: Optional[str],
        key_details_str: str,
        guild_setting: str,
        tone: str,
        lang: str
    ) -> Tuple[str, str]:
        """
        Generates system and user prompts for creating a narrative for a game event.

        Args:
            event_type: The type of the event (e.g., "PLAYER_MOVE", "ITEM_DROP").
            source_name: Name of the entity that caused the event.
            target_name: Optional name of the entity affected by the event.
            key_details_str: A string summarizing other key details of the event.
            guild_setting: Brief description of the game world (e.g., "Dark Fantasy").
            tone: Desired narrative tone (e.g., "Gritty", "Epic", "Concise").
            lang: The desired language code for the narrative (e.g., "en", "ru").

        Returns:
            A tuple containing (system_prompt, user_prompt).
        """

        # System prompt sets the persona and overall instruction for the AI
        system_prompt_template = self.get_prompt_template(lang, "narrative_generation_system")
        if not system_prompt_template: # Fallback if specific template not found
            system_prompt_template = "You are a master storyteller for a text-based role-playing game. Your descriptions should be engaging and fit the specified tone and setting. Focus on creating a brief, vivid narrative for the event provided by the user. The narrative should be in {lang}."

        system_prompt = system_prompt_template.format(lang=lang, tone=tone, guild_setting=guild_setting)

        user_prompt_lines = []
        user_prompt_lines.append(f"Language for narrative: {lang}")
        user_prompt_lines.append(f"Game Setting: {guild_setting}")
        user_prompt_lines.append(f"Desired Tone: {tone}")
        user_prompt_lines.append(f"Event Type: {event_type}")
        user_prompt_lines.append(f"Event Source: {source_name}")
        if target_name:
            user_prompt_lines.append(f"Event Target: {target_name}")
        user_prompt_lines.append(f"Key Details: {key_details_str}")

        user_prompt_lines.append("\nInstructions:")
        user_prompt_lines.append("Based on the event details above, generate a brief (1-2 sentences) narrative description of what happened. Make it immersive and fit the specified tone and setting.")
        user_prompt_lines.append("Do NOT repeat the input details verbatim; weave them into a story.")
        user_prompt_lines.append("Focus on the action and its immediate impact or feeling.")

        user_prompt = "\n".join(user_prompt_lines)

        # print(f"DEBUG Narrative Prompts for lang '{lang}':\nSystem: {system_prompt}\nUser: {user_prompt}")
        return system_prompt, user_prompt

    def generate_faction_creation_prompt(
        self,
        guild_setting: str,
        existing_npcs_summary: Optional[str], # Made optional
        existing_locations_summary: Optional[str], # Made optional
        lang: str,
        num_factions: int
    ) -> Tuple[str, str]:
        """
        Generates system and user prompts for creating faction concepts using an LLM.

        Args:
            guild_setting: Brief description of the game world (e.g., "Dark Fantasy").
            existing_npcs_summary: Optional string summarizing key existing NPCs.
            existing_locations_summary: Optional string summarizing key existing locations.
            lang: The desired language code for the faction details (e.g., "en", "ru").
            num_factions: The number of distinct faction concepts to generate.

        Returns:
            A tuple containing (system_prompt, user_prompt).
        """

        system_prompt_template = self.get_prompt_template(lang, "faction_creation_system")
        if not system_prompt_template: # Fallback if specific template not found
            system_prompt_template = (
                "You are an expert world-builder for a text-based role-playing game. "
                "Your task is to generate {num_factions} distinct and interesting faction concepts "
                "suitable for a {guild_setting} world. Ensure the output is in valid JSON format as specified. "
                "The factions should feel unique and offer potential for conflict or cooperation. "
                "Leader names should be thematic. Descriptions should be concise but evocative. "
                "Provide all text in {lang}."
            )

        system_prompt = system_prompt_template.format(
            num_factions=num_factions,
            guild_setting=guild_setting,
            lang=lang
        )

        user_prompt_lines = [
            f"Please generate {num_factions} unique faction concepts for a game set in a '{guild_setting}' world.",
            f"The primary language for names and descriptions should be: {lang}.",
            "For each faction, provide the following details in a JSON list format. Each object in the list should represent a faction and have these EXACT keys:",
            "- `name_i18n`: A dictionary with at least an entry for '{lang}' (e.g., {{'{lang}': 'Faction Name in {lang}'}}) and optionally for 'en' if {lang} is not 'en'.",
            "- `description_i18n`: A dictionary similar to name_i18n, for the faction's ideology and brief description (e.g., {{'{lang}': 'Description in {lang}'}}).",
            "- `leader_concept`: A dictionary describing a potential leader, including:",
            "  - `name`: Suggested name for the leader (in {lang}).",
            "  - `persona`: A brief (1-2 sentence) description of the leader's personality and role (in {lang}).",
            "- `goals`: A list of 2-3 short strings describing the faction's primary objectives (in {lang}).",
            "- `alignment_suggestion`: A suggested alignment (e.g., 'Lawful Good', 'Chaotic Neutral', 'True Neutral', 'Lawful Evil')."
        ]

        if existing_npcs_summary:
            user_prompt_lines.append(f"\nConsider these existing NPCs as potential inspiration or connections (but you can create new leaders):\n{existing_npcs_summary}")
        if existing_locations_summary:
            user_prompt_lines.append(f"\nConsider these existing locations as potential faction bases or areas of interest:\n{existing_locations_summary}")

        user_prompt_lines.append(
            "\nExample JSON structure for a single faction object within the list:"
            "\n```json"
            "\n{"
            "\n  \"name_i18n\": {\"{lang}\": \"Солнечный Орден\", \"en\": \"Order of the Sun\"},"
            "\n  \"description_i18n\": {\"{lang}\": \"Рыцари, посвятившие себя искоренению тьмы.\", \"en\": \"Knights dedicated to eradicating darkness.\"},"
            "\n  \"leader_concept\": {\"name\": \"Верховный Паладин Елена\", \"persona\": \"Строгая, но справедливая воительница, ведущая своих рыцарей с непоколебимой верой.\"},"
            "\n  \"goals\": [\"Защитить невинных\", \"Уничтожить нежить\", \"Распространить свет\"],"
            "\n  \"alignment_suggestion\": \"Lawful Good\""
            "\n}"
            "\n```"
            "\nPlease provide the full JSON list containing all {num_factions} faction objects."
        )

        user_prompt = "\n".join(user_prompt_lines).format(lang=lang, num_factions=num_factions) # Format lang here for example

        # print(f"DEBUG Faction Creation Prompts for lang '{lang}':\nSystem: {system_prompt}\nUser: {user_prompt}")
        return system_prompt, user_prompt

    async def prepare_location_description_prompt(
        self,
        guild_id: str,
        location_id: str,
        db_session: AsyncSession,
        game_manager: "GameManager", # Use forward reference string for GameManager
        player_id: Optional[str] = None
    ) -> str:
        """
        Prepares a detailed prompt for an AI to generate a location description.
        """
        prompt_lines = []

        try:
            # 1. Load Bot Language for the Guild
            bot_language = await game_manager.get_rule(guild_id, 'default_language', 'en')
            prompt_lines.append(f"Primary Language for output and context interpretation: {bot_language}")
            # Specify target languages for the output JSON structure
            target_languages = sorted(list(set([bot_language, "en"])))
            lang_fields_example = ", ".join([f'"{lang}": "..."' for lang in target_languages])


            # 2. Load Location
            location = await get_entity_by_id(db_session, Location, location_id)
            if not location or location.guild_id != guild_id:
                # If using manager's cache: location = game_manager.location_manager.get_location_instance(guild_id, location_id)
                # For DB direct:
                # location = await get_entity_by_attributes(db_session, Location, {"id": location_id, "guild_id": guild_id})
                error_msg = f"Error: Location with ID '{location_id}' not found for guild '{guild_id}'."
                # print(error_msg) # Or log
                return f"Cannot generate description: {error_msg}" # Or raise specific exception

            location_name_native = location.name_i18n.get(bot_language, location.name_i18n.get("en", "Unknown Location"))
            location_desc_native = location.descriptions_i18n.get(bot_language, location.descriptions_i18n.get("en", ""))


            # 3. Load WorldState
<<<<<<< HEAD
            world_state = await get_entity_by_attributes(db_session, WorldState, {"guild_id": guild_id})
=======
            world_state = await get_entity_by_attributes(db_session, WorldState, {}, guild_id)
>>>>>>> 2be3465c5dd3d49acbca783e65f073a1e82be621
            # If using manager's cache: world_state = game_manager.world_state_manager.get_world_state(guild_id)

            world_state_info = "No specific world state details available."
            if world_state:
                current_era_native = world_state.current_era_i18n.get(bot_language, world_state.current_era_i18n.get("en", "Current era not specified"))

                custom_flags_details = []
                if world_state.custom_flags and isinstance(world_state.custom_flags, dict):
                    for key, value in world_state.custom_flags.items():
                        if isinstance(value, bool):
                            if value: custom_flags_details.append(f"- It is known that {key.replace('_', ' ')}.")
                            else: custom_flags_details.append(f"- It is known that {key.replace('_', ' ')} is not the case.")
                        else: custom_flags_details.append(f"- Regarding '{key.replace('_', ' ')}': {value}.")

                world_flags_context_str = ""
                if custom_flags_details:
                    world_flags_context_str = "\n**Current World State Flags that may be relevant:**\n" + "\n".join(custom_flags_details)

                world_state_info = f"Current Era: {current_era_native}.{world_flags_context_str}"
            else: # world_state is None
                 world_state_info = "World state information is currently unavailable."


            # 4. Load Player (if player_id provided)
            player_info = "No specific player context for this description."
            if player_id:
                player = await get_entity_by_id(db_session, Player, player_id)
                # player = await get_entity_by_attributes(db_session, Player, {"id": player_id, "guild_id": guild_id})
                if player and player.guild_id == guild_id: # ensure player is from the correct guild
                    player_name_native = player.name_i18n.get(bot_language, player.name_i18n.get("en", "A traveler"))
                    player_info = f"The player, {player_name_native} (ID: {player.id}), is currently at this location. Consider their perspective if appropriate."
                else:
                    player_info = f"Player with ID {player_id} not found in this guild. Generating a general description."


            # 5. Fetch Lore
            lore_info = "No specific lore snippets available for this location at the moment."
            if game_manager.lore_manager:
                # Assuming a method like get_lore_for_context exists in LoreManager
                # For MVP, let's assume it takes location_id and returns a list of strings
                try:
                    # This method might need db_session if it queries DB directly
                    lore_snippets = await game_manager.lore_manager.get_lore_for_location_context(
                        guild_id=guild_id,
                        location_id=location_id,
                        # db_session=db_session # if LoreManager methods need it
                    )
                    if lore_snippets:
                        lore_info = "Relevant Lore Snippets:\n" + "\n".join([f"- {s}" for s in lore_snippets])
                except AttributeError:
                    lore_info = "LoreManager does not have 'get_lore_for_location_context'. Using placeholder lore."
                except Exception as e:
                    lore_info = f"Error fetching lore: {e}. Using placeholder lore."
            else:
                lore_info = "LoreManager not available. Using placeholder lore."


            # --- Assemble Prompt String ---
            prompt_lines = [
                "Task: Generate a rich and immersive description for a location in a text-based RPG.",
                "Output Format Guidance:",
                f"  - Provide the description in two languages: {bot_language} (primary) and English (en).",
                f"  - Format the output as a single JSON object.",
                f"  - The JSON object MUST have a top-level key 'description_i18n'.",
                f"  - The value of 'description_i18n' MUST be another JSON object with keys for each language: '{bot_language}' and 'en'.",
                f"  - Example: {{\"description_i18n\": {{ \"{bot_language}\": \"Описание на языке {bot_language}...\", \"en\": \"Description in English...\"}}}}",
                "Constraints & Style:",
                "  - The description should be detailed, engaging, and suitable for a text RPG.",
                "  - Focus on sensory details (sights, sounds, smells, atmosphere).",
                "  - Avoid game mechanics or player actions. Describe the place itself.",
                "  - Be creative and consistent with a typical fantasy RPG setting unless context suggests otherwise.",
                "Context for Generation:",
                f"  - Location Name ({bot_language}): {location_name_native}",
                f"  - Location ID: {location.id}",
                f"  - Existing Static Description ({bot_language}): {location_desc_native if location_desc_native else 'Not set.'}",
                f"  - World State Information: {world_state_info}", # Updated variable name for clarity
                f"  - Player Context: {player_info}",
                f"  - {lore_info}",
                "Please generate the location description now based on all the provided context and adhering to the output format."
            ]

            return "\n".join(prompt_lines)

        except Exception as e:
            # print(f"Error preparing location description prompt: {e}") # Or log
            # traceback.print_exc()
            return f"Error: Could not prepare prompt for location {location_id}. Details: {e}"

    async def prepare_faction_generation_prompt(
        self,
        guild_id: str,
        db_session: AsyncSession,
        game_manager: "GameManager",
        theme_keywords: Optional[List[str]] = None,
        num_factions_to_generate: int = 2 # Default to generating 2 if not specified
    ) -> str:
        """
        Prepares a detailed prompt for an AI to generate new factions.
        """
        prompt_lines = []
        try:
            # 1. Determine Language
            bot_language = await game_manager.get_rule(guild_id, 'default_language', 'en')
            target_languages = sorted(list(set([bot_language, "en"])))

            # 2. Load WorldState
<<<<<<< HEAD
            world_state = await get_entity_by_attributes(db_session, WorldState, {"guild_id": guild_id})
=======
            world_state = await get_entity_by_attributes(db_session, WorldState, {}, guild_id)
>>>>>>> 2be3465c5dd3d49acbca783e65f073a1e82be621
            world_state_info = "No specific world state details available."
            if world_state:
                current_era_native = world_state.current_era_i18n.get(bot_language, world_state.current_era_i18n.get("en", "Current era not specified"))

                custom_flags_details = []
                if world_state.custom_flags and isinstance(world_state.custom_flags, dict):
                    for key, value in world_state.custom_flags.items():
                        if isinstance(value, bool):
                            if value: custom_flags_details.append(f"- It is known that {key.replace('_', ' ')}.")
                            else: custom_flags_details.append(f"- It is known that {key.replace('_', ' ')} is not the case.")
                        else: custom_flags_details.append(f"- Regarding '{key.replace('_', ' ')}': {value}.")

                world_flags_context_str = ""
                if custom_flags_details:
                    world_flags_context_str = "\n**Current World State Flags that may be relevant:**\n" + "\n".join(custom_flags_details)

                world_state_info = f"Current Era: {current_era_native}.{world_flags_context_str}"
            else: # world_state is None
                world_state_info = "World state information is currently unavailable."

            # 3. Load Existing Factions
            existing_factions_str = "No factions currently exist."
            existing_factions = await get_entities(db_session, GeneratedFaction, guild_id=guild_id)
            if existing_factions:
                faction_names = [f.name_i18n.get(bot_language, f.name_i18n.get("en", "Unnamed Faction")) for f in existing_factions if f.name_i18n]
                if faction_names:
                    existing_factions_str = f"The world already contains these factions: {', '.join(faction_names)}."

            # 4. Fetch Lore
            lore_info = "No specific lore snippets available for faction generation at the moment."
            if game_manager.lore_manager:
                try:
                    # Using a more generic lore fetching method for broader context
                    lore_snippets = await game_manager.lore_manager.get_general_world_lore(guild_id, db_session, limit=5)
                    if lore_snippets:
                        lore_info = "Relevant World Lore Snippets (consider these for themes and relationships):\n" + "\n".join([f"- {s}" for s in lore_snippets])
                except AttributeError:
                    lore_info = "LoreManager does not have 'get_general_world_lore'. Using placeholder lore."
                except Exception as e:
                    lore_info = f"Error fetching lore: {e}. Using placeholder lore."
            else:
                lore_info = "LoreManager not available. Using placeholder lore."

            # 5. Fetch Faction Generation Rules (Optional)
            faction_archetypes = await game_manager.get_rule(guild_id, 'faction_generation_archetypes', [])
            naming_conventions = await game_manager.get_rule(guild_id, 'faction_naming_conventions', None)

            rules_guidelines = []
            if faction_archetypes:
                rules_guidelines.append(f"Consider these faction archetypes/themes if appropriate: {', '.join(faction_archetypes)}.")
            if naming_conventions:
                rules_guidelines.append(f"Follow these naming conventions if possible: {naming_conventions}.")
            rules_guidelines_str = "\n".join(rules_guidelines) if rules_guidelines else "No specific generation rules provided; use general fantasy tropes."


            # --- Assemble Prompt String ---
            prompt_lines.append(f"Task: Generate {num_factions_to_generate} new, unique factions for a fantasy text-based RPG world.")

            prompt_lines.append("\nOutput Format Guidance:")
            prompt_lines.append("  - The output MUST be a valid JSON object.")
            prompt_lines.append("  - The JSON object should contain a single top-level key: 'new_factions'.")
            prompt_lines.append("  - The value of 'new_factions' MUST be a list, where each item in the list is an object representing a single faction.")
            prompt_lines.append("  - Each faction object MUST have the following keys:")
            prompt_lines.append("    - 'name_i18n': An object with language codes as keys (must include 'en' and the primary bot language '{bot_language}'). Values are the faction names.")
            prompt_lines.append("    - 'ideology_i18n': An object similar to 'name_i18n', for the faction's core beliefs/goals.")
            prompt_lines.append("    - 'description_i18n': An object similar to 'name_i18n', for a paragraph describing the faction, its typical members, and activities.")
            prompt_lines.append("  - Optionally, each faction object can also include:")
            prompt_lines.append("    - 'leader_concept_i18n': An object similar to 'name_i18n', for a brief idea of a leader figure.")
            prompt_lines.append("    - 'resource_notes_i18n': An object similar to 'name_i18n', for notes on key resources the faction might control or seek.")

            example_faction_json = {
                "name_i18n": {bot_language: f"Название фракции ({bot_language})", "en": "Faction Name (en)"},
                "ideology_i18n": {bot_language: f"Идеология ({bot_language})", "en": "Ideology (en)"},
                "description_i18n": {bot_language: f"Описание ({bot_language})", "en": "Description (en)"},
                "leader_concept_i18n": {bot_language: f"Концепция лидера ({bot_language})", "en": "Leader Concept (en)"},
                "resource_notes_i18n": {bot_language: f"Заметки о ресурсах ({bot_language})", "en": "Resource Notes (en)"}
            }
            prompt_lines.append(f"  - Example structure for one faction object: \n{json.dumps(example_faction_json, ensure_ascii=False, indent=2)}")

            prompt_lines.append("\nConstraints & Style:")
            prompt_lines.append("  - Factions should be unique and fit a fantasy RPG setting.")
            prompt_lines.append("  - Ensure names, ideologies, and descriptions are creative and distinct from each other and from existing factions.")
            prompt_lines.append(f"  - All text in '_i18n' fields must be provided for both '{bot_language}' and 'en'.")

            prompt_lines.append("\nContext for Generation:")
            prompt_lines.append(f"  - Primary Bot Language: {bot_language}")
            prompt_lines.append(f"  - World State Information: {world_state_info}") # Updated variable name
            prompt_lines.append(f"  - Existing Factions: {existing_factions_str}")
            prompt_lines.append(f"  - {lore_info}")
            if theme_keywords:
                prompt_lines.append(f"  - Focus on themes like: {', '.join(theme_keywords)}.")
            prompt_lines.append(f"  - Generation Guidelines: {rules_guidelines_str}")

            prompt_lines.append(f"\nPlease generate the JSON object containing a list of {num_factions_to_generate} new factions now.")

            return "\n\n".join(prompt_lines)

        except Exception as e:
            # Log the error with traceback for debugging
            # logger.error(f"Error preparing faction generation prompt for guild {guild_id}: {e}", exc_info=True)
            return f"Error: Could not prepare prompt for faction generation. Details: {e}"

    async def prepare_quest_generation_prompt(
        self,
        guild_id: str,
        db_session: AsyncSession,
        game_manager: "GameManager",
        context_details: Dict[str, Any]
    ) -> str:
        """
        Prepares a detailed prompt for an AI to generate a new quest with multiple steps.
        context_details can contain: player_id, location_id, npc_id, faction_id, theme, difficulty_hint
        """
        prompt_lines = []
        try:
            # 1. Determine Language
            bot_language = await game_manager.get_rule(guild_id, 'default_language', 'en')
            target_languages = sorted(list(set([bot_language, "en"])))

            # 2. Load Contextual Data
<<<<<<< HEAD
            world_state = await get_entity_by_attributes(db_session, WorldState, {"guild_id": guild_id})
=======
            world_state = await get_entity_by_attributes(db_session, WorldState, {}, guild_id)
>>>>>>> 2be3465c5dd3d49acbca783e65f073a1e82be621
            world_state_info = "No specific world state details available."
            if world_state:
                current_era_native = world_state.current_era_i18n.get(bot_language, world_state.current_era_i18n.get("en", "Current era not specified"))

                custom_flags_details = []
                if world_state.custom_flags and isinstance(world_state.custom_flags, dict):
                    for key, value in world_state.custom_flags.items():
                        if isinstance(value, bool):
                            if value: custom_flags_details.append(f"- It is known that {key.replace('_', ' ')}.")
                            else: custom_flags_details.append(f"- It is known that {key.replace('_', ' ')} is not the case.")
                        else: custom_flags_details.append(f"- Regarding '{key.replace('_', ' ')}': {value}.")

                world_flags_context_str = ""
                if custom_flags_details:
                    world_flags_context_str = "\n**Current World State Flags that may be relevant:**\n" + "\n".join(custom_flags_details)

                world_state_info = f"Current Era: {current_era_native}.{world_flags_context_str}"
            else: # world_state is None
                world_state_info = "World state information is currently unavailable."

            player_context_info = "No specific player context for this quest generation."
            if context_details.get("player_id"):
                player = await get_entity_by_id(db_session, Player, context_details["player_id"])
                if player and player.guild_id == guild_id:
                    player_name = player.name_i18n.get(bot_language, player.name_i18n.get("en", "A traveler"))
                    player_level = player.level
                    player_loc_id = player.current_location_id
                    player_loc_name = "Unknown"
                    if player_loc_id:
                        player_current_loc = await get_entity_by_id(db_session, Location, player_loc_id)
                        if player_current_loc:
                            player_loc_name = player_current_loc.name_i18n.get(bot_language, player_current_loc.name_i18n.get("en", "Unknown"))
                    player_context_info = f"Consider Player: {player_name} (Level {player_level}, Current Location: {player_loc_name} (ID: {player_loc_id}))."

            location_context_info = "No specific location context provided."
            if context_details.get("location_id"):
                loc = await get_entity_by_id(db_session, Location, context_details["location_id"])
                if loc and loc.guild_id == guild_id:
                    loc_name = loc.name_i18n.get(bot_language, loc.name_i18n.get("en", "A location"))
                    loc_desc = loc.descriptions_i18n.get(bot_language, loc.descriptions_i18n.get("en", "No description"))
                    location_context_info = f"Quest may be relevant to Location: {loc_name} (ID: {loc.id}) - Description: {loc_desc[:150]}..."

            npc_context_info = "No specific NPC context provided."
            if context_details.get("npc_id"):
                npc = await get_entity_by_id(db_session, GeneratedNpc, context_details["npc_id"]) # Assuming GeneratedNpc
                if npc and npc.guild_id == guild_id:
                    npc_name = npc.name_i18n.get(bot_language, npc.name_i18n.get("en", "An NPC"))
                    npc_context_info = f"Quest may involve NPC: {npc_name} (ID: {npc.id})."

            faction_context_info = "No specific faction context provided."
            if context_details.get("faction_id"):
                faction = await get_entity_by_id(db_session, GeneratedFaction, context_details["faction_id"])
                if faction and faction.guild_id == guild_id:
                    faction_name = faction.name_i18n.get(bot_language, faction.name_i18n.get("en", "A faction"))
                    faction_context_info = f"Quest may involve Faction: {faction_name} (ID: {faction.id})."

            theme_info = f"Suggested theme: {context_details['theme']}" if context_details.get('theme') else "Theme: General fantasy adventure."
            difficulty_info = f"Suggested difficulty: {context_details['difficulty_hint']}" if context_details.get('difficulty_hint') else "Difficulty: Medium (adjust based on player level if provided)."

            lore_info = "No general world lore provided for this quest generation."
            if game_manager.lore_manager:
                try:
                    lore_snippets = await game_manager.lore_manager.get_general_world_lore(guild_id, db_session, limit=3)
                    if lore_snippets:
                        lore_info = "General World Lore (consider for themes/plots):\n" + "\n".join([f"- {s}" for s in lore_snippets])
                except Exception: pass # Ignore lore errors for now

            # 3. Fetch Quest Generation Rules (Optional)
            quest_structures = await game_manager.get_rule(guild_id, 'quest_generation_structures', [])
            reward_guidelines = await game_manager.get_rule(guild_id, 'quest_reward_guidelines', {})
            rules_guidelines = []
            if quest_structures: rules_guidelines.append(f"Consider these quest structures if appropriate: {', '.join(quest_structures)}.")
            if reward_guidelines: rules_guidelines.append(f"Follow these reward guidelines: {json.dumps(reward_guidelines, ensure_ascii=False)}.")
            rules_guidelines_str = "\n".join(rules_guidelines) if rules_guidelines else "Use standard RPG quest structures and reward patterns."

            # --- Assemble Prompt String ---
            prompt_lines.append("You are an expert quest designer for a fantasy text-based RPG. Generate a compelling quest with multiple steps, suitable for the given context.")

            prompt_lines.append(f"\nGuild/World Language for i18n fields: {bot_language} (English 'en' must also be provided).")

            prompt_lines.append("\nCONTEXT FOR QUEST GENERATION:")
            prompt_lines.append(f"  - World State Information: {world_state_info}") # Updated variable name
            prompt_lines.append(f"  - Player Context: {player_context_info}")
            prompt_lines.append(f"  - Location Context: {location_context_info}")
            prompt_lines.append(f"  - NPC Context: {npc_context_info}")
            prompt_lines.append(f"  - Faction Context: {faction_context_info}")
            prompt_lines.append(f"  - {theme_info}")
            prompt_lines.append(f"  - {difficulty_info}")
            prompt_lines.append(f"  - {lore_info}")
            prompt_lines.append(f"  - Design Guidelines: {rules_guidelines_str}")

            prompt_lines.append("\nMAIN QUEST DETAILS TO GENERATE:")
            prompt_lines.append("  - `title_i18n`: A catchy, multilingual title for the quest.")
            prompt_lines.append("  - `description_i18n`: A multilingual summary of the quest's premise and what the player will generally be doing.")
            prompt_lines.append("  - `suggested_level` (integer): Approximate player level suitable for this quest (consider Player Context if provided, otherwise make a reasonable estimate).")
            prompt_lines.append("  - `quest_giver_details_i18n` (Optional): Multilingual details about the quest giver if not a specific known NPC (e.g., 'a mysterious note', 'a village elder').")
            prompt_lines.append("  - `prerequisites_json` (Optional, string): A JSON string defining conditions to start the quest. Example: '{\"min_level\": 5, \"completed_quest_id\": \"main_story_01\"}'. Leave as null if no specific prerequisites.")
            prompt_lines.append("  - `rewards_json` (string): A JSON string detailing rewards upon final quest completion. Example: '{\"xp\": 500, \"gold\": 100, \"items\": [{\"item_template_id\": \"healing_potion_greater\", \"quantity\": 3}]}'. Be specific with item_template_ids if possible, otherwise use descriptive placeholders like 'a_rusty_sword'.")
            prompt_lines.append("  - `consequences_json` (Optional, string): A JSON string for overall consequences of quest completion or failure. Example: '{\"on_complete\": {\"world_flag_set\": \"village_saved\"}, \"on_fail\": {\"faction_rep_change\": {\"thieves_guild_id\": -10}}}'.")

            prompt_lines.append("\nQUEST STEPS (Generate a list of 2 to 4 sequential steps):")
            prompt_lines.append("  For each step, provide:")
            prompt_lines.append("    - `title_i18n`: Multilingual title for the step.")
            prompt_lines.append("    - `description_i18n`: Multilingual detailed description of what the player needs to do for this step.")
            prompt_lines.append("    - `required_mechanics_json` (string): A JSON string defining specific, game-engine-parsable completion criteria. Examples:")
            prompt_lines.append("        - Item Collection: '{\"type\": \"acquire_item\", \"item_template_id\": \"specific_herb_001\", \"quantity\": 5}'")
            prompt_lines.append("        - NPC Interaction: '{\"type\": \"interaction\", \"target_npc_id\": \"npc_merchant_john\", \"interaction_type\": \"persuade_discount\"}' (interaction_type can be generic like 'discuss_topic_X')")
            prompt_lines.append("        - Location Exploration: '{\"type\": \"explore_location\", \"location_id\": \"ancient_ruins_lvl2\"}'")
            prompt_lines.append("        - Enemy Defeat: '{\"type\": \"defeat_enemy\", \"enemy_type_id\": \"goblin_shaman_template\", \"quantity\": 1, \"in_location_id\": \"goblin_cave_entrance\"}' (optional in_location_id)")
            prompt_lines.append("    - `abstract_goal_json` (Optional, string): A JSON string for goals that are more narrative or require GM/complex AI judgment. Example: '{\"goal_summary\": \"Find evidence of the spy's betrayal\"}'. Use this if required_mechanics_json is too specific or not applicable.")
            prompt_lines.append("    - `consequences_json` (Optional, string): A JSON string for step-specific consequences or rewards upon its completion. Example: '{\"grant_xp\": 50, \"unlock_dialogue_option\": \"learned_secret_X\"}'.")

            prompt_lines.append("\nOUTPUT FORMAT (CRITICAL):")
            prompt_lines.append("  - The entire output MUST be a single valid JSON object.")
            prompt_lines.append("  - This object should contain a single top-level key: `\"quest_data\"`.")
            prompt_lines.append("  - The value of `\"quest_data\"` must be an object containing all the 'MAIN QUEST DETAILS' requested above.")
            prompt_lines.append("  - The `\"quest_data\"` object must also contain a key named `\"steps\"`, whose value is a LIST of quest step objects.")
            prompt_lines.append("  - Each quest step object in the `\"steps\"` list must contain its respective attributes ('title_i18n', 'description_i18n', 'required_mechanics_json', etc.).")
            prompt_lines.append(f"  - All fields ending with `_i18n` (e.g., `title_i18n`) MUST be objects containing two keys: '{bot_language}' and 'en', with string values for the respective translations.")
            prompt_lines.append("  - All fields ending with `_json` (e.g., `rewards_json`, `required_mechanics_json`) MUST contain VALID JSON STRINGS as their values (i.e., strings that can be parsed into JSON objects or arrays).")

            example_output_structure = {
                "quest_data": {
                    "title_i18n": {bot_language: "Название квеста", "en": "Quest Title"},
                    "description_i18n": {bot_language: "Описание квеста.", "en": "Quest description."},
                    "suggested_level": 5,
                    "quest_giver_details_i18n": {bot_language: "Информация о квестодателе.", "en": "Quest giver information."},
                    "prerequisites_json": json.dumps({"min_level": 5}),
                    "rewards_json": json.dumps({"xp": 100, "gold": 50}),
                    "consequences_json": json.dumps({"faction_rep_change": {"some_faction_id": 10}}),
                    "steps": [
                        {
                            "title_i18n": {bot_language: "Шаг 1", "en": "Step 1"},
                            "description_i18n": {bot_language: "Описание шага 1.", "en": "Step 1 description."},
                            "required_mechanics_json": json.dumps({"type": "explore_location", "location_id": "some_loc_id"}),
                            "abstract_goal_json": None, # Can be null if not applicable
                            "consequences_json": None
                        },
                        {
                            "title_i18n": {bot_language: "Шаг 2", "en": "Step 2"},
                            "description_i18n": {bot_language: "Описание шага 2.", "en": "Step 2 description."},
                            "required_mechanics_json": json.dumps({"type": "acquire_item", "item_template_id": "key_item", "quantity": 1}),
                            "abstract_goal_json": None,
                            "consequences_json": json.dumps({"xp_bonus": 50})
                        }
                    ]
                }
            }
            prompt_lines.append(f"  - Example of the complete JSON output structure:\n```json\n{json.dumps(example_output_structure, ensure_ascii=False, indent=2)}\n```")
            prompt_lines.append("\nEnsure quests are engaging, logical, and fit a fantasy RPG setting. Step descriptions should clearly guide the player.")
            prompt_lines.append("Please generate the quest JSON object now.")

            return "\n\n".join(prompt_lines)

        except Exception as e:
            # logger.error(f"Error preparing quest generation prompt for guild {guild_id}: {e}", exc_info=True)
            return f"Error: Could not prepare prompt for quest generation. Details: {e}"

    async def prepare_item_generation_prompt(
        self,
        guild_id: str,
        db_session: AsyncSession, # db_session might not be strictly needed if all context comes from game_manager rules
        game_manager: "GameManager",
        item_type_suggestion: Optional[str] = None,
        theme_keywords: Optional[List[str]] = None,
        num_items_to_generate: int = 3
    ) -> str:
        """
        Prepares a detailed prompt for an AI to generate new game items.
        """
        prompt_lines = []
        try:
            # 1. Determine Language
            bot_language = await game_manager.get_rule(guild_id, 'default_language', 'en')
            target_languages = sorted(list(set([bot_language, "en"])))

            # 2. Load WorldState (for custom_flags, if any)
<<<<<<< HEAD
            world_state = await get_entity_by_attributes(db_session, WorldState, {"guild_id": guild_id})
=======
            world_state = await get_entity_by_attributes(db_session, WorldState, {}, guild_id)
>>>>>>> 2be3465c5dd3d49acbca783e65f073a1e82be621
            world_flags_context_str = ""
            if world_state and world_state.custom_flags and isinstance(world_state.custom_flags, dict):
                custom_flags_details = []
                for key, value in world_state.custom_flags.items():
                    if isinstance(value, bool):
                        if value: custom_flags_details.append(f"- It is known that {key.replace('_', ' ')}.")
                        else: custom_flags_details.append(f"- It is known that {key.replace('_', ' ')} is not the case.")
                    else: custom_flags_details.append(f"- Regarding '{key.replace('_', ' ')}': {value}.")
                if custom_flags_details:
                    world_flags_context_str = "\n  - Current World State Flags that may influence item properties or availability:\n" + "\n    ".join(custom_flags_details)


            # 3. Fetch Item Generation Rules from RuleConfig (with defaults)
            common_item_types_default = ["weapon", "armor", "potion", "scroll", "ring", "amulet", "crafting_material", "quest_item", "currency_generic", "food", "tool", "key", "book_readable", "container_generic", "misc_valuable", "misc_mundane"]
            common_item_types = await game_manager.get_rule(guild_id, 'item_generation_common_types', common_item_types_default)

            property_examples_default = {
                "weapon": {"damage": "1d8 piercing", "bonus_attack": 1, "weight_kg": 1.0, "value_coins": 50},
                "armor": {"armor_class_bonus": 3, "stealth_disadvantage": True, "weight_kg": 10.0, "value_coins": 100},
                "potion": {"effect_description_i18n": {bot_language: "Восстанавливает немного здоровья.", "en": "Restores a small amount of health."}, "effect_mechanics_json": "{\\\"type\\\": \\\"heal\\\", \\\"amount\\\": \\\"2d4+2\\\"}", "value_coins": 25},
                "ring": {"attribute_bonus_i18n": {bot_language: "Кольцо ловкости +1", "en": "Ring of Dexterity +1"}, "effect_mechanics_json": "{\\\"attributes\\\": {\\\"dexterity\\\": 1}}", "value_coins": 150},
                "crafting_material": {"description_i18n": {bot_language: "Редкий кристалл, используемый в мощных зачарованиях.", "en": "A rare crystal used in powerful enchantments."}, "value_coins": 75}
            }
            property_examples = await game_manager.get_rule(guild_id, 'item_generation_property_examples', property_examples_default)

            value_range_suggestions_default = {"common": "1-50", "uncommon": "51-250", "rare": "251-1000", "very_rare": "1001-5000", "legendary": "5001+"}
            value_range_suggestions = await game_manager.get_rule(guild_id, 'item_value_range_suggestions', value_range_suggestions_default)

            # --- Assemble Prompt String ---
            prompt_lines.append("You are an expert item designer for a fantasy text-based RPG. Generate a list of unique and interesting items.")

            prompt_lines.append("\nCONTEXT & GUIDELINES:")
            prompt_lines.append(f"  - Guild/World Language for i18n fields: {bot_language} (English 'en' must also be provided).")
            if world_flags_context_str:
                prompt_lines.append(world_flags_context_str)
            prompt_lines.append(f"  - Generate exactly {num_items_to_generate} distinct items.")
            if item_type_suggestion:
                prompt_lines.append(f"  - Focus on items of type or related to: '{item_type_suggestion}'.")
            if theme_keywords:
                prompt_lines.append(f"  - Incorporate themes like: {', '.join(theme_keywords)}.")
            prompt_lines.append(f"  - Common Item Types (feel free to be more specific or invent variations): {', '.join(common_item_types)}.")
            prompt_lines.append(f"  - Item Properties (`properties_json` field): This field is CRITICAL and MUST be a valid JSON string. It should detail the item's mechanical effects, bonuses, requirements, etc. Examples for different types:")
            for item_type, example in property_examples.items():
                prompt_lines.append(f"    - For '{item_type}': {json.dumps(example, ensure_ascii=False)}")
            prompt_lines.append(f"  - Suggested Base Value Ranges (in generic currency units): {json.dumps(value_range_suggestions, ensure_ascii=False)}. Adjust based on power and rarity.")

            prompt_lines.append("\nITEM DETAILS TO GENERATE (for each item):")
            prompt_lines.append("  - `name_i18n`: Creative and descriptive name (localized for '{bot_language}' and 'en').")
            prompt_lines.append("  - `description_i18n`: Flavorful description, including appearance and lore if any (localized for '{bot_language}' and 'en').")
            prompt_lines.append("  - `item_type` (string): A specific type for the item (e.g., \"longsword\", \"healing_potion\", \"ancient_tome\", \"iron_ore\"). Should be chosen from common types or be a sensible specific one.")
            prompt_lines.append("  - `base_value` (integer): Estimated monetary value in the game world. Use the value range suggestions as a guide.")
            prompt_lines.append("  - `properties_json` (string): A valid JSON string detailing all mechanical effects, bonuses, skill requirements, equipable slot, weight, stackability, etc. Example: '{{\"damage\": \"1d6 slashing\", \"weight_kg\": 1.5, \"equipable_slot\": \"main_hand\"}}' or '{{\"effect\": \"restores_hp\", \"amount\": \"2d4+2\", \"stackable\": true, \"max_stack\": 10, \"weight_kg\": 0.1}}'. This field is crucial.")
            prompt_lines.append("  - `rarity_level` (Optional, string): e.g., \"common\", \"uncommon\", \"rare\", \"very_rare\", \"legendary\". If omitted, will be considered 'common'.")

            prompt_lines.append("\nOUTPUT FORMAT (CRITICAL):")
            prompt_lines.append("  - The entire output MUST be a single valid JSON object.")
            prompt_lines.append("  - The JSON object should contain a single top-level key: `\"new_items\"`.")
            prompt_lines.append("  - The value of `\"new_items\"` MUST be a list, where each item in the list is an object representing a single generated item.")
            prompt_lines.append("  - Each item object must have the keys: 'name_i18n', 'description_i18n', 'item_type', 'base_value', and 'properties_json'. The key 'rarity_level' is optional.")
            prompt_lines.append(f"  - All fields ending with `_i18n` (e.g., `name_i18n`) MUST be objects containing two keys: '{bot_language}' and 'en', with string values for the respective translations.")
            prompt_lines.append("  - The 'properties_json' field MUST contain a valid JSON STRING as its value (i.e., a string that can be parsed into a JSON object).")

            example_item_json = {
                "name_i18n": {bot_language: f"Название предмета ({bot_language})", "en": "Item Name (en)"},
                "description_i18n": {bot_language: f"Описание предмета ({bot_language})", "en": "Item Description (en)"},
                "item_type": "specific_item_type_example",
                "base_value": 100,
                "properties_json": json.dumps({"example_property": "example_value", "weight_kg": 0.5, "effect_i18n": {bot_language: "Эффект предмета", "en": "Item Effect"}}),
                "rarity_level": "uncommon"
            }
            prompt_lines.append(f"  - Example structure for one item object: \n{json.dumps(example_item_json, ensure_ascii=False, indent=2)}")

            prompt_lines.append("\nEnsure items are suitable for a fantasy RPG. Be creative with names, descriptions, and properties. The 'properties_json' field is critical for defining game mechanics.")
            prompt_lines.append(f"Please generate the JSON object containing a list of {num_items_to_generate} new items now.")

            return "\n\n".join(prompt_lines)

        except Exception as e:
            # logger.error(f"Error preparing item generation prompt for guild {guild_id}: {e}", exc_info=True)
            return f"Error: Could not prepare prompt for item generation. Details: {e}"

    async def prepare_npc_generation_prompt(
        self,
        guild_id: str,
        db_session: AsyncSession,
        game_manager: "GameManager",
        context_details: Dict[str, Any]
    ) -> str:
        """
        Prepares a detailed prompt for an AI to generate new NPCs.
        context_details can include: location_id, faction_id, role_suggestion,
                                     theme_keywords, num_npcs_to_generate (default 1).
        """
        prompt_lines = []
        try:
            # 1. Determine Language and Number to Generate
            bot_language = await game_manager.get_rule(guild_id, 'default_language', 'en')
            num_npcs_to_generate = context_details.get("num_npcs_to_generate", 1)

            # 2. Load Contextual Data
<<<<<<< HEAD
            world_state = await get_entity_by_attributes(db_session, WorldState, {"guild_id": guild_id})
=======
            world_state = await get_entity_by_attributes(db_session, WorldState, {}, guild_id)
>>>>>>> 2be3465c5dd3d49acbca783e65f073a1e82be621
            world_state_info = "No specific world state details available."
            world_flags_context_str = ""
            if world_state:
                current_era_native = world_state.current_era_i18n.get(bot_language, world_state.current_era_i18n.get("en", "Current era not specified"))
                if world_state.custom_flags and isinstance(world_state.custom_flags, dict):
                    custom_flags_details = []
                    for key, value in world_state.custom_flags.items():
                        if isinstance(value, bool):
                            if value: custom_flags_details.append(f"- It is known that {key.replace('_', ' ')}.")
                            else: custom_flags_details.append(f"- It is known that {key.replace('_', ' ')} is not the case.")
                        else: custom_flags_details.append(f"- Regarding '{key.replace('_', ' ')}': {value}.")
                    if custom_flags_details:
                        world_flags_context_str = "\n  - Current World State Flags:\n    " + "\n    ".join(custom_flags_details)
                world_state_info = f"Current Era: {current_era_native}.{world_flags_context_str}"

            location_context_info = "No specific location context provided for NPC placement."
            if context_details.get("location_id"):
                loc = await get_entity_by_id(db_session, Location, context_details["location_id"])
                if loc and loc.guild_id == guild_id:
                    loc_name = loc.name_i18n.get(bot_language, loc.name_i18n.get("en", "A location"))
                    location_context_info = f"NPC(s) might appear in or be relevant to Location: {loc_name} (ID: {loc.id})."

            faction_context_info = "No specific faction context provided for NPC affiliation."
            if context_details.get("faction_id"):
                faction = await get_entity_by_id(db_session, GeneratedFaction, context_details["faction_id"])
                if faction and faction.guild_id == guild_id:
                    faction_name = faction.name_i18n.get(bot_language, faction.name_i18n.get("en", "A faction"))
                    faction_ideology = faction.ideology_i18n.get(bot_language, faction.ideology_i18n.get("en", "Unknown ideology")) if faction.ideology_i18n else "Unknown ideology"
                    faction_context_info = f"Consider NPC affiliation with Faction: {faction_name} (ID: {faction.id}) - Ideology: {faction_ideology}."

            lore_info = "No general world lore provided for NPC context."
            if game_manager.lore_manager:
                try:
                    lore_snippets = await game_manager.lore_manager.get_general_world_lore(guild_id, db_session, limit=3)
                    if lore_snippets:
                        lore_info = "General World Lore (for NPC background/knowledge):\n" + "\n".join([f"- {s}" for s in lore_snippets])
                except Exception: pass

            # 3. Fetch NPC Generation Rules (Optional)
            npc_archetypes_default = ["merchant", "guard", "scholar", "artisan", "hermit", "thief", "noble", "peasant", "traveler", "quest_giver", "innkeeper", "blacksmith", "healer", "bandit", "cultist"]
            npc_archetypes_examples = await game_manager.get_rule(guild_id, 'npc_generation_archetypes', npc_archetypes_default)

            personality_traits_default = ["curious", "gruff", "friendly", "suspicious", "talkative", "secretive", "brave", "cowardly", "wise", "foolish", "greedy", "generous", "arrogant", "humble"]
            personality_trait_examples = await game_manager.get_rule(guild_id, 'npc_personality_trait_examples', personality_traits_default)

            # --- Assemble Prompt String ---
            prompt_lines.append(f"You are an expert NPC designer for a fantasy text-based RPG. Generate {num_npcs_to_generate} unique and interesting NPCs suitable for the given context.")

            prompt_lines.append("\nCONTEXT & GUIDELINES:")
            prompt_lines.append(f"  - Guild/World Language for i18n fields: {bot_language} (English 'en' must also be provided).")
            prompt_lines.append(f"  - World State Context: {world_state_info}")
            if location_context_info: prompt_lines.append(f"  - Location Context: {location_context_info}")
            if faction_context_info: prompt_lines.append(f"  - Faction Context: {faction_context_info}")
            if context_details.get('role_suggestion'): prompt_lines.append(f"  - Role Suggestion: {context_details['role_suggestion']}.")
            if context_details.get('theme_keywords'): prompt_lines.append(f"  - Incorporate themes like: {', '.join(context_details['theme_keywords'])}.")
            if lore_info: prompt_lines.append(f"  - {lore_info}")
            prompt_lines.append(f"  - Example NPC Archetypes: {', '.join(npc_archetypes_examples)}.")
            prompt_lines.append(f"  - Example Personality Traits: {', '.join(personality_trait_examples)}.")

            prompt_lines.append("\nDETAILS FOR EACH NPC TO GENERATE:")
            prompt_lines.append("  - `name_i18n`: Full name (localized for '{bot_language}' and 'en').")
            prompt_lines.append("  - `description_i18n`: Physical appearance, typical attire, and general demeanor (localized for '{bot_language}' and 'en').")
            prompt_lines.append("  - `backstory_i18n`: A brief, intriguing backstory or origin (localized for '{bot_language}' and 'en').")
            prompt_lines.append("  - `persona_i18n`: Key personality traits, motivations, quirks, and goals (localized for '{bot_language}' and 'en' - paragraph or bullet points).")
            prompt_lines.append("  - `archetype` (string): A specific archetype or role (e.g., \"wandering merchant\", \"retired city guard captain\", \"secretive scholar of forbidden lore\"). Should be inspired by common archetypes or be a sensible specific one.")
            prompt_lines.append("  - `initial_dialogue_greeting_i18n` (Optional): A simple, characteristic greeting the NPC might say when first encountered (localized for '{bot_language}' and 'en').")
            prompt_lines.append("  - `faction_affiliation_id` (Optional, string): If relevant, suggest a faction name or concept if a specific ID is not known. The system will attempt to map this to an ID later.")

            prompt_lines.append("\nOUTPUT FORMAT (CRITICAL):")
            prompt_lines.append("  - The entire output MUST be a single valid JSON object.")
            prompt_lines.append("  - The JSON object should contain a single top-level key: `\"new_npcs\"`.")
            prompt_lines.append("  - The value of `\"new_npcs\"` MUST be a list, where each item in the list is an object representing a single generated NPC.")
            prompt_lines.append("  - Each NPC object must have the keys: 'name_i18n', 'description_i18n', 'backstory_i18n', 'persona_i18n', 'archetype'. The keys 'initial_dialogue_greeting_i18n' and 'faction_affiliation_id' are optional.")
            prompt_lines.append(f"  - All fields ending with `_i18n` (e.g., `name_i18n`) MUST be objects containing two keys: '{bot_language}' and 'en', with string values for the respective translations.")

            example_npc_json = {
                "name_i18n": {bot_language: f"Имя NPC ({bot_language})", "en": "NPC Name (en)"},
                "description_i18n": {bot_language: f"Описание NPC ({bot_language})", "en": "NPC Description (en)"},
                "backstory_i18n": {bot_language: f"Предыстория NPC ({bot_language})", "en": "NPC Backstory (en)"},
                "persona_i18n": {bot_language: f"Личность NPC ({bot_language})", "en": "NPC Persona (en)"},
                "archetype": "example_archetype (e.g., wandering merchant)",
                "initial_dialogue_greeting_i18n": {bot_language: f"Приветствие NPC ({bot_language})", "en": "NPC Greeting (en)"},
                "faction_affiliation_id": "placeholder_faction_name_or_concept"
            }
            prompt_lines.append(f"  - Example structure for one NPC object: \n{json.dumps(example_npc_json, ensure_ascii=False, indent=2)}")

            prompt_lines.append("\nEnsure NPCs are distinct, memorable, and fit a fantasy RPG setting. Their persona and backstory should offer potential for interaction or quests. Avoid generic descriptions.")
            prompt_lines.append(f"Please generate the JSON object containing a list of {num_npcs_to_generate} new NPCs now.")

            return "\n\n".join(prompt_lines)

        except Exception as e:
            # logger.error(f"Error preparing NPC generation prompt for guild {guild_id}: {e}", exc_info=True)
            return f"Error: Could not prepare prompt for NPC generation. Details: {e}"<|MERGE_RESOLUTION|>--- conflicted
+++ resolved
@@ -530,11 +530,7 @@
 
 
             # 3. Load WorldState
-<<<<<<< HEAD
             world_state = await get_entity_by_attributes(db_session, WorldState, {"guild_id": guild_id})
-=======
-            world_state = await get_entity_by_attributes(db_session, WorldState, {}, guild_id)
->>>>>>> 2be3465c5dd3d49acbca783e65f073a1e82be621
             # If using manager's cache: world_state = game_manager.world_state_manager.get_world_state(guild_id)
 
             world_state_info = "No specific world state details available."
@@ -641,11 +637,7 @@
             target_languages = sorted(list(set([bot_language, "en"])))
 
             # 2. Load WorldState
-<<<<<<< HEAD
             world_state = await get_entity_by_attributes(db_session, WorldState, {"guild_id": guild_id})
-=======
-            world_state = await get_entity_by_attributes(db_session, WorldState, {}, guild_id)
->>>>>>> 2be3465c5dd3d49acbca783e65f073a1e82be621
             world_state_info = "No specific world state details available."
             if world_state:
                 current_era_native = world_state.current_era_i18n.get(bot_language, world_state.current_era_i18n.get("en", "Current era not specified"))
@@ -766,11 +758,7 @@
             target_languages = sorted(list(set([bot_language, "en"])))
 
             # 2. Load Contextual Data
-<<<<<<< HEAD
             world_state = await get_entity_by_attributes(db_session, WorldState, {"guild_id": guild_id})
-=======
-            world_state = await get_entity_by_attributes(db_session, WorldState, {}, guild_id)
->>>>>>> 2be3465c5dd3d49acbca783e65f073a1e82be621
             world_state_info = "No specific world state details available."
             if world_state:
                 current_era_native = world_state.current_era_i18n.get(bot_language, world_state.current_era_i18n.get("en", "Current era not specified"))
@@ -948,11 +936,9 @@
             target_languages = sorted(list(set([bot_language, "en"])))
 
             # 2. Load WorldState (for custom_flags, if any)
-<<<<<<< HEAD
             world_state = await get_entity_by_attributes(db_session, WorldState, {"guild_id": guild_id})
-=======
+
             world_state = await get_entity_by_attributes(db_session, WorldState, {}, guild_id)
->>>>>>> 2be3465c5dd3d49acbca783e65f073a1e82be621
             world_flags_context_str = ""
             if world_state and world_state.custom_flags and isinstance(world_state.custom_flags, dict):
                 custom_flags_details = []
@@ -1053,11 +1039,9 @@
             num_npcs_to_generate = context_details.get("num_npcs_to_generate", 1)
 
             # 2. Load Contextual Data
-<<<<<<< HEAD
             world_state = await get_entity_by_attributes(db_session, WorldState, {"guild_id": guild_id})
-=======
             world_state = await get_entity_by_attributes(db_session, WorldState, {}, guild_id)
->>>>>>> 2be3465c5dd3d49acbca783e65f073a1e82be621
+
             world_state_info = "No specific world state details available."
             world_flags_context_str = ""
             if world_state:
