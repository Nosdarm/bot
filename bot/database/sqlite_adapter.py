# bot/database/sqlite_adapter.py
"""
Модуль для адаптера базы данных SQLite, включая систему миграции схемы.
"""

print(f"DEBUG: Loading sqlite_adapter.py from: {__file__}")
import sqlite3 # Keep for sqlite3.OperationalError
import traceback
import json # Needed for json.loads/dumps
from typing import Optional, List, Tuple, Any, Union, Dict

import aiosqlite
# Типы для аннотаций
from aiosqlite import Connection, Cursor, Row

from sqlalchemy import create_engine
from sqlalchemy.orm import sessionmaker, Session as SQLAlchemySession
from .models import Base # Assuming models.py is in the same directory


class SqliteAdapter:
    """
    Асинхронный адаптер для работы с базой данных SQLite с базовой системой миграции схемы.
    Автоматически коммитит успешные операции изменения данных и откатывает при ошибке
    в методах execute, execute_insert, execute_many.
    """
<<<<<<< HEAD
    # Определяем последнюю версию схемы, которую знает этот адаптер
    # ОБНОВЛЕНО: Добавлена таблица generated_locations
    LATEST_SCHEMA_VERSION = 23 # Incremented for parties.current_location_id FK
=======
    # LATEST_SCHEMA_VERSION = 22 # Removed: Schema versioning now handled by Alembic
>>>>>>> 85a058d8

    def __init__(self, db_path: str):
        self._db_path = db_path
        self._conn: Optional[Connection] = None
        self._engine = create_engine(f"sqlite+aiosqlite:///{self._db_path}")
        self._SessionLocal = sessionmaker(autocommit=False, autoflush=False, bind=self._engine)
        self.db: Optional[SQLAlchemySession] = None
        print(f"SqliteAdapter initialized for database: {self._db_path}")

    async def connect(self) -> None:
        """Устанавливает соединение с базой данных."""
        if self._conn is None:
            print("SqliteAdapter: Connecting to database...")
            try:
                # IMPORTANT: Use check_same_thread=False for aiosqlite in a multi-threaded/async environment
                # This is crucial for concurrent access in an async application.
                # For SQLAlchemy, the engine handles the connection pool.
                # We still need aiosqlite for raw execution if needed and for migrations.
                self._conn = await aiosqlite.connect(self._db_path, check_same_thread=False)
                self._conn.row_factory = aiosqlite.Row # Allows accessing columns by name
                # Recommended for concurrency and performance
                await self._conn.execute('PRAGMA journal_mode=WAL')
                await self._conn.execute('PRAGMA foreign_keys=ON') # Ensure foreign key constraints are enforced

                # Base.metadata.create_all(bind=self._engine) # Removed: Alembic handles table creation.

                self.db = self._SessionLocal()
                print("SqliteAdapter: Database connected successfully. SQLAlchemy session created.")

            except Exception as e:
                print(f"SqliteAdapter: ❌ Error connecting to database: {e}")
                traceback.print_exc()
                if self.db:
                    self.db.close()
                    self.db = None
                if self._conn:
                    await self._conn.close()
                    self._conn = None
                raise

    async def close(self) -> None:
        """Закрывает соединение с базой данных."""
        if self.db:
            print("SqliteAdapter: Closing SQLAlchemy session...")
            try:
                self.db.close()
                print("SqliteAdapter: SQLAlchemy session closed.")
            except Exception as e:
                print(f"SqliteAdapter: ❌ Error closing SQLAlchemy session: {e}")
                traceback.print_exc()
            finally:
                self.db = None

        if self._conn:
            print("SqliteAdapter: Closing aiosqlite connection...")
            try:
                await self._conn.close()
                print("SqliteAdapter: aiosqlite connection closed.")
            except Exception as e:
                print(f"SqliteAdapter: ❌ Error closing aiosqlite connection: {e}")
                traceback.print_exc()
            finally:
                self._conn = None

    async def execute(self, sql: str, params: Optional[Union[Tuple, List]] = None) -> Cursor:
        """
        Выполняет одиночный SQL запрос (например, INSERT, UPDATE, DELETE, CREATE).
        Автоматически коммитит при успехе, откатывает при ошибке.
        """
        if not self._conn:
            raise ConnectionError("Database connection is not established.")
        try:
            cursor = await self._conn.execute(sql, params or ())
            await self._conn.commit()
            return cursor
        except Exception as e:
            print(f"SqliteAdapter: ❌ Error executing SQL: {sql} | params: {params} | {e}")
            traceback.print_exc()
            try:
                 await self._conn.rollback()
                 print("SqliteAdapter: Transaction rolled back.")
            except Exception as rb_e:
                 print(f"SqliteAdapter: Error during rollback: {rb_e}")
            raise

    async def execute_insert(self, sql: str, params: Optional[Union[Tuple, List]] = None) -> Optional[int]:
        """
        Выполняет INSERT запрос и возвращает rowid последней вставленной строки.
        Предполагает, что таблица использует INTEGER PRIMARY KEY AUTOINCREMENT.
        Автоматически коммитит при успехе, откатывает при ошибке.
        """
        if not self._conn:
            raise ConnectionError("Database connection is not established.")
        try:
            cursor = await self._conn.execute(sql, params or ())
            last_id: Optional[int] = cursor.lastrowid # type: ignore # lastrowid is int, but can be 0; ensuring Optional for broader cases
            await self._conn.commit()
            # Explicitly return None if last_id is 0, as 0 might not be a valid row ID for some ORMs/logics
            # However, sqlite's lastrowid is 0 if the statement wasn't a successful row-inserting one.
            # For AUTOINCREMENT PKs, it's the ID. If the table doesn't have such a PK, it's 0.
            # The change to Optional[int] in signature is the main goal.
            # Returning last_id (which could be 0) is fine if the caller expects Optional[int].
            return last_id
        except Exception as e:
            print(f"SqliteAdapter: ❌ Error executing INSERT SQL (with lastrowid): {sql} | params: {params} | {e}")
            traceback.print_exc()
            try:
                 await self._conn.rollback()
                 print("SqliteAdapter: Transaction rolled back.")
            except Exception as rb_e:
                 print(f"SqliteAdapter: Error during rollback: {rb_e}")
            raise

    async def execute_many(self, sql: str, data: List[Union[Tuple, List]]) -> None:
         """
         Выполняет один SQL запрос много раз с разными данными (пакетная операция).
         Используется для пакетных INSERT, UPDATE, DELETE.
         Автоматически коммитит при успехе, откатывает при ошибке.
         """
         if not self._conn:
             raise ConnectionError("Database connection is not established.")
         if not data:
             return # Ничего не делаем, если данных нет

         try:
             await self._conn.executemany(sql, data)
             await self._conn.commit()
         except Exception as e:
             print(f"SqliteAdapter: ❌ Error executing many SQL: {sql} | data count: {len(data)} | {e}")
             traceback.print_exc()
             try:
                 await self._conn.rollback()
                 print("SqliteAdapter: Transaction rolled back.")
             except Exception as rb_e:
                 print(f"SqliteAdapter: Error during rollback: {rb_e}")
             raise

    async def fetchall(self, sql: str, params: Optional[Union[Tuple, List]] = None) -> List[Row]:
        """Выполняет SELECT запрос и возвращает все строки."""
        if not self._conn:
            raise ConnectionError("Database connection is not established.")
        try:
            # No commit/rollback needed for SELECT operations
            cursor = await self._conn.execute(sql, params or ())
            rows = await cursor.fetchall()
            await cursor.close()
            return list(rows) # Ensure it's a list for type checker
        except Exception as e:
            print(f"SqliteAdapter: ❌ Error fetching all SQL: {sql} | params: {params} | {e}")
            traceback.print_exc()
            raise # Re-raise the exception so the caller knows about the error

    async def fetchone(self, sql: str, params: Optional[Union[Tuple, List]] = None) -> Optional[Row]:
        """Выполняет SELECT запрос и возвращает одну строку (или None)."""
        if not self._conn:
            raise ConnectionError("Database connection is not established.")
        try:
            # No commit/rollback needed for SELECT operations
            cursor = await self._conn.execute(sql, params or ())
            row = await cursor.fetchone()
            await cursor.close()
            return row
        except Exception as e:
            print(f"SqliteAdapter: ❌ Error fetching one SQL: {sql} | params: {params} | {e}")
            traceback.print_exc()
            raise # Re-raise the exception so the caller knows about the error


    async def commit(self) -> None:
        """Выполняет коммит текущей транзакции."""
        if not self._conn:
            print("SqliteAdapter: Warning: commit called but no connection.")
            return
        try:
            await self._conn.commit()
        except Exception as e:
            print(f"SqliteAdapter: ❌ Error committing transaction: {e}")
            traceback.print_exc()
            raise

    async def rollback(self) -> None:
        """Откатывает текущую транзакцию."""
        if not self._conn:
            print("SqliteAdapter: Warning: rollback called but no connection.")
            return
        try:
            await self._conn.rollback()
            print("SqliteAdapter: Transaction rolled back.")
        except Exception as e:
            print(f"SqliteAdapter: ❌ Error rolling back transaction: {e}")
            traceback.print_exc()
            raise

    async def get_current_schema_version(self, cursor: Cursor) -> int:
        """Получает текущую версию схемы из БД, используя предоставленный курсор."""
        # Используем PRAGMA user_version для версионирования схемы
        await cursor.execute("PRAGMA user_version;")
        row = await cursor.fetchone()
        version = row[0] if row else 0
        # print(f"SqliteAdapter: PRAGMA user_version reports {version}") # Debug
        return version

    async def set_schema_version(self, cursor: Cursor, version: int) -> None:
        """Устанавливает текущую версию схемы в БД, используя предоставленный курсор."""
        # Используем PRAGMA user_version для версионирования схемы
        await cursor.execute(f"PRAGMA user_version = {version};")
        # print(f"SqliteAdapter: Set PRAGMA user_version to {version}") # Debug


    # --- Метод инициализации базы данных ---
    async def initialize_database(self) -> None:
        """
        Ensures the database is connected. Schema management is now handled by Alembic.
        The old migration logic (_migrate_vX_to_vY methods) and PRAGMA user_version
        are no longer used by this method.
        """
        print("SqliteAdapter: Initializing database connection for application use.")
        if not self._conn:
            # This typically would have been called by game_manager or similar entry point.
            # If connect() hasn't run, this ensures we have a connection.
            # However, connect() should ideally be the main entry for connection setup.
            await self.connect()

        # The old migration loop has been removed.
        # current_version = await self.get_current_schema_version(cursor)
        # print(f"SqliteAdapter: Current database schema version (PRAGMA user_version): {current_version}")
        # print(f"SqliteAdapter: Alembic is now responsible for schema migrations.")
        # print(f"SqliteAdapter: Run 'alembic upgrade head' to apply migrations.")

        # Base.metadata.create_all(bind=self._engine) # Removed: Alembic handles this.

        # The old loop:
        # if current_version < self.LATEST_SCHEMA_VERSION:
        # ...
        # else:
        #    print("SqliteAdapter: Database schema (PRAGMA user_version) was up to date or higher.")

        # No commit needed here as we are not changing schema with PRAGMA user_version anymore.
        print("SqliteAdapter: Database initialization checks complete. Schema is managed by Alembic.")

    # --- Old migration methods are kept below for reference or potential future data migrations, ---
    # --- but are no longer called by initialize_database.                                       ---

    # async def get_current_schema_version(self, cursor: Cursor) -> int: ... (kept for now)
    # async def set_schema_version(self, cursor: Cursor, version: int) -> None: ... (kept for now)

    # --- Методы миграции схемы (OLD - NO LONGER CALLED BY initialize_database) ---
    async def _migrate_v0_to_v1(self, cursor: Cursor) -> None: # Example: Keep for reference
        """Миграция с Версии 0 (пустая БД) на Версию 1 (начальная схема)."""
        print("SqliteAdapter: Running v0 to v1 migration (creating initial tables)...")

        # Убедитесь, что здесь перечислены ВСЕ таблицы со ВСЕМИ необходимыми колонками
        # Character Table
        await cursor.execute('''
            CREATE TABLE IF NOT EXISTS characters (
                id TEXT PRIMARY KEY,
                discord_user_id INTEGER NULL,
                name TEXT NOT NULL,
                guild_id TEXT NOT NULL,
                location_id TEXT NULL,
                stats TEXT DEFAULT '{}', -- JSON
                inventory TEXT DEFAULT '[]', -- JSON [{item_id: ..., quantity: ...}, ...]
                current_action TEXT NULL, -- JSON {type: ..., details: {...}}
                action_queue TEXT DEFAULT '[]', -- JSON [{type: ..., details: {...}}, ...]
                party_id TEXT NULL, -- ID партии
                state_variables TEXT DEFAULT '{}', -- JSON
                health REAL DEFAULT 100.0,
                max_health REAL DEFAULT 100.0,
                is_alive INTEGER DEFAULT 1, -- 0 or 1
                status_effects TEXT DEFAULT '[]', -- JSON [{status_type: ..., duration: ..., applied_at: ..., state_variables: {...}}, ...]
                level INTEGER DEFAULT 1,
                experience INTEGER DEFAULT 0,
                active_quests TEXT DEFAULT '[]', -- JSON list of quest IDs
                created_at REAL NOT NULL DEFAULT (strftime('%s','now')), -- Unix timestamp as REAL
                last_played_at REAL NULL, -- <-- Конец колонок. Далее ограничения.
                -- UNIQUE ограничения в пределах гильдии
                UNIQUE(discord_user_id, guild_id),
                UNIQUE(name, guild_id) -- <--- Последнее ограничение. БЕЗ ЗАПЯТОЙ перед ');'
            );
        ''')
        # Add new columns to characters if they don't exist (for existing databases)
        # These will only succeed if the columns don't already exist.
        try:
            await cursor.execute("ALTER TABLE characters ADD COLUMN level INTEGER DEFAULT 1;")
        except aiosqlite.OperationalError as e:
            if "duplicate column name" not in str(e): pass # Use pass for silent skipping if column exists
        try:
            await cursor.execute("ALTER TABLE characters ADD COLUMN experience INTEGER DEFAULT 0;")
        except aiosqlite.OperationalError as e:
            if "duplicate column name" not in str(e): pass
        try:
            await cursor.execute("ALTER TABLE characters ADD COLUMN active_quests TEXT DEFAULT '[]';")
        except aiosqlite.OperationalError as e:
            if "duplicate column name" not in str(e): pass

        # Event Table
        await cursor.execute('''
            CREATE TABLE IF NOT EXISTS events (
                id TEXT PRIMARY KEY,
                template_id TEXT NOT NULL,
                name TEXT NOT NULL,
                is_active INTEGER DEFAULT 1, -- 0 or 1
                channel_id INTEGER NULL,
                guild_id TEXT NOT NULL,
                current_stage_id TEXT NOT NULL,
                players TEXT DEFAULT '[]', -- JSON список entity_id, участвующих в событии
                state_variables TEXT DEFAULT '{}', -- JSON
                stages_data TEXT DEFAULT '{}', -- JSON
                end_message_template TEXT NULL,
                started_at REAL NOT NULL DEFAULT (strftime('%s','now')), -- <-- Конец колонок
                UNIQUE(channel_id, guild_id) -- <--- Последнее ограничение. БЕЗ ЗАПЯТОЙ перед ');'
            );
        ''')


        # NPC Table
        await cursor.execute('''
            CREATE TABLE IF NOT EXISTS npcs (
                id TEXT PRIMARY KEY,
                template_id TEXT,
                name TEXT NOT NULL,
                guild_id TEXT NOT NULL,
                description TEXT NULL,
                location_id TEXT NULL,
                owner_id TEXT NULL,
                owner_type TEXT NULL,
                stats TEXT DEFAULT '{}', -- JSON
                inventory TEXT DEFAULT '[]', -- JSON
                current_action TEXT NULL, -- JSON
                action_queue TEXT DEFAULT '[]', -- JSON
                party_id TEXT NULL,
                state_variables TEXT DEFAULT '{}', -- JSON
                health REAL DEFAULT 100.0,
                max_health REAL DEFAULT 100.0,
                is_alive INTEGER DEFAULT 1, -- 0 or 1
                status_effects TEXT DEFAULT '[]', -- JSON
                is_temporary INTEGER DEFAULT 0,
                archetype TEXT DEFAULT 'commoner',
                traits TEXT DEFAULT '[]', -- JSON list of strings
                desires TEXT DEFAULT '[]', -- JSON list of strings
                motives TEXT DEFAULT '[]', -- JSON list of strings
                backstory TEXT DEFAULT '' -- <--- Конец колонок (если UNIQUE закомментировано). БЕЗ ЗАПЯТОЙ
                -- UNIQUE(name, guild_id) -- Optional, depends on game rules -- <-- Если раскомментировано, должна быть запятая после backstory
            );
        ''')
        # Add new columns to npcs if they don't exist (for existing databases)
        try:
            await cursor.execute("ALTER TABLE npcs ADD COLUMN archetype TEXT DEFAULT 'commoner';")
        except aiosqlite.OperationalError as e:
            if "duplicate column name" not in str(e): pass
        try:
            await cursor.execute("ALTER TABLE npcs ADD COLUMN traits TEXT DEFAULT '[]';")
        except aiosqlite.OperationalError as e:
            if "duplicate column name" not in str(e): pass
        try:
            await cursor.execute("ALTER TABLE npcs ADD COLUMN desires TEXT DEFAULT '[]';")
        except aiosqlite.OperationalError as e:
            if "duplicate column name" not in str(e): pass
        try:
            await cursor.execute("ALTER TABLE npcs ADD COLUMN motives TEXT DEFAULT '[]';")
        except aiosqlite.OperationalError as e:
            if "duplicate column name" not in str(e): pass
        try:
            await cursor.execute("ALTER TABLE npcs ADD COLUMN backstory TEXT DEFAULT '';")
        except aiosqlite.OperationalError as e:
            if "duplicate column name" not in str(e): pass

        # Location Template Table (PER-GUILD - Modified to add guild_id)
        await cursor.execute('''
            CREATE TABLE IF NOT EXISTS location_templates (
                id TEXT NOT NULL, -- Template ID
                guild_id TEXT NOT NULL, -- <-- ДОБАВЛЕНА КОЛОНКА GUILD_ID
                name TEXT NOT NULL, -- Template name
                description TEXT NULL,
                properties TEXT DEFAULT '{}', -- JSON данные шаблона (включают initial_state, on_enter_triggers, exits и т.д.)
                -- Добавьте другие колонки шаблона здесь
                PRIMARY KEY (id, guild_id), -- <-- Первичный ключ по ID и Guild ID
                UNIQUE(name, guild_id) -- <-- Имя шаблона уникально в пределах гильдии
            );
        ''')

        # Location Instance Table
        await cursor.execute('''
             CREATE TABLE IF NOT EXISTS locations (
                 id TEXT PRIMARY KEY, -- Instance ID (UUID)
                 template_id TEXT NOT NULL, -- Link to location_templates.id (or name?)
                 name TEXT NOT NULL, -- Instance name (can be different from template name)
                 guild_id TEXT NOT NULL,
                 description TEXT NULL,
                 exits TEXT DEFAULT '{}', -- JSON: {"direction": "location_id"}
                 state_variables TEXT DEFAULT '{}', -- <-- Проверьте запятую после этой строки
                 is_active INTEGER DEFAULT 1 -- <-- ДОБАВЛЕНА КОЛОНКА is_active. БЕЗ ЗАПЯТОЙ, если это последняя колонка.
                 -- UNIQUE(name, guild_id) -- Constraint - for instance names <-- Если это есть, то is_active ДОЛЖНА БЫТЬ С ЗАПЯТОЙ перед этим.
             );
        ''')

        # Item Templates Table (global)
        await cursor.execute('''
             CREATE TABLE IF NOT EXISTS item_templates (
                 id TEXT PRIMARY KEY, -- Global ID
                 name TEXT NOT NULL UNIQUE, -- Global unique name
                 description TEXT NULL,
                 type TEXT NULL, -- e.g., 'consumable', 'equipment', 'material'
                 properties TEXT DEFAULT '{}' -- <--- Последняя колонка. БЕЗ ЗАПЯТОЙ
             );
        ''')


        # Item Instances Table
        await cursor.execute('''
              CREATE TABLE IF NOT EXISTS items (
                 id TEXT PRIMARY KEY, -- Unique ID for this item instance (UUID)
                 template_id TEXT NOT NULL, -- Links to item_templates.id
                 guild_id TEXT NOT NULL, -- Items belong to a guild's context
                 owner_id TEXT NULL, -- ID владельца (персонажа, NPC, локации, партии)
                 owner_type TEXT NULL, -- Тип владельца ('character', 'npc', 'location', 'party')
                 location_id TEXT NULL, -- Optional location ID if on the ground
                 quantity REAL DEFAULT 1.0, -- Stored as REAL
                 state_variables TEXT DEFAULT '{}', -- JSON instance-specific variables
                 is_temporary INTEGER DEFAULT 0 -- <--- Последняя колонка. БЕЗ ЗАПЯТОЙ
                 -- Indices could improve performance
                 -- CREATE INDEX IF NOT EXISTS idx_items_owner ON items (owner_type, owner_id);
                 -- CREATE INDEX IF NOT EXISTS idx_items_location ON items (location_id); -- If location_id is used for ground items
                 -- CREATE INDEX IF NOT EXISTS idx_items_guild ON items (guild_id);
              );
        ''')


        # Combat Table
        await cursor.execute('''
            CREATE TABLE IF NOT EXISTS combats (
                id TEXT PRIMARY KEY, -- Unique Combat ID (UUID)
                guild_id TEXT NOT NULL,
                location_id TEXT NULL,
                is_active INTEGER DEFAULT 1, -- 0 or 1
                channel_id INTEGER NULL, -- Channel where combat happens
                event_id TEXT NULL, -- Link to event
                current_round INTEGER DEFAULT 0,
                round_timer REAL DEFAULT 0.0, -- Timer within the round
                participants TEXT DEFAULT '{}', -- JSON
                combat_log TEXT DEFAULT '[]', -- JSON log
                state_variables TEXT DEFAULT '{}' -- <--- Последняя колонка. БЕЗ ЗАПЯТОЙ
            );
        ''')


        # Status Effect Instances Table
        await cursor.execute('''
            CREATE TABLE IF NOT EXISTS statuses (
                id TEXT PRIMARY KEY, -- Unique ID for this status effect instance (UUID)
                status_type TEXT NOT NULL, -- Type of status effect
                target_id TEXT NOT NULL, -- ID сущности
                target_type TEXT NOT NULL, -- Тип сущности ('character', 'npc', 'party', 'location')
                guild_id TEXT NOT NULL, -- Status effects belong to a guild's context
                duration REAL NULL, -- Длительность в игровых секундах
                applied_at REAL NOT NULL, -- Игровое время, когда наложен эффект
                source_id TEXT NULL,
                state_variables TEXT DEFAULT '{}' -- <--- Последняя колонка. БЕЗ ЗАПЯТОЙ
                -- Index for quick lookup by target
                -- CREATE INDEX IF NOT EXISTS idx_statuses_target ON statuses (target_type, target_id);
                -- CREATE INDEX IF NOT EXISTS idx_statuses_guild ON statuses (guild_id);
            );
        ''')

        # Global State Table (for global data not tied to a guild)
        await cursor.execute('''
            CREATE TABLE IF NOT EXISTS global_state (
                key TEXT PRIMARY KEY,
                value TEXT -- <--- Последняя колонка. БЕЗ ЗАПЯТОЙ
            );
        ''')

        # Timers Table
        await cursor.execute('''
            CREATE TABLE IF NOT EXISTS timers (
                id TEXT PRIMARY KEY, -- Unique timer ID (UUID)
                guild_id TEXT NULL, -- NULL if global timer
                type TEXT NOT NULL, -- Тип таймера
                ends_at REAL NOT NULL,
                callback_data TEXT NULL,
                is_active INTEGER DEFAULT 1, -- 0 or 1
                target_id TEXT NULL, -- ID сущности
                target_type TEXT NULL -- <--- Последняя колонка. БЕЗ ЗАПЯТОЙ
                -- Index for quick lookup of active timers
                -- CREATE INDEX IF NOT EXISTS idx_timers_active ON timers (is_active, ends_at);
                -- CREATE INDEX IF NOT EXISTS idx_timers_guild ON timers (guild_id);
            );
        ''')

        # Crafting Queues Table (tied to an entity)
        await cursor.execute('''
            CREATE TABLE IF NOT EXISTS crafting_queues (
                entity_id TEXT NOT NULL, -- ID сущности (character/npc)
                entity_type TEXT NOT NULL, -- 'character' or 'npc'
                guild_id TEXT NOT NULL,
                queue TEXT DEFAULT '[]', -- JSON список задач крафтинга
                state_variables TEXT DEFAULT '{}', -- <--- Последняя колонка. БЕЗ ЗАПЯТОЙ
                PRIMARY KEY (entity_id, entity_type, guild_id) -- <--- Последнее ограничение. БЕЗ ЗАПЯТОЙ
            );
        ''')

        # Market Inventories Table (tied to an entity)
        await cursor.execute('''
            CREATE TABLE IF NOT EXISTS market_inventories (
                entity_id TEXT NOT NULL, -- ID сущности (location/npc/etc)
                entity_type TEXT NOT NULL, -- 'location', 'npc'
                guild_id TEXT NOT NULL,
                inventory TEXT DEFAULT '{}', -- JSON {item_template_id: quantity}
                state_variables TEXT DEFAULT '{}', -- <--- Проверьте здесь
                PRIMARY KEY (entity_id, entity_type, guild_id) -- <--- Последнее ограничение. БЕЗ ЗАПЯТОЙ
            );
        ''')


        # Parties Table
        await cursor.execute('''
            CREATE TABLE IF NOT EXISTS parties (
                id TEXT PRIMARY KEY, -- Unique Party ID (UUID)
                guild_id TEXT NOT NULL,
                name TEXT NULL,
                leader_id TEXT NULL,
                member_ids TEXT DEFAULT '[]', -- JSON список ID участников
                state_variables TEXT DEFAULT '{}', -- JSON
                current_action TEXT NULL -- <--- Последняя колонка (если UNIQUE закомментировано). БЕЗ ЗАПЯТОЙ
                -- UNIQUE(name, guild_id) -- Optional -- <-- Если раскомментировано, должна быть запятая после current_action
                -- Index example is commented out
            );
        ''')

        # Quests Table
        await cursor.execute('''
            CREATE TABLE IF NOT EXISTS quests (
                id TEXT PRIMARY KEY,
                name TEXT NOT NULL,
                description TEXT,
                status TEXT DEFAULT 'available',
                influence_level TEXT DEFAULT 'local',
                prerequisites TEXT DEFAULT '[]', -- JSON list
                connections TEXT DEFAULT '{}', -- JSON dict
                stages TEXT DEFAULT '{}', -- JSON dict for stages data
                rewards TEXT DEFAULT '{}', -- JSON dict
                npc_involvement TEXT DEFAULT '{}', -- JSON dict
                guild_id TEXT NOT NULL,
                created_at REAL NOT NULL DEFAULT (strftime('%s','now')),
                updated_at REAL NOT NULL DEFAULT (strftime('%s','now'))
            );
        ''')

        # Relationships Table
        await cursor.execute('''
            CREATE TABLE IF NOT EXISTS relationships (
                id TEXT PRIMARY KEY,
                entity1_id TEXT NOT NULL,
                entity1_type TEXT NOT NULL,
                entity2_id TEXT NOT NULL,
                entity2_type TEXT NOT NULL,
                relationship_type TEXT DEFAULT 'neutral',
                strength REAL DEFAULT 0.0,
                details TEXT DEFAULT '',
                guild_id TEXT NOT NULL,
                updated_at REAL NOT NULL DEFAULT (strftime('%s','now')),
                UNIQUE(entity1_id, entity1_type, entity2_id, entity2_type, guild_id)
            );
        ''')

        # Game Log Entries Table
        await cursor.execute('''
            CREATE TABLE IF NOT EXISTS game_log_entries (
                id TEXT PRIMARY KEY,
                timestamp REAL NOT NULL,
                guild_id TEXT NOT NULL,
                entry_type TEXT NOT NULL,
                actor_id TEXT,
                actor_type TEXT,
                target_id TEXT,
                target_type TEXT,
                description TEXT NOT NULL,
                details TEXT DEFAULT '{}' -- JSON dict
            );
        ''')

        # Add more tables as needed (e.g., recipes, skills, dialogue_states)

        await cursor.execute('''DROP TABLE IF EXISTS dialogues;''') # Add this drop statement too
        await cursor.execute('''
            CREATE TABLE IF NOT EXISTS dialogues (
                id TEXT PRIMARY KEY,
                template_id TEXT,
                guild_id TEXT NOT NULL,
                participants TEXT DEFAULT '[]', -- JSON list of participant IDs
                channel_id INTEGER,
                current_stage_id TEXT,
                state_variables TEXT DEFAULT '{}', -- JSON
                conversation_history TEXT DEFAULT '[]', # Added in v2 (ensure in base for new setups)
                last_activity_game_time REAL,
                event_id TEXT,
                is_active INTEGER DEFAULT 1 -- 0 or 1
            );
        ''')

        print("SqliteAdapter: v0 to v1 migration complete.")

    async def _migrate_v1_to_v2(self, cursor: Cursor) -> None:
        """Миграция с Версии 1 на Версию 2."""
        print("SqliteAdapter: Running v1 to v2 migration (adding conversation_history to dialogues)...")
        try:
            await cursor.execute("ALTER TABLE dialogues ADD COLUMN conversation_history TEXT DEFAULT '[]'")
            print("SqliteAdapter: Added 'conversation_history' to dialogues table.")
        except sqlite3.OperationalError as e:
            if 'duplicate column name' in str(e).lower():
                print("SqliteAdapter: Column 'conversation_history' already exists in dialogues table, skipping ALTER TABLE.")
            else:
                raise
        print("SqliteAdapter: v1 to v2 migration complete.")

    async def _migrate_v2_to_v3(self, cursor: Cursor) -> None:
        """Миграция с Версии 2 на Версию 3 (добавление таблицы game_logs)."""
        print("SqliteAdapter: Running v2 to v3 migration (creating game_logs table)...")
        await cursor.execute('''
            CREATE TABLE IF NOT EXISTS game_logs (
                log_id TEXT PRIMARY KEY,
                timestamp REAL NOT NULL,
                guild_id TEXT NOT NULL,
                channel_id INTEGER,
                event_type TEXT NOT NULL,
                message TEXT NOT NULL,
                related_entities TEXT, -- JSON
                context_data TEXT -- JSON for extra kwargs
            );
        ''')
        await cursor.execute('''CREATE INDEX IF NOT EXISTS idx_game_logs_guild_ts ON game_logs (guild_id, timestamp DESC);''')
        await cursor.execute('''CREATE INDEX IF NOT EXISTS idx_game_logs_event_type ON game_logs (guild_id, event_type);''')
        print("SqliteAdapter: game_logs table created and indexes applied.")
        print("SqliteAdapter: v2 to v3 migration complete.")

    async def _migrate_v3_to_v4(self, cursor: Cursor) -> None:
        """Миграция с Версии 3 на Версию 4."""
        print("SqliteAdapter: Running v3 to v4 migration...")

        try:
            await cursor.execute("ALTER TABLE characters RENAME TO players;")
            print("SqliteAdapter: Renamed table 'characters' to 'players'.")
        except aiosqlite.OperationalError as e:
            if "no such table: characters" in str(e).lower():
                print("SqliteAdapter: Table 'characters' not found, assuming already renamed to 'players'.")
            elif "table players already exists" in str(e).lower():
                 print("SqliteAdapter: Table 'players' already exists.")
            else:
                raise

        player_columns_to_add = [
            ("race", "TEXT"),
            ("mp", "INTEGER DEFAULT 0"),
            ("attack", "INTEGER DEFAULT 0"),
            ("defense", "INTEGER DEFAULT 0")
        ]
        for column_name, column_type in player_columns_to_add:
            try:
                await cursor.execute(f"ALTER TABLE players ADD COLUMN {column_name} {column_type};")
                print(f"SqliteAdapter: Added column '{column_name}' to 'players' table.")
            except aiosqlite.OperationalError as e:
                if "duplicate column name" in str(e).lower():
                    print(f"SqliteAdapter: Column '{column_name}' already exists in 'players' table, skipping.")
                else:
                    raise

        await cursor.execute('''
            CREATE TABLE IF NOT EXISTS inventory (
                inventory_id TEXT PRIMARY KEY,
                player_id TEXT,
                item_template_id TEXT,
                quantity INTEGER,
                FOREIGN KEY(player_id) REFERENCES players(id) ON DELETE CASCADE,
                FOREIGN KEY(item_template_id) REFERENCES item_templates(id) ON DELETE CASCADE
            );
        ''')
        print("SqliteAdapter: Created 'inventory' table IF NOT EXISTS.")
        await cursor.execute('''CREATE INDEX IF NOT EXISTS idx_inventory_player_id ON inventory (player_id);''')
        print("SqliteAdapter: Created index 'idx_inventory_player_id' on 'inventory' table IF NOT EXISTS.")

        print("SqliteAdapter: 'item_templates' table structure confirmed suitable for item definitions (effects in properties).")

        try:
            await cursor.execute("ALTER TABLE npcs ADD COLUMN persona TEXT;")
            print("SqliteAdapter: Added column 'persona' to 'npcs' table.")
        except aiosqlite.OperationalError as e:
            if "duplicate column name" in str(e).lower():
                print("SqliteAdapter: Column 'persona' already exists in 'npcs' table, skipping.")
            else:
                raise

        try:
            await cursor.execute("ALTER TABLE game_logs ADD COLUMN player_id TEXT;")
            print("SqliteAdapter: Added column 'player_id' to 'game_logs' table.")
        except aiosqlite.OperationalError as e:
            if "duplicate column name" in str(e).lower():
                print("SqliteAdapter: Column 'player_id' already exists in 'game_logs' table, skipping.")
            else:
                raise
        await cursor.execute('''CREATE INDEX IF NOT EXISTS idx_game_logs_player_id ON game_logs (player_id);''')
        print("SqliteAdapter: Created index 'idx_game_logs_player_id' on 'game_logs' table IF NOT EXISTS.")

        print("SqliteAdapter: v3 to v4 migration complete.")

    async def _migrate_v4_to_v5(self, cursor: Cursor) -> None:
        """Миграция с Версии 4 на Версию 5 (добавление is_undone в game_logs)."""
        print("SqliteAdapter: Running v4 to v5 migration (adding is_undone to game_logs)...")

        try:
            await cursor.execute("ALTER TABLE game_logs ADD COLUMN is_undone INTEGER DEFAULT 0 NOT NULL;")
            print("SqliteAdapter: Added column 'is_undone' to 'game_logs' table.")
        except aiosqlite.OperationalError as e:
            if "duplicate column name" in str(e).lower():
                print("SqliteAdapter: Column 'is_undone' already exists in 'game_logs' table, skipping.")
            else:
                raise

        await cursor.execute('''
            CREATE INDEX IF NOT EXISTS idx_game_logs_player_undone_ts
            ON game_logs (player_id, is_undone, timestamp DESC);
        ''')
        print("SqliteAdapter: Created index 'idx_game_logs_player_undone_ts' on 'game_logs' table IF NOT EXISTS.")

        print("SqliteAdapter: v4 to v5 migration complete.")

    async def _migrate_v5_to_v6(self, cursor: Cursor) -> None:
        """Миграция с Версии 5 на Версию 6 (добавление amount в inventory)."""
        print("SqliteAdapter: Running v5 to v6 migration (adding amount to inventory)...")
        try:
            await cursor.execute("ALTER TABLE inventory ADD COLUMN amount INTEGER NOT NULL DEFAULT 1;")
            print("SqliteAdapter: Added column 'amount' to 'inventory' table.")
        except aiosqlite.OperationalError as e:
            if "duplicate column name" in str(e).lower():
                print("SqliteAdapter: Column 'amount' already exists in 'inventory' table, skipping.")
            else:
                print(f"SqliteAdapter: OperationalError when adding 'amount' column: {e}")
                traceback.print_exc()
                raise
        except Exception as e:
            print(f"SqliteAdapter: Unexpected error when adding 'amount' column: {e}")
            traceback.print_exc()
            raise
        print("SqliteAdapter: v5 to v6 migration complete.")

    async def _migrate_v6_to_v7(self, cursor: Cursor) -> None:
        """Миграция с Версии 6 на Версию 7 (копирование inventory.quantity в inventory.amount и удаление inventory.quantity)."""
        print("SqliteAdapter: Running v6 to v7 migration (inventory quantity -> amount cleanup)...")
        fk_actually_enabled: bool = False # Initialize here
        await cursor.execute("PRAGMA busy_timeout = 5000;")

        await cursor.execute("PRAGMA table_info(inventory);")
        columns_info = await cursor.fetchall()
        columns = [row["name"] for row in columns_info if row and "name" in row.keys()]

        if 'quantity' not in columns:
            print("SqliteAdapter: Column 'quantity' not found in 'inventory' table. Assuming already migrated or not needed.")
            print("SqliteAdapter: v6 to v7 migration complete (no action taken).")
            return

        if 'amount' not in columns:
            print("SqliteAdapter: CRITICAL: Column 'amount' not found. This implies v5_to_v6 failed.")
            try:
                print("SqliteAdapter: Attempting to add missing 'amount' column before proceeding...")
                await cursor.execute("ALTER TABLE inventory ADD COLUMN amount INTEGER NOT NULL DEFAULT 1;")
                print("SqliteAdapter: Added missing 'amount' column. Proceeding with data copy.")
            except Exception as e_add_col:
                print(f"SqliteAdapter: Failed to add missing 'amount' column: {e_add_col}. Aborting v6_to_v7 for safety.")
                traceback.print_exc()
                raise # Critical failure

        try:
            print("SqliteAdapter: Copying data from 'quantity' to 'amount' in 'inventory' table...")
            await cursor.execute("UPDATE inventory SET amount = CASE WHEN quantity IS NULL THEN 1 ELSE quantity END WHERE amount IS NOT quantity;")
            print("SqliteAdapter: Data copied from 'quantity' to 'amount' where necessary.")
        except Exception as e_copy:
            print(f"SqliteAdapter: Error copying quantity to amount: {e_copy}.")
            traceback.print_exc()
            raise # This is a critical step

        print("SqliteAdapter: Recreating 'inventory' table without 'quantity' column...")

        try:
            # Temporarily disable foreign keys only if they are on.
            original_fk_status_cursor = await cursor.execute("PRAGMA foreign_keys;")
            original_fk_enabled_row = await original_fk_status_cursor.fetchone()
            # fk_actually_enabled is already initialized, assign here
            fk_actually_enabled = original_fk_enabled_row[0] == 1 if original_fk_enabled_row else False

            if fk_actually_enabled:
                 await cursor.execute("PRAGMA foreign_keys=OFF;")
                 print("SqliteAdapter: (migrate_v6_to_v7) Temporarily disabled foreign keys for table rebuild.")


            create_inventory_new_sql = """
                CREATE TABLE inventory_new (
                    inventory_id TEXT PRIMARY KEY,
                    player_id TEXT,
                    item_template_id TEXT,
                    amount INTEGER NOT NULL DEFAULT 1,
                    FOREIGN KEY(player_id) REFERENCES players(id) ON DELETE CASCADE,
                    FOREIGN KEY(item_template_id) REFERENCES item_templates(id) ON DELETE CASCADE
                );
            """
            await cursor.execute(create_inventory_new_sql)
            print("SqliteAdapter: Created 'inventory_new' table.")

            insert_into_inventory_new_sql = """
                INSERT INTO inventory_new (inventory_id, player_id, item_template_id, amount)
                SELECT inventory_id, player_id, item_template_id, amount
                FROM inventory;
            """
            await cursor.execute(insert_into_inventory_new_sql)
            print("SqliteAdapter: Copied data to 'inventory_new'.")

            await cursor.execute("DROP TABLE inventory;")
            print("SqliteAdapter: Dropped old 'inventory' table.")

            await cursor.execute("ALTER TABLE inventory_new RENAME TO inventory;")
            print("SqliteAdapter: Renamed 'inventory_new' to 'inventory'.")

            await cursor.execute("CREATE INDEX IF NOT EXISTS idx_inventory_player_id ON inventory (player_id);")
            print("SqliteAdapter: Recreated index 'idx_inventory_player_id' on 'inventory' table.")

        except Exception as e_rebuild:
            print(f"SqliteAdapter: Error during inventory table reconstruction in _migrate_v6_to_v7: {e_rebuild}. The outer transaction in initialize_database will handle rollback.")
            traceback.print_exc()
            raise
        finally:
            if fk_actually_enabled:
                 await cursor.execute("PRAGMA foreign_keys=ON;")
                 print("SqliteAdapter: (migrate_v6_to_v7) Re-enabled foreign keys.")

        print("SqliteAdapter: v6 to v7 migration complete.")

    async def _migrate_v7_to_v8(self, cursor: Cursor) -> None:
        """Миграция с Версии 7 на Версию 8 (добавление hp и max_health в таблицу players, если отсутствуют)."""
        print("SqliteAdapter: Running v7 to v8 migration (ensure hp, max_health in players)...")

        await cursor.execute("PRAGMA table_info(players);")
        columns_info = await cursor.fetchall()
        column_names = [row['name'] for row in columns_info if row and 'name' in row.keys()]

        if 'hp' not in column_names:
            try:
                print("SqliteAdapter: Column 'hp' not found in 'players'. Adding column hp REAL DEFAULT 100.0...")
                await cursor.execute("ALTER TABLE players ADD COLUMN hp REAL DEFAULT 100.0;")
                print("SqliteAdapter: Successfully added column 'hp' to 'players' table.")
            except Exception as e_hp:
                print(f"SqliteAdapter: Error adding column 'hp' to 'players': {e_hp}")
                traceback.print_exc()
                raise
        else:
            print("SqliteAdapter: Column 'hp' already exists in 'players' table.")

        if 'max_health' not in column_names:
            try:
                print("SqliteAdapter: Column 'max_health' not found in 'players'. Adding column max_health REAL DEFAULT 100.0...")
                await cursor.execute("ALTER TABLE players ADD COLUMN max_health REAL DEFAULT 100.0;")
                print("SqliteAdapter: Successfully added column 'max_health' to 'players' table.")
            except Exception as e_max_health:
                print(f"SqliteAdapter: Error adding column 'max_health' to 'players': {e_max_health}")
                traceback.print_exc()
                raise
        else:
            print("SqliteAdapter: Column 'max_health' already exists in 'players' table.")

        print("SqliteAdapter: v7 to v8 migration complete.")

    async def _migrate_v8_to_v9(self, cursor: Cursor) -> None:
        """Миграция с Версии 8 на Версию 9 (стандартизация health -> hp в таблице players)."""
        print("SqliteAdapter: Running v8 to v9 migration (standardize players.health to players.hp)...")

        await cursor.execute("PRAGMA table_info(players);")
        columns_info = await cursor.fetchall()
        column_names = [row['name'] for row in columns_info if row and 'name' in row.keys()]

        original_fk_status_query = await cursor.execute("PRAGMA foreign_keys;")
        original_fk_enabled_row = await original_fk_status_query.fetchone()
        fk_actually_enabled = original_fk_enabled_row[0] == 1 if original_fk_enabled_row else False

        if 'health' in column_names and 'hp' in column_names:
            print("SqliteAdapter: Both 'health' and 'hp' columns exist. Consolidating into 'hp' and dropping 'health'.")
            try:
                if fk_actually_enabled:
                    await cursor.execute("PRAGMA foreign_keys=OFF;")
                    print("SqliteAdapter: (migrate_v8_to_v9) Temporarily disabled foreign keys for table rebuild.")

                await cursor.execute("UPDATE players SET hp = health WHERE health IS NOT NULL AND (hp IS NULL OR hp != health);")
                print("SqliteAdapter: Copied 'health' data to 'hp' where appropriate.")

                create_players_new_sql = """
                CREATE TABLE players_new (
                    id TEXT PRIMARY KEY,
                    discord_user_id INTEGER NULL,
                    name TEXT NOT NULL,
                    guild_id TEXT NOT NULL,
                    location_id TEXT NULL,
                    stats TEXT DEFAULT '{}',
                    inventory TEXT DEFAULT '[]',
                    current_action TEXT NULL,
                    action_queue TEXT DEFAULT '[]',
                    party_id TEXT NULL,
                    state_variables TEXT DEFAULT '{}',
                    max_health REAL DEFAULT 100.0,
                    is_alive INTEGER DEFAULT 1,
                    status_effects TEXT DEFAULT '[]',
                    level INTEGER DEFAULT 1,
                    experience INTEGER DEFAULT 0,
                    unspent_xp INTEGER DEFAULT 0, -- Added in v12, ensure included here for completeness if needed in a later migration
                    active_quests TEXT DEFAULT '[]',
                    created_at REAL NOT NULL DEFAULT (strftime('%s','now')),
                    last_played_at REAL NULL,
                    race TEXT,
                    mp INTEGER DEFAULT 0,
                    attack INTEGER DEFAULT 0,
                    defense INTEGER DEFAULT 0,
                    hp REAL DEFAULT 100.0, -- Standardized name
                    selected_language TEXT NULL, -- Added in v11, ensure included
                    current_game_status TEXT NULL, -- Added in v11, ensure included
                    collected_actions_json TEXT NULL, -- Added in v11, ensure included
                    current_party_id TEXT NULL, -- Added in v11, ensure included
                    UNIQUE(discord_user_id, guild_id),
                    UNIQUE(name, guild_id)
                );
                """
                await cursor.execute(create_players_new_sql)
                print("SqliteAdapter: Created 'players_new' table with standardized schema (no 'health' column).")

                # Explicitly list columns for insertion
                cols_to_select = """
                    id, discord_user_id, name, guild_id, location_id, stats,
                    inventory, current_action, action_queue, party_id, state_variables,
                    max_health, is_alive, status_effects, level, experience, unspent_xp,
                    active_quests, created_at, last_played_at, race, mp, attack,
                    defense, hp, selected_language, current_game_status,
                    collected_actions_json, current_party_id
                """
                insert_sql = f"INSERT INTO players_new ({cols_to_select}) SELECT {cols_to_select} FROM players;"
                await cursor.execute(insert_sql)
                print("SqliteAdapter: Copied data to 'players_new'.")

                await cursor.execute("DROP TABLE players;")
                print("SqliteAdapter: Dropped old 'players' table.")

                await cursor.execute("ALTER TABLE players_new RENAME TO players;")
                print("SqliteAdapter: Renamed 'players_new' to 'players'.")

                # Recreate indexes
                await cursor.execute('''CREATE INDEX IF NOT EXISTS idx_players_guild_id ON players (guild_id);''')
                await cursor.execute('''CREATE INDEX IF NOT EXISTS idx_players_location_id ON players (location_id);''')

            except Exception as e_std:
                print(f"SqliteAdapter: Error standardizing 'health' to 'hp': {e_std}")
                traceback.print_exc()
                raise
            finally:
                if fk_actually_enabled:
                    await cursor.execute("PRAGMA foreign_keys=ON;")
                    print("SqliteAdapter: (migrate_v8_to_v9) Re-enabled foreign keys.")

        elif 'hp' not in column_names and 'health' in column_names:
            print("SqliteAdapter: Only 'health' column exists. Renaming 'health' to 'hp'.")
            try:
                await cursor.execute("ALTER TABLE players RENAME COLUMN health TO hp;")
                print("SqliteAdapter: Successfully renamed 'health' to 'hp'.")
            except Exception as e_rename:
                print(f"SqliteAdapter: Error renaming 'health' to 'hp': {e_rename}")
                traceback.print_exc()
                raise
        elif 'hp' in column_names and 'health' not in column_names:
            print("SqliteAdapter: 'hp' column exists and 'health' column does not. Schema is already standardized.")
        else:
            print("SqliteAdapter: Neither 'hp' nor 'health' column exists or was handled.")

        print("SqliteAdapter: v8 to v9 migration complete.")

    async def _migrate_v9_to_v10(self, cursor: Cursor) -> None:
        """Миграция с Версии 9 на Версию 10 (enhancing combats table for turn-based system)."""
        print("SqliteAdapter: Running v9 to v10 migration (enhancing combats table for turn-based system)...")

        await cursor.execute("PRAGMA table_info(combats);")
        columns_info = await cursor.fetchall()
        column_names = [row['name'] for row in columns_info if row and 'name' in row.keys()]

        if 'turn_order' not in column_names:
            try:
                await cursor.execute("ALTER TABLE combats ADD COLUMN turn_order TEXT DEFAULT '[]';")
                print("SqliteAdapter: Added column 'turn_order' to 'combats' table.")
            except aiosqlite.OperationalError as e:
                if "duplicate column name" not in str(e).lower():
                    traceback.print_exc()
                    raise
                else: pass
        else:
            print("SqliteAdapter: Column 'turn_order' already exists in 'combats' table.")

        if 'current_turn_index' not in column_names:
            try:
                await cursor.execute("ALTER TABLE combats ADD COLUMN current_turn_index INTEGER DEFAULT 0;")
                print("SqliteAdapter: Added column 'current_turn_index' to 'combats' table.")
            except aiosqlite.OperationalError as e:
                if "duplicate column name" not in str(e).lower():
                    traceback.print_exc()
                    raise
                else: pass
        else:
            print("SqliteAdapter: Column 'current_turn_index' already exists in 'combats' table.")

        print("SqliteAdapter: v9 to v10 migration complete (combats table schema additions).")

    async def _migrate_v10_to_v11(self, cursor: Cursor) -> None:
        """Миграция с Версии 10 на Версию 11."""
        print("SqliteAdapter: Running v10 to v11 migration...")

        # 1. Update 'players' table
        player_columns_to_add = [
            ("selected_language", "TEXT NULL"), # Added NULL constraint explicitely
            ("current_game_status", "TEXT NULL"),
            ("collected_actions_json", "TEXT NULL"), # **This is where the column is added**
            ("current_party_id", "TEXT NULL") # Consider FOREIGN KEY to parties(id) later
        ]
        print("SqliteAdapter: Updating 'players' table...")
        for column_name, column_type in player_columns_to_add:
            try:
                await cursor.execute(f"ALTER TABLE players ADD COLUMN {column_name} {column_type};")
                print(f"SqliteAdapter: Added column '{column_name}' to 'players' table.")
            except aiosqlite.OperationalError as e:
                if "duplicate column name" in str(e).lower():
                    print(f"SqliteAdapter: Column '{column_name}' already exists in 'players' table, skipping.")
                else:
                    print(f"SqliteAdapter: Error adding column '{column_name}' to 'players': {e}")
                    traceback.print_exc()
                    raise

        # 2. Update 'locations' table
        location_columns_to_add = [
            ("descriptions_i18n", "TEXT NULL"), # JSON string for multilingual descriptions
            ("static_name", "TEXT NULL"),       # Static identifier for the location
            ("static_connections", "TEXT NULL") # JSON string for static connections
        ]
        print("SqliteAdapter: Updating 'locations' table...")
        for column_name, column_type in location_columns_to_add:
            try:
                await cursor.execute(f"ALTER TABLE locations ADD COLUMN {column_name} {column_type};")
                print(f"SqliteAdapter: Added column '{column_name}' to 'locations' table.")
            except aiosqlite.OperationalError as e:
                if "duplicate column name" in str(e).lower():
                    print(f"SqliteAdapter: Column '{column_name}' already exists in 'locations' table, skipping.")
                else:
                    print(f"SqliteAdapter: Error adding column '{column_name}' to 'locations': {e}")
                    traceback.print_exc()
                    raise
        
        # 3. Update 'parties' table
        print("SqliteAdapter: Updating 'parties' table...")
        # Rename member_ids to player_ids
        try:
            await cursor.execute("ALTER TABLE parties RENAME COLUMN member_ids TO player_ids;")
            print("SqliteAdapter: Renamed column 'member_ids' to 'player_ids' in 'parties' table.")
        except aiosqlite.OperationalError as e:
            if "no such column: member_ids" in str(e).lower():
                 print("SqliteAdapter: Column 'member_ids' not found in 'parties', assuming already renamed or handled.")
            elif "duplicate column" in str(e).lower() and "player_ids" in str(e).lower(): # Generic check
                 print(f"SqliteAdapter: Column 'player_ids' might already exist or 'member_ids' handled: {e}")
            else:
                print(f"SqliteAdapter: Error renaming 'member_ids' to 'player_ids': {e}")
                traceback.print_exc()
                raise

        party_columns_to_add = [
            ("current_location_id", "TEXT NULL"), # FOREIGN KEY to locations(id)
            ("turn_status", "TEXT NULL")          # e.g., "collecting", "waiting", "processing"
        ]
        for column_name, column_type in party_columns_to_add:
            try:
                await cursor.execute(f"ALTER TABLE parties ADD COLUMN {column_name} {column_type};")
                print(f"SqliteAdapter: Added column '{column_name}' to 'parties' table.")
            except aiosqlite.OperationalError as e:
                if "duplicate column name" in str(e).lower():
                    print(f"SqliteAdapter: Column '{column_name}' already exists in 'parties' table, skipping.")
                else:
                    print(f"SqliteAdapter: Error adding column '{column_name}' to 'parties': {e}")
                    traceback.print_exc()
                    raise

        # 4. Create 'world_state' table
        print("SqliteAdapter: Creating 'world_state' table...")
        await cursor.execute('''
            CREATE TABLE IF NOT EXISTS world_state (
                key TEXT PRIMARY KEY,
                value TEXT
            );
        ''')
        print("SqliteAdapter: 'world_state' table created IF NOT EXISTS.")

        # 5. Create 'rules_config' table
        print("SqliteAdapter: Creating 'rules_config' table...")
        await cursor.execute('''
            CREATE TABLE IF NOT EXISTS rules_config (
                id TEXT PRIMARY KEY,
                config_data TEXT -- Stores all rules as a JSON string
            );
        ''')
        print("SqliteAdapter: 'rules_config' table created IF NOT EXISTS.")

        # 6. Create Stub Tables
        stub_tables = [
            "generated_locations", "generated_npcs", "generated_factions",
            "generated_quests", "player_npc_memory", "skills",
            "item_properties", "questlines", "quest_steps", "mobile_groups"
        ]
        print("SqliteAdapter: Creating stub tables...")
        for table_name in stub_tables:
            print(f"SqliteAdapter: Creating '{table_name}' table...")
            await cursor.execute(f'''
                CREATE TABLE IF NOT EXISTS {table_name} (
                    id TEXT PRIMARY KEY,
                    placeholder TEXT NULL
                );
            ''')
            print(f"SqliteAdapter: '{table_name}' table created IF NOT EXISTS.")
        
        print("SqliteAdapter: v10 to v11 migration complete.")

    async def _migrate_v11_to_v12(self, cursor: Cursor) -> None:
        """Миграция с Версии 11 на Версию 12 (добавление unspent_xp в таблицу players)."""
        print("SqliteAdapter: Running v11 to v12 migration (add unspent_xp to players)...")
        try:
            await cursor.execute("PRAGMA table_info(players);")
            columns_info = await cursor.fetchall()
            column_names = [row['name'] for row in columns_info if row and 'name' in row.keys()]

            if 'unspent_xp' not in column_names:
                await cursor.execute("ALTER TABLE players ADD COLUMN unspent_xp INTEGER DEFAULT 0;")
                print("SqliteAdapter: Added column 'unspent_xp' to 'players' table with DEFAULT 0.")
            else:
                print("SqliteAdapter: Column 'unspent_xp' already exists in 'players' table.")
        except Exception as e:
            print(f"SqliteAdapter: Error adding 'unspent_xp' to 'players': {e}")
            traceback.print_exc()
            raise
        print("SqliteAdapter: v11 to v12 migration complete.")

    async def _migrate_v12_to_v13(self, cursor: Cursor) -> None:
        """Миграция с Версии 12 на Версию 13 (добавление таблицы pending_conflicts)."""
        print("SqliteAdapter: Running v12 to v13 migration (creating pending_conflicts table)...")
        await cursor.execute('''
            CREATE TABLE IF NOT EXISTS pending_conflicts (
                id TEXT PRIMARY KEY, -- Conflict ID (should match ConflictResolver.conflict_id)
                guild_id TEXT NOT NULL, -- Which guild this conflict belongs to
                conflict_data TEXT NOT NULL, -- JSON string of the conflict dictionary
                created_at REAL NOT NULL DEFAULT (strftime('%s','now')) -- Timestamp when it was created
                -- Optional: Add FOREIGN KEY(guild_id) REFERENCES guilds(id) if you have a guilds table
            );
        ''')
        # Add index for faster lookups by guild ID
        await cursor.execute('''CREATE INDEX IF NOT EXISTS idx_pending_conflicts_guild_id ON pending_conflicts (guild_id);''')
        print("SqliteAdapter: 'pending_conflicts' table created and index applied IF NOT EXISTS.")
        print("SqliteAdapter: v12 to v13 migration complete.")

    async def _migrate_v13_to_v14(self, cursor: Cursor) -> None:
        """Миграция с Версии 13 на Версию 14 (добавление таблицы pending_moderation_requests)."""
        print("SqliteAdapter: Running v13 to v14 migration (creating pending_moderation_requests table)...")
        await cursor.execute('''
            CREATE TABLE IF NOT EXISTS pending_moderation_requests (
                id TEXT PRIMARY KEY,
                guild_id TEXT NOT NULL,
                user_id TEXT NOT NULL,
                content_type TEXT NOT NULL, -- e.g., 'npc', 'location', 'quest'
                data TEXT NOT NULL, -- JSON string of AI-generated content
                status TEXT NOT NULL DEFAULT 'pending', -- e.g., 'pending', 'approved', 'rejected', 'edited'
                created_at REAL NOT NULL DEFAULT (strftime('%s','now')),
                moderator_id TEXT NULL,
                moderated_at REAL NULL
            );
        ''')
        # Add indices
        await cursor.execute('''CREATE INDEX IF NOT EXISTS idx_pending_moderation_guild_id ON pending_moderation_requests (guild_id);''')
        await cursor.execute('''CREATE INDEX IF NOT EXISTS idx_pending_moderation_user_id ON pending_moderation_requests (user_id);''')
        await cursor.execute('''CREATE INDEX IF NOT EXISTS idx_pending_moderation_status ON pending_moderation_requests (status);''')
        await cursor.execute('''CREATE INDEX IF NOT EXISTS idx_pending_moderation_guild_status ON pending_moderation_requests (guild_id, status);''')
        print("SqliteAdapter: 'pending_moderation_requests' table created and indices applied.")
        print("SqliteAdapter: v13 to v14 migration complete.")

    async def _migrate_v14_to_v15(self, cursor: Cursor) -> None:
        """Миграция с Версии 14 на Версию 15 (добавление таблицы generated_locations)."""
        print("SqliteAdapter: Running v14 to v15 migration (creating generated_locations table)...")
        await cursor.execute('''
            CREATE TABLE IF NOT EXISTS generated_locations (
                location_id TEXT PRIMARY KEY,
                guild_id TEXT NOT NULL,
                user_id TEXT NOT NULL, -- Discord user ID of the player who initiated the generation
                generated_at REAL NOT NULL DEFAULT (strftime('%s','now')),
                FOREIGN KEY(location_id) REFERENCES locations(id) ON DELETE CASCADE
            );
        ''')
        # Add index for faster lookups
        await cursor.execute('''CREATE INDEX IF NOT EXISTS idx_generated_locations_guild_user ON generated_locations (guild_id, user_id);''')
        print("SqliteAdapter: 'generated_locations' table created and index applied.")
        print("SqliteAdapter: v14 to v15 migration complete.")

    # --- Методы для работы с таблицей pending_conflicts ---

    async def save_pending_conflict(self, conflict_id: str, guild_id: str, conflict_data: str) -> None:
        """Saves or updates a pending manual conflict in the database."""
        if not isinstance(conflict_data, str):
             raise TypeError("conflict_data must be a JSON string.")
        sql = """
            INSERT INTO pending_conflicts (id, guild_id, conflict_data)
            VALUES (?, ?, ?)
            ON CONFLICT(id) DO UPDATE SET
                guild_id = excluded.guild_id,
                conflict_data = excluded.conflict_data,
                created_at = strftime('%s','now');
        """
        await self.execute(sql, (conflict_id, guild_id, conflict_data))

    async def get_pending_conflict(self, conflict_id: str) -> Optional[Row]:
        """Retrieves a pending manual conflict by its ID."""
        sql = "SELECT id, guild_id, conflict_data FROM pending_conflicts WHERE id = ?;"
        row = await self.fetchone(sql, (conflict_id,))
        return row

    async def delete_pending_conflict(self, conflict_id: str) -> None:
        """Deletes a pending manual conflict by its ID."""
        sql = "DELETE FROM pending_conflicts WHERE id = ?;"
        await self.execute(sql, (conflict_id,))

    async def get_pending_conflicts_by_guild(self, guild_id: str) -> List[Row]:
        """Retrieves all pending manual conflicts for a specific guild."""
        sql = "SELECT id, guild_id, conflict_data FROM pending_conflicts WHERE guild_id = ? ORDER BY created_at DESC;"
        rows = await self.fetchall(sql, (guild_id,))
        return rows

    # --- Методы для работы с таблицей pending_moderation_requests ---

    async def save_pending_moderation_request(self, request_id: str, guild_id: str, user_id: str, content_type: str, data_json: str, status: str = 'pending') -> None:
        """Saves a new pending moderation request."""
        if not isinstance(data_json, str):
            raise TypeError("data_json must be a JSON string.")
        sql = """
            INSERT INTO pending_moderation_requests (id, guild_id, user_id, content_type, data, status, created_at)
            VALUES (?, ?, ?, ?, ?, ?, strftime('%s','now'))
        """
        # Ensure created_at is set by the database default or explicitly if needed
        await self.execute(sql, (request_id, guild_id, user_id, content_type, data_json, status))

    async def get_pending_moderation_request(self, request_id: str) -> Optional[Row]:
        """Retrieves a pending moderation request by its ID."""
        sql = "SELECT * FROM pending_moderation_requests WHERE id = ?;"
        row = await self.fetchone(sql, (request_id,))
        return row

    async def update_pending_moderation_request(self, request_id: str, status: str, moderator_id: Optional[str], data_json: Optional[str] = None) -> bool:
        """Updates the status, moderator, and optionally data of a moderation request."""
        if data_json is not None and not isinstance(data_json, str):
            raise TypeError("data_json must be a JSON string if provided.")

        if data_json is not None:
            sql = """
                UPDATE pending_moderation_requests
                SET status = ?, moderator_id = ?, data = ?, moderated_at = strftime('%s','now')
                WHERE id = ?;
            """
            params = (status, moderator_id, data_json, request_id)
        else:
            sql = """
                UPDATE pending_moderation_requests
                SET status = ?, moderator_id = ?, moderated_at = strftime('%s','now')
                WHERE id = ?;
            """
            params = (status, moderator_id, request_id)

        cursor = await self.execute(sql, params)
        return cursor.rowcount > 0


    async def delete_pending_moderation_request(self, request_id: str) -> bool:
        """Deletes a pending moderation request by its ID."""
        sql = "DELETE FROM pending_moderation_requests WHERE id = ?;"
        cursor = await self.execute(sql, (request_id,))
        return cursor.rowcount > 0

    async def get_pending_requests_by_guild(self, guild_id: str, status: str = 'pending') -> List[Row]:
        """Retrieves all pending moderation requests for a specific guild, optionally filtered by status."""
        sql = "SELECT * FROM pending_moderation_requests WHERE guild_id = ? AND status = ? ORDER BY created_at ASC;"
        rows = await self.fetchall(sql, (guild_id, status))
        return rows

    # --- Методы для работы с таблицей generated_locations ---
    async def add_generated_location(self, location_id: str, guild_id: str, user_id: str) -> None:
        """Marks a location as having been generated by a user."""
        sql = """
            INSERT INTO generated_locations (location_id, guild_id, user_id, generated_at)
            VALUES (?, ?, ?, strftime('%s','now'))
            ON CONFLICT(location_id) DO NOTHING; -- If already marked, do nothing
        """
        await self.execute(sql, (location_id, guild_id, user_id))

    async def _migrate_v15_to_v16(self, cursor: Cursor) -> None:
        """Миграция с Версии 15 на Версию 16 (i18n для текстовых полей NPC, Location Templates, Item Templates, Quests)."""
        print("SqliteAdapter: Running v15 to v16 migration (i18n text fields)...")

        # Helper to check if a column exists
        async def column_exists(table_name: str, column_name: str) -> bool:
            await cursor.execute(f"PRAGMA table_info({table_name});")
            columns_info = await cursor.fetchall()
            return any(row['name'] == column_name for row in columns_info)

        # Helper to rename column if it exists
        async def rename_column_if_exists(table: str, old_col: str, new_col: str):
            if await column_exists(table, old_col) and not await column_exists(table, new_col):
                try:
                    await cursor.execute(f"ALTER TABLE {table} RENAME COLUMN {old_col} TO {new_col};")
                    print(f"SqliteAdapter: Renamed column '{old_col}' to '{new_col}' in table '{table}'.")
                except aiosqlite.OperationalError as e:
                    # This might happen if new_col somehow exists or other schema issues.
                    print(f"SqliteAdapter: Could not rename column '{old_col}' to '{new_col}' in table '{table}': {e}. Manual check might be needed if old column still exists.")
            elif not await column_exists(table, old_col):
                print(f"SqliteAdapter: Column '{old_col}' not found in table '{table}'. Assuming already renamed or schema is different.")
            elif await column_exists(table, new_col):
                 print(f"SqliteAdapter: Column '{new_col}' already exists in table '{table}'. Assuming '{old_col}' was already renamed.")


        # 1. Modify 'npcs' table
        print("SqliteAdapter: Updating 'npcs' table for i18n...")
        await rename_column_if_exists('npcs', 'name', 'name_i18n')
        await rename_column_if_exists('npcs', 'description', 'description_i18n')
        await rename_column_if_exists('npcs', 'backstory', 'backstory_i18n')
        await rename_column_if_exists('npcs', 'persona', 'persona_i18n')
        # Note: Data migration (converting plain text to JSON i18n) is not done here.
        # Existing data in these renamed columns will remain plain text.
        # Application layer will need to handle this, perhaps by treating non-JSON as default language.

        # 2. Modify 'location_templates' table
        print("SqliteAdapter: Updating 'location_templates' table for i18n...")
        await rename_column_if_exists('location_templates', 'name', 'name_i18n')
        await rename_column_if_exists('location_templates', 'description', 'description_i18n')

        # 3. Modify 'item_templates' table
        # This table has a UNIQUE constraint on 'name'. Renaming 'name' to 'name_i18n'
        # would make the JSON blob unique, which is not desired.
        # The safest way is to recreate the table without the UNIQUE constraint on the i18n name.
        print("SqliteAdapter: Recreating 'item_templates' table for i18n and removing UNIQUE constraint on name...")

        # Check if the old 'name' column still exists (i.e., table not yet migrated by a similar attempt)
        if await column_exists('item_templates', 'name'):
            try:
                # Temporarily disable foreign keys if they are on (not strictly necessary here as no FKs point TO item_templates by default)
                await cursor.execute("PRAGMA foreign_keys=OFF;")

                await cursor.execute("ALTER TABLE item_templates RENAME TO item_templates_old;")
                print("SqliteAdapter: Renamed 'item_templates' to 'item_templates_old'.")

                await cursor.execute('''
                    CREATE TABLE item_templates (
                        id TEXT PRIMARY KEY,
                        name_i18n TEXT,       -- Was 'name TEXT NOT NULL UNIQUE'
                        description_i18n TEXT, -- Was 'description TEXT NULL'
                        type TEXT NULL,
                        properties TEXT DEFAULT '{}'
                    );
                ''')
                print("SqliteAdapter: Created new 'item_templates' table with i18n columns and no UNIQUE on name_i18n.")

                # Copy data, converting old name/description to basic i18n JSON for 'en'
                await cursor.execute('''
                    INSERT INTO item_templates (id, name_i18n, description_i18n, type, properties)
                    SELECT
                        id,
                        json_object('en', name),
                        json_object('en', description),
                        type,
                        properties
                    FROM item_templates_old;
                ''')
                print("SqliteAdapter: Copied data from 'item_templates_old' to new 'item_templates', converting name/desc to en i18n JSON.")

                await cursor.execute("DROP TABLE item_templates_old;")
                print("SqliteAdapter: Dropped 'item_templates_old'.")

                # Re-enable foreign keys if they were originally on (though likely not impactful here)
                await cursor.execute("PRAGMA foreign_keys=ON;")
                print("SqliteAdapter: 'item_templates' table recreated successfully for i18n.")
            except Exception as e:
                print(f"SqliteAdapter: Error recreating 'item_templates': {e}. Manual check/recovery may be needed.")
                # Attempt to restore if something went wrong mid-way
                if await column_exists('item_templates_old') and not await column_exists('item_templates'):
                    await cursor.execute("ALTER TABLE item_templates_old RENAME TO item_templates;")
                    print("SqliteAdapter: Attempted to restore 'item_templates_old' to 'item_templates'.")
                raise # Re-raise the exception to signal migration failure
        else:
            print("SqliteAdapter: Column 'name' not found in 'item_templates', assuming already migrated or schema is different.")


        # 4. Modify 'quests' table
        print("SqliteAdapter: Updating 'quests' table for i18n...")
        await rename_column_if_exists('quests', 'name', 'name_i18n')
        await rename_column_if_exists('quests', 'description', 'description_i18n')
        # Note: 'stages' JSON would need internal i18n handling by the application.

        print("SqliteAdapter: v15 to v16 migration (i18n text fields) complete.")

    async def _migrate_v16_to_v17(self, cursor: Cursor) -> None:
        """Миграция с Версии 16 на Версию 17 (определение таблиц skills, ability_definitions, status_effect_definitions)."""
        print("SqliteAdapter: Running v16 to v17 migration (definitional tables)...")

        # 1. Modify 'skills' table (drop stub and recreate)
        print("SqliteAdapter: Recreating 'skills' table for definitions...")
        await cursor.execute("DROP TABLE IF EXISTS skills;")
        await cursor.execute('''
            CREATE TABLE skills (
                id TEXT PRIMARY KEY,
                name_i18n TEXT,             -- JSON for multilingual name
                description_i18n TEXT,      -- JSON for multilingual description
                associated_stat TEXT,       -- e.g., "strength", "dexterity"
                category TEXT,              -- e.g., "combat", "social", "utility"
                effects_json TEXT           -- JSON describing passive or active effects
            );
        ''')
        print("SqliteAdapter: 'skills' table recreated for definitions.")
        # Note: The old 'skills' stub table was among those created in v10_to_v11.
        # If there was an `abilities` stub table created separately, it would be dropped here too.
        # The prompt mentioned "Remove the old abilities stub if it only contained placeholder".
        # However, no 'abilities' stub was created in v10_to_v11. Only 'skills'.
        # If an 'abilities' table existed from another migration, this would be the place to drop it.
        # For now, only 'skills' is explicitly dropped and recreated.

        # 2. Create 'ability_definitions' table
        print("SqliteAdapter: Creating 'ability_definitions' table...")
        await cursor.execute('''
            CREATE TABLE IF NOT EXISTS ability_definitions (
                id TEXT PRIMARY KEY,
                name_i18n TEXT,             -- JSON for multilingual name
                description_i18n TEXT,      -- JSON for multilingual description
                effects_json TEXT,          -- JSON describing the ability's effects
                requirements_json TEXT,     -- JSON describing prerequisites (stats, level, other abilities/skills)
                category TEXT,              -- e.g., "active", "passive", "combat", "utility"
                cooldown_seconds REAL NULL, -- Cooldown in seconds, NULL if no cooldown
                resource_cost TEXT NULL     -- JSON for resource cost e.g. {"mana": 10, "stamina": 5}
            );
        ''')
        print("SqliteAdapter: 'ability_definitions' table created.")

        # 3. Create 'status_effect_definitions' table
        print("SqliteAdapter: Creating 'status_effect_definitions' table...")
        await cursor.execute('''
            CREATE TABLE IF NOT EXISTS status_effect_definitions (
                id TEXT PRIMARY KEY,          -- e.g., "poisoned", "blessed_strength"
                name_i18n TEXT,               -- JSON for multilingual name
                description_i18n TEXT,        -- JSON for multilingual description
                category TEXT,                -- e.g., "ailment", "enhancement", "elemental"
                type TEXT,                    -- e.g., "buff", "debuff", "dot" (damage over time)
                base_duration REAL NULL,      -- Base duration in seconds (NULL for permanent or until dispelled)
                effects_json TEXT,            -- JSON describing the modifications (e.g., {"stats_modifier": {"strength": -2}})
                icon TEXT NULL,               -- Emoji or keyword for icon
                is_dispellable INTEGER DEFAULT 1, -- Boolean (0 or 1)
                max_stacks INTEGER DEFAULT 1  -- How many times this effect can stack
            );
        ''')
        print("SqliteAdapter: 'status_effect_definitions' table created.")

        # 4. item_properties is deferred.

        print("SqliteAdapter: v16 to v17 migration (definitional tables) complete.")

    async def _migrate_v17_to_v18(self, cursor: Cursor) -> None:
        """Миграция с Версии 17 на Версию 18 (расширение таблицы players)."""
        print("SqliteAdapter: Running v17 to v18 migration (extending players table)...")

        player_columns_to_add = [
            ("skills_data_json", "TEXT NULL"),      # JSON for skills and levels/details
            ("abilities_data_json", "TEXT NULL"),   # JSON for known ability IDs or detailed objects
            ("spells_data_json", "TEXT NULL"),      # JSON for known spell IDs or detailed objects
            ("character_class", "TEXT NULL"),       # Player's class
            ("flags_json", "TEXT NULL")             # JSON for miscellaneous boolean flags or simple states
        ]

        for column_name, column_type in player_columns_to_add:
            try:
                # Check if column already exists (e.g., from a previous partial migration or different schema branch)
                await cursor.execute(f"PRAGMA table_info(players);")
                columns_info = await cursor.fetchall()
                if any(col_info['name'] == column_name for col_info in columns_info):
                    print(f"SqliteAdapter: Column '{column_name}' already exists in 'players' table, skipping ADD COLUMN.")
                else:
                    await cursor.execute(f"ALTER TABLE players ADD COLUMN {column_name} {column_type};")
                    print(f"SqliteAdapter: Added column '{column_name}' to 'players' table.")
            except aiosqlite.OperationalError as e:
                # This specific error check might be redundant if the PRAGMA check works reliably,
                # but it's a fallback.
                if "duplicate column name" in str(e).lower():
                    print(f"SqliteAdapter: Column '{column_name}' already exists in 'players' table (caught by OperationalError), skipping.")
                else:
                    print(f"SqliteAdapter: Error adding column '{column_name}' to 'players': {e}")
                    traceback.print_exc()
                    raise # Re-raise other operational errors

        print("SqliteAdapter: v17 to v18 migration (extending players table) complete.")

    async def _recreate_table_with_new_schema(self, cursor: Cursor, table_name: str, new_schema_sql: str, old_columns: List[str], data_migration_sql: Optional[str] = None):
        """Helper function to recreate a table with a new schema and copy data."""
        print(f"SqliteAdapter: Recreating table '{table_name}'...")
        await cursor.execute(f"ALTER TABLE {table_name} RENAME TO {table_name}_old;")
        print(f"SqliteAdapter: Renamed '{table_name}' to '{table_name}_old'.")

        await cursor.execute(new_schema_sql)
        print(f"SqliteAdapter: Created new '{table_name}' table with updated schema.")

        columns_str = ", ".join(old_columns)
        if data_migration_sql:
            await cursor.execute(data_migration_sql)
            print(f"SqliteAdapter: Migrated data from '{table_name}_old' to new '{table_name}' using custom SQL.")
        else:
            await cursor.execute(f"INSERT INTO {table_name} ({columns_str}) SELECT {columns_str} FROM {table_name}_old;")
            print(f"SqliteAdapter: Copied data from '{table_name}_old' to new '{table_name}'.")

        await cursor.execute(f"DROP TABLE {table_name}_old;")
        print(f"SqliteAdapter: Dropped '{table_name}_old'.")
        print(f"SqliteAdapter: Table '{table_name}' recreated successfully.")

    async def _get_table_columns(self, cursor: Cursor, table_name: str) -> List[str]:
        """Helper to get column names of a table."""
        await cursor.execute(f"PRAGMA table_info({table_name});")
        return [row['name'] for row in await cursor.fetchall()]

    async def _migrate_v18_to_v19(self, cursor: Cursor) -> None:
        """Миграция с Версии 18 на Версию 19 (добавление внешних ключей)."""
        print("SqliteAdapter: Running v18 to v19 migration (adding foreign keys)...")

        await cursor.execute("PRAGMA foreign_keys=OFF;")
        print("SqliteAdapter: Temporarily disabled foreign key checks for migration.")

        # 1. items.template_id -> item_templates(id)
        try:
            old_items_columns = await self._get_table_columns(cursor, "items")
            # Ensure template_id is in old_items_columns, otherwise the INSERT below will fail
            if 'template_id' not in old_items_columns:
                raise ValueError("Critical: 'template_id' column missing from items_old during migration.")

            new_items_schema = f'''
                CREATE TABLE items (
                    id TEXT PRIMARY KEY,
                    template_id TEXT NOT NULL REFERENCES item_templates(id), -- Added FK
                    guild_id TEXT NOT NULL,
                    owner_id TEXT NULL,
                    owner_type TEXT NULL,
                    location_id TEXT NULL,
                    quantity REAL DEFAULT 1.0,
                    state_variables TEXT DEFAULT '{{}}',
                    is_temporary INTEGER DEFAULT 0
                );
            '''
            # Recreate indexes if any were on the original 'items' table
            # Example: CREATE INDEX IF NOT EXISTS idx_items_owner ON items (owner_type, owner_id);
            await self._recreate_table_with_new_schema(cursor, "items", new_items_schema, old_items_columns)
            await cursor.execute("CREATE INDEX IF NOT EXISTS idx_items_template_id ON items (template_id);") # Index for FK
        except Exception as e:
            print(f"SqliteAdapter: Error migrating 'items' table for FK: {e}")
            raise

        # 2. players.location_id -> locations(id)
        # 3. players.current_party_id -> parties(id)
        try:
            old_players_columns = await self._get_table_columns(cursor, "players")
            if 'location_id' not in old_players_columns: # Should exist
                 print(f"SqliteAdapter: Warning: 'location_id' column missing from players_old during migration. FK not added for this.")
            if 'current_party_id' not in old_players_columns: # Added in v11
                 print(f"SqliteAdapter: Warning: 'current_party_id' column missing from players_old during migration. FK not added for this.")

            # Construct the CREATE TABLE statement dynamically based on existing columns
            # This is complex because players table has many columns added over time.
            # We need to PRAGMA table_info, then reconstruct the CREATE statement with new FKs.
            # For simplicity in this example, assuming we know the full current schema.
            # A more robust solution would introspect fully.

            # This is a simplified CREATE TABLE, assuming all columns from previous migrations exist.
            # The actual CharacterManager save_character SQL shows more columns.
            # It's CRITICAL that this schema matches ALL columns from the old table.
            # Let's use the column list from save_character in CharacterManager as a reference for "all columns".
            # id, discord_user_id, name, guild_id, location_id, stats, inventory, current_action, action_queue,
            # party_id (old one), state_variables, hp, max_health, is_alive, status_effects, level, experience,
            # unspent_xp, active_quests, known_spells, spell_cooldowns, skills, known_abilities, ability_cooldowns,
            # flags, char_class, selected_language, current_game_status, collected_actions_json, current_party_id,
            # race, mp, attack, defense (these were added early)

            # The following is based on the INSERT statement in CharacterManager.create_character and columns added in migrations.
            # This should be more accurate to the actual schema state before this migration.
            new_players_schema = f'''
                CREATE TABLE players (
                    id TEXT PRIMARY KEY,
                    discord_user_id INTEGER NULL,
                    name TEXT, -- name_i18n in v16
                    guild_id TEXT NOT NULL,
                    location_id TEXT NULL REFERENCES locations(id), -- Added FK
                    stats TEXT DEFAULT '{{}}',
                    inventory TEXT DEFAULT '[]',
                    current_action TEXT NULL,
                    action_queue TEXT DEFAULT '[]',
                    party_id TEXT NULL, -- This is the old party_id, distinct from current_party_id
                    state_variables TEXT DEFAULT '{{}}',
                    hp REAL DEFAULT 100.0,
                    max_health REAL DEFAULT 100.0,
                    is_alive INTEGER DEFAULT 1,
                    status_effects TEXT DEFAULT '[]',
                    level INTEGER DEFAULT 1,
                    experience INTEGER DEFAULT 0,
                    active_quests TEXT DEFAULT '[]',
                    created_at REAL NOT NULL DEFAULT (strftime('%s','now')),
                    last_played_at REAL NULL,
                    race TEXT NULL,
                    mp INTEGER DEFAULT 0,
                    attack INTEGER DEFAULT 0,
                    defense INTEGER DEFAULT 0,
                    unspent_xp INTEGER DEFAULT 0,
                    selected_language TEXT NULL,
                    current_game_status TEXT NULL,
                    collected_actions_json TEXT NULL,
                    current_party_id TEXT NULL REFERENCES parties(id), -- Added FK
                    skills_data_json TEXT NULL,
                    abilities_data_json TEXT NULL,
                    spells_data_json TEXT NULL,
                    character_class TEXT NULL,
                    flags_json TEXT NULL,
                    UNIQUE(discord_user_id, guild_id),
                    UNIQUE(name, guild_id) -- Assuming name was renamed to name_i18n and this UNIQUE was on original name
                                          -- If name is name_i18n (JSON), UNIQUE is problematic.
                                          -- For now, keeping structure similar to v0-v1. If name became name_i18n, that UNIQUE should be removed.
                                          -- Given v16 renamed 'name' to 'name_i18n', this UNIQUE(name, guild_id) will fail if 'name' column no longer exists.
                                          -- It should be UNIQUE(name_i18n, guild_id) if that column exists.
                                          -- Let's assume 'name' was renamed to 'name_i18n' as per v16.
                                          -- The UNIQUE constraint on JSON is not useful. Removing it.
                                          -- UNIQUE(name_i18n, guild_id) -- Removed due to JSON
                );
            '''
            # Adjusting for name_i18n from v16
            new_players_schema = new_players_schema.replace("name TEXT,", "name_i18n TEXT,")
            new_players_schema = new_players_schema.replace("UNIQUE(name, guild_id)", "") # Removing problematic UNIQUE

            await self._recreate_table_with_new_schema(cursor, "players", new_players_schema, old_players_columns)
            await cursor.execute("CREATE INDEX IF NOT EXISTS idx_players_location_id ON players (location_id);")
            await cursor.execute("CREATE INDEX IF NOT EXISTS idx_players_current_party_id ON players (current_party_id);")

        except Exception as e:
            print(f"SqliteAdapter: Error migrating 'players' table for FKs: {e}")
            raise

        # 4. npcs.location_id -> locations(id)
        # 5. npcs.party_id -> parties(id)
        try:
            old_npcs_columns = await self._get_table_columns(cursor, "npcs")
            # Similar to players, construct the full schema.
            # name, description, backstory, persona were renamed in v16 to *_i18n
            new_npcs_schema = f'''
                CREATE TABLE npcs (
                    id TEXT PRIMARY KEY,
                    template_id TEXT,
                    name_i18n TEXT, -- Renamed in v16
                    guild_id TEXT NOT NULL,
                    description_i18n TEXT, -- Renamed in v16
                    location_id TEXT NULL REFERENCES locations(id), -- Added FK
                    owner_id TEXT NULL,
                    owner_type TEXT NULL,
                    stats TEXT DEFAULT '{{}}',
                    inventory TEXT DEFAULT '[]',
                    current_action TEXT NULL,
                    action_queue TEXT DEFAULT '[]',
                    party_id TEXT NULL REFERENCES parties(id), -- Added FK
                    state_variables TEXT DEFAULT '{{}}',
                    health REAL DEFAULT 100.0,
                    max_health REAL DEFAULT 100.0,
                    is_alive INTEGER DEFAULT 1,
                    status_effects TEXT DEFAULT '[]',
                    is_temporary INTEGER DEFAULT 0,
                    archetype TEXT DEFAULT 'commoner',
                    traits TEXT DEFAULT '[]',
                    desires TEXT DEFAULT '[]',
                    motives TEXT DEFAULT '[]',
                    backstory_i18n TEXT, -- Renamed in v16
                    persona_i18n TEXT    -- Renamed in v16
                );
            '''
            await self._recreate_table_with_new_schema(cursor, "npcs", new_npcs_schema, old_npcs_columns)
            await cursor.execute("CREATE INDEX IF NOT EXISTS idx_npcs_location_id ON npcs (location_id);")
            await cursor.execute("CREATE INDEX IF NOT EXISTS idx_npcs_party_id ON npcs (party_id);")
        except Exception as e:
            print(f"SqliteAdapter: Error migrating 'npcs' table for FKs: {e}")
            raise

        # 6. locations.template_id -> location_templates(id)
        try:
            old_locations_columns = await self._get_table_columns(cursor, "locations")
            # descriptions_i18n, static_name, static_connections added in v11
            # name, description are expected to store i18n JSON after v16 rename in LocationManager (not a schema rename)
            new_locations_schema = f'''
                CREATE TABLE locations (
                    id TEXT PRIMARY KEY,
                    template_id TEXT NOT NULL REFERENCES location_templates(id), -- Added FK
                    name TEXT NOT NULL,
                    guild_id TEXT NOT NULL,
                    description TEXT NULL,
                    exits TEXT DEFAULT '{{}}',
                    state_variables TEXT DEFAULT '{{}}',
                    is_active INTEGER DEFAULT 1,
                    descriptions_i18n TEXT NULL, -- Added in v11
                    static_name TEXT NULL,       -- Added in v11
                    static_connections TEXT NULL -- Added in v11
                );
            '''
            await self._recreate_table_with_new_schema(cursor, "locations", new_locations_schema, old_locations_columns)
            await cursor.execute("CREATE INDEX IF NOT EXISTS idx_locations_template_id ON locations (template_id);")
        except Exception as e:
            print(f"SqliteAdapter: Error migrating 'locations' table for FK: {e}")
            raise

        await cursor.execute("PRAGMA foreign_keys=ON;")
        print("SqliteAdapter: Re-enabled foreign key checks.")
        print("SqliteAdapter: v18 to v19 migration (adding foreign keys) complete.")

    async def _migrate_v19_to_v20(self, cursor: Cursor) -> None:
        """Миграция с Версии 19 на Версию 20 (определение таблиц generated_npcs, generated_quests)."""
        print("SqliteAdapter: Running v19 to v20 migration (generated NPC and Quest tables)...")

        # 1. Drop old stub `generated_npcs` and create new comprehensive one
        print("SqliteAdapter: Recreating 'generated_npcs' table...")
        await cursor.execute("DROP TABLE IF EXISTS generated_npcs;")
        await cursor.execute('''
            CREATE TABLE generated_npcs (
                id TEXT PRIMARY KEY,
                guild_id TEXT NOT NULL,
                name_i18n TEXT,
                role_i18n TEXT,
                personality_i18n TEXT,
                motivation_i18n TEXT,
                backstory_i18n TEXT,
                dialogue_hints_i18n TEXT,
                stats_json TEXT,
                skills_json TEXT,
                abilities_json TEXT,
                spells_json TEXT,
                inventory_json TEXT,
                faction_affiliations_json TEXT,
                relationships_json TEXT,
                current_location_id TEXT NULL REFERENCES locations(id),
                is_hostile INTEGER DEFAULT 0,
                ai_prompt_context_json TEXT NULL,
                generated_at REAL DEFAULT (strftime('%s','now'))
            );
        ''')
        await cursor.execute("CREATE INDEX IF NOT EXISTS idx_generated_npcs_guild_id ON generated_npcs (guild_id);")
        await cursor.execute("CREATE INDEX IF NOT EXISTS idx_generated_npcs_location_id ON generated_npcs (current_location_id);")
        print("SqliteAdapter: 'generated_npcs' table recreated with comprehensive schema.")

        # 2. Drop old stub `generated_quests` and create new comprehensive one
        print("SqliteAdapter: Recreating 'generated_quests' table...")
        await cursor.execute("DROP TABLE IF EXISTS generated_quests;")
        await cursor.execute('''
            CREATE TABLE generated_quests (
                id TEXT PRIMARY KEY,
                guild_id TEXT NOT NULL,
                title_i18n TEXT,
                description_i18n TEXT,
                quest_giver_npc_id TEXT NULL REFERENCES generated_npcs(id),
                suggested_level INTEGER,
                stages_json TEXT,
                rewards_json TEXT,
                prerequisites_json TEXT,
                consequences_json TEXT,
                status TEXT DEFAULT 'available',
                ai_prompt_context_json TEXT NULL,
                generated_at REAL DEFAULT (strftime('%s','now'))
            );
        ''')
        await cursor.execute("CREATE INDEX IF NOT EXISTS idx_generated_quests_guild_id ON generated_quests (guild_id);")
        await cursor.execute("CREATE INDEX IF NOT EXISTS idx_generated_quests_giver_id ON generated_quests (quest_giver_npc_id);")
        print("SqliteAdapter: 'generated_quests' table recreated with comprehensive schema.")

        print("SqliteAdapter: v19 to v20 migration (generated NPC and Quest tables) complete.")

    async def _migrate_v20_to_v21(self, cursor: Cursor) -> None:
        """Миграция с Версии 20 на Версию 21 (определение generated_factions, обновление generated_locations)."""
        print("SqliteAdapter: Running v20 to v21 migration (generated_factions, update generated_locations)...")

        # 1. Drop old stub `generated_factions` and create new comprehensive one
        print("SqliteAdapter: Recreating 'generated_factions' table...")
        await cursor.execute("DROP TABLE IF EXISTS generated_factions;")
        await cursor.execute('''
            CREATE TABLE generated_factions (
                id TEXT PRIMARY KEY,
                guild_id TEXT NOT NULL,
                name_i18n TEXT,                 -- JSON for multilingual name
                description_i18n TEXT,          -- JSON for multilingual description
                goals_i18n TEXT,                -- JSON for multilingual goals
                ideology_i18n TEXT,             -- JSON for multilingual ideology
                allies_json TEXT,               -- JSON list of other faction IDs
                enemies_json TEXT,              -- JSON list of other faction IDs
                resources_json TEXT,            -- JSON describing resources or assets
                influence_level INTEGER,        -- e.g., 1 (local) to 5 (global)
                ai_prompt_context_json TEXT NULL, -- Context used for generation
                generated_at REAL DEFAULT (strftime('%s','now'))
            );
        ''')
        await cursor.execute("CREATE INDEX IF NOT EXISTS idx_generated_factions_guild_id ON generated_factions (guild_id);")
        print("SqliteAdapter: 'generated_factions' table recreated with comprehensive schema.")

        # 2. Augment `generated_locations` table
        print("SqliteAdapter: Augmenting 'generated_locations' table...")
        try:
            # Check if column already exists
            await cursor.execute("PRAGMA table_info(generated_locations);")
            columns_info = await cursor.fetchall()
            if any(col_info['name'] == 'prompt_used_json' for col_info in columns_info):
                print("SqliteAdapter: Column 'prompt_used_json' already exists in 'generated_locations' table, skipping ADD COLUMN.")
            else:
                await cursor.execute("ALTER TABLE generated_locations ADD COLUMN prompt_used_json TEXT NULL;")
                print("SqliteAdapter: Added column 'prompt_used_json' to 'generated_locations' table.")
        except aiosqlite.OperationalError as e:
            if "duplicate column name" in str(e).lower(): # Should be caught by PRAGMA check ideally
                print(f"SqliteAdapter: Column 'prompt_used_json' already exists in 'generated_locations' table (caught by OperationalError), skipping.")
            else:
                print(f"SqliteAdapter: Error adding column 'prompt_used_json' to 'generated_locations': {e}")
                traceback.print_exc()
                # Decide if this is critical enough to raise. For adding a nullable column, maybe not.

        print("SqliteAdapter: v20 to v21 migration (generated_factions, update generated_locations) complete.")

    async def _migrate_v21_to_v22(self, cursor: Cursor) -> None:
        """Миграция с Версии 21 на Версию 22 (добавление колонки gold в таблицу players)."""
        print("SqliteAdapter: Running v21 to v22 migration (adding gold to players)...")
        try:
            # Проверка существования колонки перед добавлением
            await cursor.execute("PRAGMA table_info(players);")
            columns_info = await cursor.fetchall()
            column_names = [row['name'] for row in columns_info if row and 'name' in row.keys()]

            if 'gold' not in column_names:
                await cursor.execute("ALTER TABLE players ADD COLUMN gold INTEGER DEFAULT 0;")
                print("SqliteAdapter: Added 'gold' column to 'players' table with DEFAULT 0.")
            else:
                print("SqliteAdapter: Column 'gold' already exists in 'players' table.")
        except aiosqlite.OperationalError as e:
            # Дополнительная обработка ошибки, если PRAGMA по какой-то причине не сработала
            if "duplicate column name" in str(e).lower():
                print(f"SqliteAdapter: Column 'gold' already exists in 'players' table (caught by OperationalError), skipping.")
            else:
                print(f"SqliteAdapter: Error adding column 'gold' to 'players': {e}")
                traceback.print_exc()
                raise # Перевыбросить ошибку, если это не "duplicate column"
        print("SqliteAdapter: v21 to v22 migration complete.")

<<<<<<< HEAD
    async def _migrate_v22_to_v23(self, cursor: Cursor) -> None:
        """Миграция с Версии 22 на Версию 23 (добавление FK для parties.current_location_id)."""
        print("SqliteAdapter: Running v22 to v23 migration (add FK for parties.current_location_id)...")

        original_fk_status_query = await cursor.execute("PRAGMA foreign_keys;")
        original_fk_enabled_row = await original_fk_status_query.fetchone()
        fk_actually_enabled = original_fk_enabled_row[0] == 1 if original_fk_enabled_row else False

        try:
            if fk_actually_enabled:
                await cursor.execute("PRAGMA foreign_keys=OFF;")
                print("SqliteAdapter: (migrate_v22_to_v23) Temporarily disabled foreign keys for table rebuild.")

            old_parties_columns = await self._get_table_columns(cursor, "parties")

            # Ensure all expected columns from previous migrations are part of old_parties_columns
            # Columns from v0-v1: id, guild_id, name, leader_id, (member_ids -> player_ids in v11), state_variables, current_action
            # Columns from v11: current_location_id, turn_status
            # So, expected columns are: id, guild_id, name, leader_id, player_ids, state_variables, current_action, current_location_id, turn_status

            # Define the new schema for the parties table
            # Using `name TEXT NULL` as it's assumed to store JSON for name_i18n based on PartyManager.
            new_parties_schema = """
            CREATE TABLE parties_new (
                id TEXT PRIMARY KEY,
                guild_id TEXT NOT NULL,
                name TEXT NULL,
                leader_id TEXT NULL,
                player_ids TEXT DEFAULT '[]',
                current_location_id TEXT NULL REFERENCES locations(id), -- ADDED FOREIGN KEY
                turn_status TEXT NULL,
                state_variables TEXT DEFAULT '{}',
                current_action TEXT NULL
            );
            """

            # Recreate the table using the helper
            # Need to ensure old_parties_columns only contains columns that also exist in parties_new
            # The helper _recreate_table_with_new_schema uses the provided old_parties_columns for SELECT and INSERT.
            # If parties_new has fewer columns than parties_old, this will fail.
            # If parties_new has more (new, nullable/defaulted) columns, it's fine.
            # In this case, the column structure is the same, just adding a constraint.

            # Let's define the columns that will be copied explicitly to match the new schema.
            # This avoids issues if old_parties_columns had extra columns not in new_parties_schema.
            columns_to_copy = [
                "id", "guild_id", "name", "leader_id", "player_ids",
                "current_location_id", "turn_status", "state_variables", "current_action"
            ]
            # Filter old_parties_columns to only include those that exist in our target new schema
            filtered_old_columns = [col for col in old_parties_columns if col in columns_to_copy]


            await self._recreate_table_with_new_schema(cursor, "parties", new_parties_schema, filtered_old_columns)

            # Add an index for the new foreign key
            await cursor.execute("CREATE INDEX IF NOT EXISTS idx_parties_current_location_id ON parties (current_location_id);")
            print("SqliteAdapter: Added index idx_parties_current_location_id ON parties (current_location_id).")

        except Exception as e:
            print(f"SqliteAdapter: Error during v22 to v23 migration: {e}")
            traceback.print_exc()
            raise
        finally:
            if fk_actually_enabled:
                await cursor.execute("PRAGMA foreign_keys=ON;")
                print("SqliteAdapter: (migrate_v22_to_v23) Re-enabled foreign keys.")

        print("SqliteAdapter: v22 to v23 migration complete.")
=======
    # --- New ORM methods ---
    def get_db(self) -> Optional[SQLAlchemySession]:
        """Returns the current SQLAlchemy session."""
        return self.db

    def add_object(self, obj: Any) -> None:
        """Adds an object to the session and commits."""
        if not self.db:
            raise ConnectionError("SQLAlchemy session is not available.")
        try:
            self.db.add(obj)
            self.db.commit()
            self.db.refresh(obj) # Refresh to get ID if auto-generated
        except Exception as e:
            print(f"SqliteAdapter: ❌ Error adding object: {e}")
            if self.db:
                self.db.rollback()
            traceback.print_exc()
            raise

    def delete_object(self, obj: Any) -> None:
        """Deletes an object from the session and commits."""
        if not self.db:
            raise ConnectionError("SQLAlchemy session is not available.")
        try:
            self.db.delete(obj)
            self.db.commit()
        except Exception as e:
            print(f"SqliteAdapter: ❌ Error deleting object: {e}")
            if self.db:
                self.db.rollback()
            traceback.print_exc()
            raise
>>>>>>> 85a058d8

# --- Конец класса SqliteAdapter ---
print(f"DEBUG: Finished loading sqlite_adapter.py from: {__file__}")<|MERGE_RESOLUTION|>--- conflicted
+++ resolved
@@ -24,13 +24,10 @@
     Автоматически коммитит успешные операции изменения данных и откатывает при ошибке
     в методах execute, execute_insert, execute_many.
     """
-<<<<<<< HEAD
     # Определяем последнюю версию схемы, которую знает этот адаптер
     # ОБНОВЛЕНО: Добавлена таблица generated_locations
     LATEST_SCHEMA_VERSION = 23 # Incremented for parties.current_location_id FK
-=======
     # LATEST_SCHEMA_VERSION = 22 # Removed: Schema versioning now handled by Alembic
->>>>>>> 85a058d8
 
     def __init__(self, db_path: str):
         self._db_path = db_path
@@ -1881,7 +1878,6 @@
                 raise # Перевыбросить ошибку, если это не "duplicate column"
         print("SqliteAdapter: v21 to v22 migration complete.")
 
-<<<<<<< HEAD
     async def _migrate_v22_to_v23(self, cursor: Cursor) -> None:
         """Миграция с Версии 22 на Версию 23 (добавление FK для parties.current_location_id)."""
         print("SqliteAdapter: Running v22 to v23 migration (add FK for parties.current_location_id)...")
@@ -1951,41 +1947,6 @@
                 print("SqliteAdapter: (migrate_v22_to_v23) Re-enabled foreign keys.")
 
         print("SqliteAdapter: v22 to v23 migration complete.")
-=======
-    # --- New ORM methods ---
-    def get_db(self) -> Optional[SQLAlchemySession]:
-        """Returns the current SQLAlchemy session."""
-        return self.db
-
-    def add_object(self, obj: Any) -> None:
-        """Adds an object to the session and commits."""
-        if not self.db:
-            raise ConnectionError("SQLAlchemy session is not available.")
-        try:
-            self.db.add(obj)
-            self.db.commit()
-            self.db.refresh(obj) # Refresh to get ID if auto-generated
-        except Exception as e:
-            print(f"SqliteAdapter: ❌ Error adding object: {e}")
-            if self.db:
-                self.db.rollback()
-            traceback.print_exc()
-            raise
-
-    def delete_object(self, obj: Any) -> None:
-        """Deletes an object from the session and commits."""
-        if not self.db:
-            raise ConnectionError("SQLAlchemy session is not available.")
-        try:
-            self.db.delete(obj)
-            self.db.commit()
-        except Exception as e:
-            print(f"SqliteAdapter: ❌ Error deleting object: {e}")
-            if self.db:
-                self.db.rollback()
-            traceback.print_exc()
-            raise
->>>>>>> 85a058d8
 
 # --- Конец класса SqliteAdapter ---
 print(f"DEBUG: Finished loading sqlite_adapter.py from: {__file__}")