from sqlalchemy import Column, Integer, String, JSON, ForeignKey, Boolean, Text, PrimaryKeyConstraint, Float, TIMESTAMP, Index, UniqueConstraint, CheckConstraint
from sqlalchemy.dialects.postgresql import UUID, JSONB
from sqlalchemy.ext.declarative import declarative_base
from sqlalchemy.ext.declarative import DeclarativeMeta
from sqlalchemy.orm import relationship
from sqlalchemy.sql import func
import uuid
from typing import Dict, Any

Base: DeclarativeMeta = declarative_base()

class Player(Base):
    __tablename__ = 'players'

    id = Column(String, primary_key=True)
    discord_id = Column(String, nullable=False) # Discord User ID
    name_i18n = Column(JSONB) # Standardized to JSONB
    current_location_id = Column(String, ForeignKey('locations.id'), nullable=True)
    selected_language = Column(String, nullable=True)
    xp = Column(Integer, default=0)
    level = Column(Integer, default=1)
    unspent_xp = Column(Integer, default=0)
    gold = Column(Integer, default=0)
    current_game_status = Column(String, nullable=True)
    collected_actions_json = Column(JSONB, nullable=True) # Standardized to JSONB
    current_party_id = Column(String, ForeignKey('parties.id'), nullable=True)
    party_id = Column(String, ForeignKey('parties.id'), nullable=True)
    guild_id = Column(String, ForeignKey('guild_configs.guild_id', ondelete='CASCADE'), nullable=False, index=True)
    stats = Column(JSONB, nullable=True) # Standardized to JSONB
    current_action = Column(String, nullable=True)
    action_queue = Column(JSONB, nullable=True) # Standardized to JSONB
    state_variables = Column(JSONB, nullable=True) # Standardized to JSONB
    hp = Column(Float, nullable=True)
    max_health = Column(Float, nullable=True)
    is_alive = Column(Boolean, default=True)
    status_effects = Column(JSONB, nullable=True) # Standardized to JSONB
    race = Column(String, nullable=True)
    mp = Column(Integer, nullable=True)
    attack = Column(Integer, nullable=True)
    defense = Column(Integer, nullable=True)
    skills_data_json = Column(JSONB, nullable=True) # Standardized to JSONB
    abilities_data_json = Column(JSONB, nullable=True) # Standardized to JSONB
    spells_data_json = Column(JSONB, nullable=True) # Standardized to JSONB
    character_class = Column(String, nullable=True)
    flags_json = Column(JSONB, nullable=True) # Standardized to JSONB
    active_quests = Column(JSONB, nullable=True) # Standardized to JSONB
    known_spells = Column(JSONB, nullable=True) # Standardized to JSONB
    spell_cooldowns = Column(JSONB, nullable=True) # Standardized to JSONB
    inventory = Column(JSONB, nullable=True) # Standardized to JSONB
    effective_stats_json = Column(JSONB, nullable=True) # Standardized to JSONB
    is_active = Column(Boolean, default=True, nullable=False, index=True)

    location = relationship("Location")
    party = relationship("Party", foreign_keys=[current_party_id])
    characters = relationship("Character", back_populates="player", cascade="all, delete-orphan")

    __table_args__ = (UniqueConstraint('discord_id', 'guild_id', name='uq_player_discord_guild'),)


class Character(Base):
    __tablename__ = 'characters'

    id = Column(String, primary_key=True, default=lambda: str(uuid.uuid4()))
    player_id = Column(String, ForeignKey('players.id', ondelete='CASCADE'), nullable=False, index=True) # Added ondelete
    guild_id = Column(String, ForeignKey('guild_configs.guild_id', ondelete='CASCADE'), nullable=False, index=True) # Added FK and ondelete

    name_i18n = Column(JSONB, nullable=False)  # Standardized to JSONB
    class_i18n = Column(JSONB, nullable=True)   # Standardized to JSONB
    description_i18n = Column(JSONB, nullable=True) # Standardized to JSONB

    level = Column(Integer, default=1, nullable=False)
    xp = Column(Integer, default=0, nullable=False)

    stats = Column(JSONB, nullable=True) # Standardized to JSONB
    current_hp = Column(Float, nullable=True)
    max_hp = Column(Float, nullable=True)

    abilities = Column(JSONB, nullable=True) # Standardized to JSONB
    inventory = Column(JSONB, nullable=True) # Standardized to JSONB

    # Stores relationships with NPCs, e.g., {"npc_id_1": "friendly", "npc_id_2": "hostile"}
    npc_relationships = Column(JSONB, nullable=True) # Standardized to JSONB

    # Indicates if this is the currently selected/active character for the player in this guild
    is_active_char = Column(Boolean, default=False, nullable=False, index=True)

    # Relationship to Player
    player = relationship("Player", back_populates="characters")
    new_items_association = relationship("NewCharacterItem", back_populates="character", cascade="all, delete-orphan")

    __table_args__ = (
        Index('idx_character_guild_player', 'guild_id', 'player_id'),
        # Optional: A unique constraint to prevent a player from having multiple characters with the exact same name_i18n JSON object.
        # This is tricky with JSON objects. A better approach might be a unique constraint on (player_id, name_en)
        # if 'en' name is always required, or handle this at the application layer.
        # For now, omitting DB-level name uniqueness beyond the primary key `id`.
        # UniqueConstraint('player_id', 'name_i18n', name='uq_character_player_name'), # Example if desired
    )

    def __repr__(self):
        return f"<Character(id='{self.id}', name_i18n='{self.name_i18n}', player_id='{self.player_id}', guild_id='{self.guild_id}')>"


class Location(Base):
    __tablename__ = 'locations'
    id = Column(String, primary_key=True, default=lambda: str(uuid.uuid4()))
    static_id = Column(String, nullable=True, index=True) # Renamed from static_name, added index
    name_i18n = Column(JSONB, nullable=False)
    descriptions_i18n = Column(JSONB, nullable=False)
    type_i18n = Column(JSONB, nullable=False)
    coordinates = Column(JSONB, nullable=True)
    guild_id = Column(String, ForeignKey('guild_configs.guild_id', ondelete='CASCADE'), nullable=False, index=True)
    neighbor_locations_json = Column(JSONB, nullable=True, comment="Stores {target_location_id: 'connection_type_i18n_key'}") # New field
    inventory = Column(JSONB, nullable=True)
    npc_ids = Column(JSONB, nullable=True, default=lambda: [])
    event_triggers = Column(JSONB, nullable=True, default=lambda: [])
    template_id = Column(String, nullable=True)
    state_variables = Column(JSONB, nullable=True)
    is_active = Column(Boolean, default=True, nullable=False)
    details_i18n = Column(JSONB, nullable=True)
    tags_i18n = Column(JSONB, nullable=True)
    atmosphere_i18n = Column(JSONB, nullable=True)
    features_i18n = Column(JSONB, nullable=True)
    channel_id = Column(String, nullable=True)
    image_url = Column(String, nullable=True)
    ai_metadata_json = Column(JSONB, nullable=True, comment="Stores metadata for AI generation purposes") # New field

    __table_args__ = (
        UniqueConstraint('guild_id', 'static_id', name='uq_location_guild_static_id'),
    )

    @classmethod
    def from_dict(cls, data: Dict[str, Any]) -> 'Location':
        if 'id' not in data or 'guild_id' not in data:
            raise ValueError("Location data must include 'id' and 'guild_id'.")

        i18n_fields = ['name_i18n', 'descriptions_i18n', 'details_i18n',
                       'tags_i18n', 'atmosphere_i18n', 'features_i18n']
        for field in i18n_fields:
            data.setdefault(field, {})

        # Updated list of JSON fields that should default to {} if not present
        json_fields_default_dict = ['inventory', 'state_variables',
                                    'neighbor_locations_json', 'ai_metadata_json',
                                    'npc_ids', 'event_triggers'] # Added new fields, and existing ones like npc_ids
        for field in json_fields_default_dict:
            data.setdefault(field, {})

        if data.get('is_active') is None:
            data['is_active'] = True

        # Remove old fields if they are still lingering in input data, though cls(**data) would ignore them if not in model
        data.pop('exits', None)
        data.pop('static_connections', None)
        if 'static_name' in data and 'static_id' not in data: # Handle potential old data key
            data['static_id'] = data.pop('static_name')

        return cls(**data)

    def to_dict(self) -> Dict[str, Any]:
        return {
            "id": self.id, "guild_id": self.guild_id, "template_id": self.template_id,
            "static_id": self.static_id, "name_i18n": self.name_i18n or {},
            "descriptions_i18n": self.descriptions_i18n or {}, "details_i18n": self.details_i18n or {},
            "tags_i18n": self.tags_i18n or {}, "atmosphere_i18n": self.atmosphere_i18n or {},
            "features_i18n": self.features_i18n or {},
            "neighbor_locations_json": self.neighbor_locations_json or {}, # Added new field
            "inventory": self.inventory or {},
            "state_variables": self.state_variables or {},
            "ai_metadata_json": self.ai_metadata_json or {}, # Added new field
            "is_active": self.is_active,
            "channel_id": self.channel_id,
            "image_url": self.image_url,
            "npc_ids": self.npc_ids or [], # Ensure list for npc_ids
            "event_triggers": self.event_triggers or [], # Ensure list for event_triggers
            "type_i18n": self.type_i18n or {},
            "coordinates": self.coordinates or {}
        }

class Timer(Base):
    __tablename__ = 'timers'
    id = Column(String, primary_key=True)
    guild_id = Column(String, ForeignKey('guild_configs.guild_id', ondelete='CASCADE'), nullable=False, index=True)
    type = Column(String, nullable=False)
    ends_at = Column(Float, nullable=False)
    callback_data = Column(JSONB, nullable=True) # Standardized to JSONB
    is_active = Column(Boolean, default=True, nullable=False)
    def __repr__(self): return f"<Timer(id='{self.id}', type='{self.type}', ends_at={self.ends_at}, active={self.is_active}, guild_id='{self.guild_id}')>"

class Event(Base):
    __tablename__ = 'events'
    id = Column(String, primary_key=True)
    template_id = Column(String, nullable=True)
    name_i18n = Column(JSONB, nullable=True) # Standardized to JSONB
    is_active = Column(Boolean, default=True)
    channel_id = Column(String, nullable=True)
    current_stage_id = Column(String, nullable=True)
    players = Column(JSONB, nullable=True) # Standardized to JSONB
    state_variables = Column(JSONB, nullable=True) # Standardized to JSONB
    stages_data = Column(JSONB, nullable=True) # Standardized to JSONB
    end_message_template_i18n = Column(JSONB, nullable=True) # Standardized to JSONB
    guild_id = Column(String, ForeignKey('guild_configs.guild_id', ondelete='CASCADE'), nullable=False, index=True)

class Party(Base):
    __tablename__ = 'parties'
    id = Column(String, primary_key=True)
    name_i18n = Column(JSONB, nullable=True) # Standardized to JSONB
    player_ids = Column(JSONB, nullable=True) # Standardized to JSONB
    current_location_id = Column(String, ForeignKey('locations.id'), nullable=True)
    turn_status = Column(String, nullable=True)
    guild_id = Column(String, ForeignKey('guild_configs.guild_id', ondelete='CASCADE'), nullable=False, index=True)
    leader_id = Column(String, ForeignKey('players.id'), nullable=True) # FK to Player.id
    state_variables = Column(JSONB, nullable=True) # Standardized to JSONB
    current_action = Column(String, nullable=True)
    location = relationship("Location")
    leader = relationship("Player", foreign_keys=[leader_id]) # Correct

class RulesConfig(Base):
    __tablename__ = 'rules_config'
    id = Column(String, primary_key=True, default=lambda: str(uuid.uuid4()))
    guild_id = Column(String, ForeignKey('guild_configs.guild_id', ondelete='CASCADE'), nullable=False, index=True)
    key = Column(String, nullable=False, index=True)
    value = Column(JSONB, nullable=True)

    __table_args__ = (
        UniqueConstraint('guild_id', 'key', name='uq_guild_rule_key'),
        Index('idx_rulesconfig_guild_key', 'guild_id', 'key')
    )

class GeneratedLocation(Base):
    __tablename__ = 'generated_locations'
    id = Column(String, primary_key=True)
    name_i18n = Column(JSONB, nullable=True) # Standardized to JSONB
    descriptions_i18n = Column(JSONB, nullable=True) # Standardized to JSONB
    details_i18n = Column(JSONB, nullable=True) # Standardized to JSONB
    tags_i18n = Column(JSONB, nullable=True) # Standardized to JSONB
    atmosphere_i18n = Column(JSONB, nullable=True) # Standardized to JSONB
    features_i18n = Column(JSONB, nullable=True) # Standardized to JSONB
    guild_id = Column(String, ForeignKey('guild_configs.guild_id', ondelete='CASCADE'), nullable=False, index=True)
    __table_args__ = (Index('idx_generatedlocation_guild_id', 'guild_id'),)

class ItemTemplate(Base):
    __tablename__ = 'item_templates'
    id = Column(String, primary_key=True)
    name_i18n = Column(JSONB, nullable=False) # Standardized to JSONB
    description_i18n = Column(JSONB, nullable=True) # Standardized to JSONB
    type = Column(String, nullable=True) # Not i18n
    properties = Column(JSONB, nullable=True) # Standardized to JSONB
    guild_id = Column(String, ForeignKey('guild_configs.guild_id', ondelete='CASCADE'), nullable=False, index=True)
    __table_args__ = (Index('idx_itemtemplate_guild_id', 'guild_id'),)

class LocationTemplate(Base): # Name is not i18n as it's a template name
    __tablename__ = 'location_templates'
    id = Column(String, primary_key=True)
    name = Column(String, nullable=False, unique=True) # Template names should be unique
    description_i18n = Column(JSONB, nullable=True) # Standardized
    properties = Column(JSONB, nullable=True) # Standardized
    # guild_id can be nullable if there are global templates, or non-nullable if templates are guild-specific
    # For now, assuming guild_id specific as per general rule. If global, this needs adjustment.
    guild_id = Column(String, ForeignKey('guild_configs.guild_id', ondelete='CASCADE'), nullable=False, index=True)

class NPC(Base):
    __tablename__ = 'npcs'
    id = Column(String, primary_key=True)
    template_id = Column(String, nullable=True) # Could be FK to an NpcTemplate table later
    name_i18n = Column(JSONB, nullable=True) # Standardized
    description_i18n = Column(JSONB, nullable=True) # Standardized
    backstory_i18n = Column(JSONB, nullable=True) # Standardized
    persona_i18n = Column(JSONB, nullable=True) # Standardized
    guild_id = Column(String, ForeignKey('guild_configs.guild_id', ondelete='CASCADE'), nullable=False, index=True)
    location_id = Column(String, ForeignKey('locations.id'), nullable=True)
    stats = Column(JSONB, nullable=True) # Standardized
    inventory = Column(JSONB, nullable=True) # Standardized
    current_action = Column(String, nullable=True)
    action_queue = Column(JSONB, nullable=True) # Standardized
    party_id = Column(String, ForeignKey('parties.id'), nullable=True)
    state_variables = Column(JSONB, nullable=True) # Standardized
    health = Column(Float, nullable=True)
    max_health = Column(Float, nullable=True)
    is_alive = Column(Boolean, default=True)
    status_effects = Column(JSONB, nullable=True) # Standardized
    is_temporary = Column(Boolean, default=False)
    archetype = Column(String, nullable=True) # Not i18n
    traits = Column(JSONB, nullable=True) # Standardized
    desires = Column(JSONB, nullable=True) # Standardized
    motives = Column(JSONB, nullable=True) # Standardized
    skills_data = Column(JSONB, nullable=True) # Standardized
    equipment_data = Column(JSONB, nullable=True) # Standardized
    abilities_data = Column(JSONB, nullable=True) # Standardized
    faction = Column(JSONB, nullable=True) # Standardized (assuming faction name/details might be i18n)
    behavior_tags = Column(JSONB, nullable=True) # Standardized (if tags are free text and need i18n)
    loot_table_id = Column(String, nullable=True) # Not i18n
    effective_stats_json = Column(JSONB, nullable=True) # Standardized
    faction_id = Column(String, nullable=True, index=True) # Not i18n, refers to a Faction table ID

    location = relationship("Location")
    party = relationship("Party")

class GeneratedNpc(Base):
    __tablename__ = 'generated_npcs'
    id = Column(String, primary_key=True)
    name_i18n = Column(JSONB, nullable=True) # Standardized
    description_i18n = Column(JSONB, nullable=True) # Standardized
    backstory_i18n = Column(JSONB, nullable=True) # Standardized
    persona_i18n = Column(JSONB, nullable=True) # Standardized
    effective_stats_json = Column(JSONB, nullable=True) # Standardized
    guild_id = Column(String, ForeignKey('guild_configs.guild_id', ondelete='CASCADE'), nullable=False, index=True)
    __table_args__ = (Index('idx_generatednpc_guild_id', 'guild_id'),)

class GeneratedFaction(Base):
    __tablename__ = 'generated_factions'
    id = Column(String, primary_key=True)
    name_i18n = Column(JSONB, nullable=True) # Standardized
    description_i18n = Column(JSONB, nullable=True) # Standardized
    guild_id = Column(String, ForeignKey('guild_configs.guild_id', ondelete='CASCADE'), nullable=False, index=True)
    __table_args__ = (Index('idx_generatedfaction_guild_id', 'guild_id'),)


class GlobalNpc(Base):
    __tablename__ = 'global_npcs'

    id = Column(String, primary_key=True, default=lambda: str(uuid.uuid4()))
    guild_id = Column(String, ForeignKey('guild_configs.guild_id', ondelete='CASCADE'), nullable=False, index=True)
    name_i18n = Column(JSONB, nullable=False) # Standardized
    description_i18n = Column(JSONB, nullable=True) # Standardized
    current_location_id = Column(String, ForeignKey('locations.id'), nullable=True)
    npc_template_id = Column(String, nullable=True) # Not i18n
    state_variables = Column(JSONB, nullable=True) # Standardized
    faction_id = Column(String, nullable=True, index=True) # Not i18n
    is_active = Column(Boolean, default=True, nullable=False, index=True)

    current_location = relationship("Location")

    __table_args__ = (
        Index('idx_globalnpc_guild_id', 'guild_id'),
        Index('idx_globalnpc_faction_id', 'faction_id'), # Added index for faction_id
        Index('idx_globalnpc_is_active', 'is_active'), # Added index for is_active
    )

    def __repr__(self):
        return f"<GlobalNpc(id='{self.id}', name_i18n='{self.name_i18n}', guild_id='{self.guild_id}')>"


# New QuestTable
class QuestTable(Base):
    __tablename__ = 'quests'
    id = Column(String, primary_key=True, default=lambda: str(uuid.uuid4()))
    guild_id = Column(String, nullable=False, index=True)
    name_i18n = Column(JSONB, nullable=True)
    description_i18n = Column(JSONB, nullable=True)
    status = Column(String, default='available', nullable=False)
    influence_level = Column(String, default='local', nullable=True)
    prerequisites_json_str = Column(Text, nullable=True) # Stores JSON as string
    connections_json = Column(JSONB, nullable=True) # Stores parsed JSON
    rewards_json_str = Column(Text, nullable=True) # Stores JSON as string
    npc_involvement_json = Column(JSONB, nullable=True) # Stores parsed JSON
    consequences_json_str = Column(Text, nullable=True) # Stores JSON as string
    quest_giver_details_i18n = Column(JSONB, nullable=True)
    consequences_summary_i18n = Column(JSONB, nullable=True)
    ai_prompt_context_json_str = Column(Text, nullable=True)
    is_ai_generated = Column(Boolean, default=False, nullable=False)
    # steps are in QuestStepTable
    __table_args__ = (Index('idx_quests_guild_id', 'guild_id'),)


class GeneratedQuest(Base):
    __tablename__ = 'generated_quests'
    id = Column(String, primary_key=True, default=lambda: str(uuid.uuid4()))
    title_i18n = Column(JSONB, nullable=True) # MODIFIED from name_i18n
    description_i18n = Column(JSONB, nullable=True) # Ensure JSONB
    guild_id = Column(String, ForeignKey('guild_configs.guild_id', ondelete='CASCADE'), nullable=False, index=True)
    status = Column(String, default='available', nullable=True) # ADDED
    suggested_level = Column(Integer, nullable=True) # ADDED
    rewards_json = Column(Text, nullable=True) # ADDED (Storing as JSON string)
    prerequisites_json = Column(Text, nullable=True) # ADDED (Storing as JSON string)
    consequences_json = Column(Text, nullable=True) # ADDED (Storing as JSON string)
    quest_giver_npc_id = Column(String, nullable=True) # ADDED
    ai_prompt_context_json = Column(Text, nullable=True) # ADDED (Storing as JSON string)
    quest_giver_details_i18n = Column(JSONB, nullable=True) # ADDED
    consequences_summary_i18n = Column(JSONB, nullable=True) # ADDED
    # stages_json or steps_json_str is omitted, steps will be in QuestStepTable

    steps = relationship("QuestStepTable", back_populates="quest", cascade="all, delete-orphan") # ADDED relationship

    __table_args__ = (Index('idx_generatedquest_guild_id', 'guild_id'),)


class Item(Base):
    __tablename__ = 'items'
    id = Column(String, primary_key=True) # This should be item instance ID
    template_id = Column(String, ForeignKey('item_templates.id'), nullable=True) # FK to ItemTemplate
    guild_id = Column(String, ForeignKey('guild_configs.guild_id', ondelete='CASCADE'), nullable=False, index=True)
    owner_id = Column(String, nullable=True) # Could be Player.id or NPC.id or Location.id (if in a container)
    owner_type = Column(String, nullable=True) # 'player', 'npc', 'location'
    location_id = Column(String, ForeignKey('locations.id'), nullable=True) # If directly in a location (not in an inventory)
    quantity = Column(Integer, default=1)
    state_variables = Column(JSONB, nullable=True) # Standardized
    is_temporary = Column(Boolean, default=False)
    name_i18n = Column(JSONB, nullable=True) # Denormalized from template, or for unique items
    description_i18n = Column(JSONB, nullable=True) # Denormalized from template
    properties = Column(JSONB, nullable=True) # Denormalized or instance-specific properties
    slot = Column(String, nullable=True) # Not i18n
    value = Column(Integer, nullable=True) # Not i18n
    __table_args__ = (Index('idx_item_guild_id', 'guild_id'),)


class Inventory(Base):
    __tablename__ = 'inventory'
    id = Column(String, primary_key=True, default=lambda: str(uuid.uuid4())) # Inventory entry unique ID
    player_id = Column(String, ForeignKey('players.id', ondelete='CASCADE'), nullable=False, index=True) # Added ondelete
    item_id = Column(String, ForeignKey('items.id', ondelete='CASCADE'), nullable=False, index=True) # Added ondelete, index
    quantity = Column(Integer, default=1)
    # Adding guild_id for easier querying and partitioning, though derivable from player.
    guild_id = Column(String, ForeignKey('guild_configs.guild_id', ondelete='CASCADE'), nullable=False, index=True)

    player = relationship("Player") # Relationship to Player
    item = relationship("Item") # Relationship to Item instance

    __table_args__ = (
        UniqueConstraint('player_id', 'item_id', name='uq_player_item_inventory'), # Player can only have one stack of a given item_id
        Index('idx_inventory_guild_player', 'guild_id', 'player_id') # Index for guild-specific inventory queries
    )


class Combat(Base):
    __tablename__ = 'combats'
    id = Column(String, primary_key=True, default=lambda: str(uuid.uuid4()))
    guild_id = Column(String, ForeignKey('guild_configs.guild_id', ondelete='CASCADE'), nullable=False, index=True)
    location_id = Column(String, ForeignKey('locations.id'), nullable=False)
    status = Column(String(50), nullable=False, default="pending", index=True) # Not i18n
    participants = Column(JSONB, nullable=False, default=lambda: []) # Standardized
    initial_positions = Column(JSONB, nullable=True) # Standardized
    current_round = Column(Integer, default=0)
    combat_log = Column(Text, nullable=True) # Legacy, not i18n
    turn_log_structured = Column(JSONB, nullable=True, default=lambda: []) # Standardized
    state_variables = Column(JSONB, nullable=True) # Standardized
    combat_rules_snapshot = Column(JSONB, nullable=True) # Standardized
    channel_id = Column(String, nullable=True) # Not i18n
    event_id = Column(String, ForeignKey('events.id'), nullable=True) # Not i18n
    turn_order = Column(JSON, nullable=True)
    current_turn_index = Column(Integer, default=0)
    location = relationship("Location")
    event = relationship("Event")

class GlobalState(Base):
    __tablename__ = 'global_state'
    key = Column(String, primary_key=True)
    value = Column(Text, nullable=True)

class GameLog(Base):
    __tablename__ = 'game_logs'
    id = Column(String, primary_key=True, default=lambda: str(uuid.uuid4()))
    timestamp = Column(TIMESTAMP(timezone=True), server_default=func.now())
    guild_id = Column(String, ForeignKey('guild_configs.guild_id', ondelete='CASCADE'), nullable=False, index=True)
    player_id = Column(String, ForeignKey('players.id'), nullable=True) # Can be null if system log
    party_id = Column(String, ForeignKey('parties.id'), nullable=True) # Can be null
    event_type = Column(String, nullable=False) # Not i18n
    message_key = Column(String, nullable=True) # Key for localization, not i18n itself
    message_params = Column(JSONB, nullable=True) # Standardized
    location_id = Column(String, ForeignKey('locations.id'), nullable=True)
    involved_entities_ids = Column(JSONB, nullable=True) # Standardized
    description_i18n = Column(JSONB, nullable=True) # Standardized
    consequences_data = Column(JSONB, nullable=True) # Standardized
    details = Column(JSONB, nullable=True) # Standardized
    channel_id = Column(String, nullable=True)
    player = relationship("Player")
    party = relationship("Party")
    location = relationship("Location")

class Relationship(Base):
    __tablename__ = 'relationships'
    id = Column(String, primary_key=True, default=lambda: str(uuid.uuid4())) # Added default
    guild_id = Column(String, ForeignKey('guild_configs.guild_id', ondelete='CASCADE'), nullable=False, index=True)
    entity1_id = Column(String, nullable=False) # Not i18n
    entity1_type = Column(String, nullable=False) # Not i18n
    entity2_id = Column(String, nullable=False) # Not i18n
    entity2_type = Column(String, nullable=False) # Not i18n
    relationship_type_i18n = Column(JSONB, nullable=True) # Standardized
    status_i18n = Column(JSONB, nullable=True) # Standardized
    __table_args__ = (
        Index('idx_relationship_guild_id', 'guild_id'),
        Index('idx_relationship_entity1', 'guild_id', 'entity1_id', 'entity1_type'),
        Index('idx_relationship_entity2', 'guild_id', 'entity2_id', 'entity2_type'),
    )

class PlayerNpcMemory(Base):
    __tablename__ = 'player_npc_memory'
    id = Column(String, primary_key=True, default=lambda: str(uuid.uuid4())) # Added default
    guild_id = Column(String, ForeignKey('guild_configs.guild_id', ondelete='CASCADE'), nullable=False, index=True)
    player_id = Column(String, ForeignKey('players.id', ondelete='CASCADE'), nullable=False, index=True) # Added ondelete, index
    npc_id = Column(String, ForeignKey('npcs.id', ondelete='CASCADE'), nullable=False, index=True) # Added ondelete, index
    memory_details_i18n = Column(JSONB, nullable=True) # Standardized
    __table_args__ = (
        Index('idx_playernpcmemory_guild_player_npc', 'guild_id', 'player_id', 'npc_id'),
        Index('idx_playernpcmemory_player_id', 'player_id'), # Keep existing index if still needed
        Index('idx_playernpcmemory_npc_id', 'npc_id'), # Keep existing index if still needed
    )

class Ability(Base):
    __tablename__ = 'abilities'
    id = Column(String, primary_key=True, default=lambda: str(uuid.uuid4()))
    name_i18n = Column(JSONB, nullable=False) # Standardized
    description_i18n = Column(JSONB, nullable=False) # Standardized
    guild_id = Column(String, ForeignKey('guild_configs.guild_id', ondelete='CASCADE'), nullable=False, index=True)
    effect_i18n = Column(JSONB, nullable=False) # Standardized
    cost = Column(JSONB, nullable=True) # Standardized
    requirements = Column(JSONB, nullable=True) # Standardized
    type_i18n = Column(JSONB, nullable=False) # Standardized
    __table_args__ = (Index('idx_ability_guild_id', 'guild_id'),)

class Skill(Base):
    __tablename__ = 'skills'
    id = Column(String, primary_key=True, default=lambda: str(uuid.uuid4())) # Added default
    name_i18n = Column(JSONB, nullable=True) # Standardized
    description_i18n = Column(JSONB, nullable=True) # Standardized
    guild_id = Column(String, ForeignKey('guild_configs.guild_id', ondelete='CASCADE'), nullable=False, index=True)
    __table_args__ = (Index('idx_skill_guild_id', 'guild_id'),)

class Status(Base):
    __tablename__ = 'statuses'
    id = Column(String, primary_key=True, default=lambda: str(uuid.uuid4())) # Added default
    name = Column(String, nullable=False) # This is the effect key/template_id, not i18n
    status_type = Column(String, nullable=False) # e.g. buff, debuff, dot. Not i18n
    target_id = Column(String, nullable=False) # ID of entity affected
    target_type = Column(String, nullable=False) # 'player', 'npc', etc. Not i18n
    duration_turns = Column(Float, nullable=True)
    applied_at = Column(Float, nullable=True) # Game time or turn number
    source_id = Column(String, nullable=True) # ID of entity that applied status
    state_variables = Column(JSONB, nullable=True) # For specific status effect data, standardized
    guild_id = Column(String, ForeignKey('guild_configs.guild_id', ondelete='CASCADE'), nullable=False, index=True)
    effects = Column(JSONB, nullable=True) # Actual effects, e.g. {"stat_change": {"strength": -2}}, standardized
    name_i18n = Column(JSONB, nullable=True) # Display name of status, standardized
    description_i18n = Column(JSONB, nullable=True) # Display description, standardized


class CraftingRecipe(Base):
    __tablename__ = 'crafting_recipes'

    id = Column(String, primary_key=True, default=lambda: str(uuid.uuid4()))
    guild_id = Column(String, ForeignKey('guild_configs.guild_id', ondelete='CASCADE'), nullable=False, index=True)

    name_i18n = Column(JSONB, nullable=False)
    description_i18n = Column(JSONB, nullable=True)

    # Ingredients: List of {"item_template_id": "template_uuid", "quantity": int}
    ingredients_json = Column(JSONB, nullable=False, default=lambda: [])

    output_item_template_id = Column(String, ForeignKey('item_templates.id'), nullable=False)
    output_quantity = Column(Integer, default=1, nullable=False)

    required_skill_id = Column(String, ForeignKey('skills.id'), nullable=True)
    required_skill_level = Column(Integer, nullable=True)

    # Could store things like {"required_tool_template_id": "tool_uuid", "required_location_type": "forge"}
    other_requirements_json = Column(JSONB, nullable=True, default=lambda: {})

    # For AI generation hints, e.g., {"style": "elven", "complexity": "medium"}
    ai_metadata_json = Column(JSONB, nullable=True, default=lambda: {})

    # __table_args__ can include an index on output_item_template_id or required_skill_id if frequent lookups are expected
    __table_args__ = (
        Index('idx_craftingrecipe_guild_output_item', 'guild_id', 'output_item_template_id'),
        Index('idx_craftingrecipe_guild_skill', 'guild_id', 'required_skill_id'),
    )

    def __repr__(self):
        name_en = self.name_i18n.get('en', 'Unnamed Recipe') if isinstance(self.name_i18n, dict) else 'Unnamed Recipe (i18n error)'
        return f"<CraftingRecipe(id='{self.id}', name_en='{name_en}', guild_id='{self.guild_id}')>"


class CraftingQueue(Base):
    __tablename__ = 'crafting_queues'
    entity_id = Column(String, nullable=False) # ID of player/npc/location
    entity_type = Column(String, nullable=False) # 'player', 'npc', 'location'
    guild_id = Column(String, ForeignKey('guild_configs.guild_id', ondelete='CASCADE'), nullable=False, index=True)
    queue = Column(JSONB, nullable=True) # List of crafting tasks, standardized
    state_variables = Column(JSONB, nullable=True) # e.g. current progress, standardized
    __table_args__ = (PrimaryKeyConstraint('entity_id', 'entity_type', 'guild_id'),)

class ItemProperty(Base):
    __tablename__ = 'item_properties'
    id = Column(String, primary_key=True, default=lambda: str(uuid.uuid4())) # Added default
    name_i18n = Column(JSONB, nullable=True) # Standardized
    description_i18n = Column(JSONB, nullable=True) # Standardized
    guild_id = Column(String, ForeignKey('guild_configs.guild_id', ondelete='CASCADE'), nullable=False, index=True)
    __table_args__ = (Index('idx_itemproperty_guild_id', 'guild_id'),)

class Questline(Base):
    __tablename__ = 'questlines'
    id = Column(String, primary_key=True, default=lambda: str(uuid.uuid4())) # Ensure default
    guild_id = Column(String, ForeignKey('guild_configs.guild_id', ondelete='CASCADE'), nullable=False, index=True)
    name_i18n = Column(JSONB, nullable=True) # Already JSONB
    __table_args__ = (Index('idx_questline_guild_id', 'guild_id'),)


class QuestStepTable(Base): # RENAMED from QuestStep
    __tablename__ = 'quest_steps' # Tablename remains quest_steps
    id = Column(String, primary_key=True, default=lambda: str(uuid.uuid4()))
    guild_id = Column(String, ForeignKey('guild_configs.guild_id', ondelete='CASCADE'), nullable=False, index=True)
    quest_id = Column(String, ForeignKey('generated_quests.id', ondelete='CASCADE'), nullable=False, index=True) # CHANGED FK to generated_quests.id

    quest = relationship("GeneratedQuest", back_populates="steps") # ADDED relationship

    title_i18n = Column(JSONB, nullable=True) # Already JSONB
    description_i18n = Column(JSONB, nullable=True) # Already JSONB
    requirements_i18n = Column(JSONB, nullable=True) # Standardized

    # JSON fields for complex structured data, use JSONB
    required_mechanics_json = Column(JSONB, default=lambda: {}, nullable=False) # Standardized
    abstract_goal_json = Column(JSONB, default=lambda: {}, nullable=False) # Standardized
    conditions_json = Column(JSONB, default=lambda: {}, nullable=False) # Standardized
    consequences_json = Column(JSONB, default=lambda: {}, nullable=False) # Standardized

    step_order = Column(Integer, default=0, nullable=False) # Not i18n
    status = Column(String, default='pending', nullable=False) # Not i18n

    assignee_type = Column(String, nullable=True) # Not i18n
    assignee_id = Column(String, nullable=True) # Not i18n

    linked_location_id = Column(String, ForeignKey('locations.id'), nullable=True)
    linked_npc_id = Column(String, ForeignKey('npcs.id'), nullable=True)
    linked_item_id = Column(String, ForeignKey('items.id'), nullable=True)
    linked_guild_event_id = Column(String, ForeignKey('events.id'), nullable=True)

    __table_args__ = (
        # Index('idx_queststep_guild_questline', 'guild_id', 'questline_id'), # REMOVED
        Index('idx_queststep_guild_quest', 'guild_id', 'quest_id'), # ADDED
    )


class MobileGroup(Base):
    __tablename__ = 'mobile_groups'
    id = Column(String, primary_key=True, default=lambda: str(uuid.uuid4()))
    guild_id = Column(String, ForeignKey('guild_configs.guild_id', ondelete='CASCADE'), nullable=False, index=True)
    name_i18n = Column(JSONB, nullable=False) # Standardized
    description_i18n = Column(JSONB, nullable=True) # Standardized
    current_location_id = Column(String, ForeignKey('locations.id'), nullable=True)
    member_ids = Column(JSONB, nullable=True) # Standardized (list of IDs)
    destination_location_id = Column(String, ForeignKey('locations.id'), nullable=True)
    state_variables = Column(JSONB, nullable=True) # Standardized
    is_active = Column(Boolean, default=True, nullable=False, index=True)

    current_location = relationship("Location", foreign_keys=[current_location_id])
    destination_location = relationship("Location", foreign_keys=[destination_location_id])

    __table_args__ = (
        Index('idx_mobilegroup_guild_id', 'guild_id'),
        Index('idx_mobilegroup_is_active', 'is_active'), # Added index for is_active
    )

    def __repr__(self):
        return f"<MobileGroup(id='{self.id}', name_i18n='{self.name_i18n}', guild_id='{self.guild_id}')>"

class PendingConflict(Base):
    __tablename__ = 'pending_conflicts'
    id = Column(String, primary_key=True, default=lambda: str(uuid.uuid4()))
    guild_id = Column(String, ForeignKey('guild_configs.guild_id', ondelete='CASCADE'), nullable=False, index=True)
    conflict_data_json = Column(JSONB, nullable=False) # Standardized
    status = Column(String, nullable=False, default='pending_gm_resolution', index=True) # Not i18n
    resolution_data_json = Column(JSONB, nullable=True) # Standardized
    created_at = Column(TIMESTAMP(timezone=True), server_default=func.now())
    resolved_at = Column(TIMESTAMP(timezone=True), nullable=True)


class NewItem(Base):
    __tablename__ = 'new_items'

    id = Column(UUID(as_uuid=True), primary_key=True, default=uuid.uuid4)
    name = Column(String, nullable=False, unique=True)
    description = Column(String, nullable=True)
    item_type = Column(String, nullable=False)  # e.g., "weapon", "armor", "consumable"
    item_metadata = Column(JSONB, name="metadata", nullable=True) # Renamed attribute to item_metadata, column name remains 'metadata'
    created_at = Column(TIMESTAMP(timezone=True), server_default=func.now())
    updated_at = Column(TIMESTAMP(timezone=True), server_default=func.now(), onupdate=func.now())

    # For global items, unique constraint on name only
    __table_args__ = (UniqueConstraint('name', name='uq_new_item_name'),)

    def __repr__(self):
        return f"<NewItem(id={self.id}, name='{self.name}', item_type='{self.item_type}')>"


class NewCharacterItem(Base):
    __tablename__ = 'new_character_items'

    id = Column(UUID(as_uuid=True), primary_key=True, default=uuid.uuid4)
    # Character.id is String, so character_id must be String for FK
    character_id = Column(String, ForeignKey('characters.id'), nullable=False, index=True)
    item_id = Column(UUID(as_uuid=True), ForeignKey('new_items.id'), nullable=False, index=True)
    quantity = Column(Integer, default=1, nullable=False)
    created_at = Column(TIMESTAMP(timezone=True), server_default=func.now())
    updated_at = Column(TIMESTAMP(timezone=True), server_default=func.now(), onupdate=func.now())

    character = relationship("Character", back_populates="new_items_association")
    item = relationship("NewItem")

    __table_args__ = (CheckConstraint('quantity > 0', name='check_new_char_item_quantity_positive'),)

    def __repr__(self):
        return f"<NewCharacterItem(id={self.id}, character_id='{self.character_id}', item_id='{self.item_id}', quantity={self.quantity})>"


class RPGCharacter(Base):
    __tablename__ = 'rpg_characters'

    id = Column(UUID(as_uuid=True), primary_key=True, default=uuid.uuid4)
    name = Column(String, nullable=False)
    class_name = Column(String, nullable=False) # Renamed from 'class' to avoid keyword conflict
    level = Column(Integer, default=1, nullable=False)
    health = Column(Integer, nullable=False)
    mana = Column(Integer, nullable=False)
    created_at = Column(TIMESTAMP(timezone=True), server_default=func.now())
    updated_at = Column(TIMESTAMP(timezone=True), server_default=func.now(), onupdate=func.now())

    __table_args__ = (
        CheckConstraint('level >= 0', name='check_level_non_negative'),
        CheckConstraint('health >= 0', name='check_health_non_negative'),
        CheckConstraint('mana >= 0', name='check_mana_non_negative'),
    )

    def __repr__(self):
        return f"<RPGCharacter(id={self.id}, name='{self.name}', class_name='{self.class_name}')>"


class Shop(Base):
    __tablename__ = 'shops'

    id = Column(String, primary_key=True, default=lambda: str(uuid.uuid4()))
    guild_id = Column(String, nullable=False, index=True)
    name_i18n = Column(JSON, nullable=False)
    description_i18n = Column(JSON, nullable=True)
    type_i18n = Column(JSON, nullable=True)  # e.g., "General Store", "Blacksmith"
    inventory = Column(JSON, nullable=True)  # Structure: {"item_template_id_1": {"quantity": 10, "buy_price": 100, "sell_price": 50, "restock_rules": {...}}, ...}
    owner_id = Column(String, ForeignKey('npcs.id'), nullable=True)
    location_id = Column(String, ForeignKey('locations.id'), nullable=True)
    economic_parameters_override = Column(JSON, nullable=True)  # e.g., custom markups, available item types/rarities

    # Relationships
    owner = relationship("NPC")
    location = relationship("Location")

    __table_args__ = (
        Index('idx_shop_guild_id', 'guild_id'),
    )

    def __repr__(self):
        return f"<Shop(id='{self.id}', name_i18n='{self.name_i18n}', guild_id='{self.guild_id}')>"


class Currency(Base):
    __tablename__ = 'currencies'

    id = Column(String, primary_key=True, default=lambda: str(uuid.uuid4()))
    guild_id = Column(String, nullable=False, index=True)
    name_i18n = Column(JSON, nullable=False)
    symbol_i18n = Column(JSON, nullable=True)
    exchange_rate_to_standard = Column(Float, nullable=False, default=1.0)
    is_default = Column(Boolean, nullable=False, default=False)

    __table_args__ = (
        Index('idx_currency_guild_id', 'guild_id'),
        # As discussed, skipping complex unique constraint on (guild_id, name_i18n) for now.
        # UniqueConstraint('guild_id', 'name_i18n', name='uq_currency_guild_name'), # Example if JSON unique constraint was simple
        # The partial unique constraint for is_default=True is DB specific and complex.
        # For now, this logic should be handled at the application level.
        # UniqueConstraint('guild_id', 'is_default', name='uq_guild_default_currency', postgresql_where=(is_default == True)), # Example for PostgreSQL
    )

    def __repr__(self):
        return f"<Currency(id='{self.id}', name_i18n='{self.name_i18n}', guild_id='{self.guild_id}', is_default={self.is_default})>"


class UserSettings(Base):
    __tablename__ = 'user_settings'

    id = Column(Integer, primary_key=True, autoincrement=True)
    user_id = Column(String, ForeignKey('players.discord_id'), nullable=False) # FK to Player.discord_id
    guild_id = Column(String, ForeignKey('guild_configs.guild_id', ondelete='CASCADE'), nullable=False, index=True)
    language_code = Column(String(10), nullable=True)  # This is being deprecated in favor of Player.selected_language
    timezone = Column(String(50), nullable=True)  # Not i18n

    player = relationship("Player", foreign_keys=[user_id], primaryjoin="UserSettings.user_id == Player.discord_id")


    __table_args__ = (
        UniqueConstraint('user_id', 'guild_id', name='uq_user_guild_settings'),
        Index('idx_user_settings_user_guild', 'user_id', 'guild_id') # Redundant with UniqueConstraint? Check DB specifics.
    )

    def __repr__(self):
        return f"<UserSettings(id={self.id}, user_id='{self.user_id}', guild_id='{self.guild_id}', language_code='{self.language_code}')>"


class GuildConfig(Base):
    __tablename__ = 'guild_configs'

    guild_id = Column(String, primary_key=True, nullable=False, index=True) # Discord Guild ID, used for FKs from other tables
    bot_language = Column(String, default='en', nullable=False) # Not i18n, it's a language code
    game_channel_id = Column(String, nullable=True) # Not i18n
    master_channel_id = Column(String, nullable=True) # Not i18n
<<<<<<< HEAD
    system_notifications_channel_id = Column(String, nullable=True) # Not i18n
    master_role_id = Column(String, nullable=True, index=True)
=======
    system_channel_id = Column(String, nullable=True) # Renamed from system_notifications_channel_id
    notification_channel_id = Column(String, nullable=True) # Added new field
>>>>>>> 83587eca

    def __repr__(self):
        return f"<GuildConfig(guild_id='{self.guild_id}', bot_language='{self.bot_language}')>"


# New WorldState model
class WorldState(Base):
    __tablename__ = 'world_states'

    id = Column(String, primary_key=True, default=lambda: str(uuid.uuid4())) # Internal UUID PK
    guild_id = Column(String, ForeignKey('guild_configs.guild_id', ondelete='CASCADE'), unique=True, nullable=False, index=True)
    global_narrative_state_i18n = Column(JSONB, nullable=True) # Standardized
    current_era_i18n = Column(JSONB, nullable=True) # Standardized
    custom_flags = Column(JSONB, nullable=True) # Standardized

    guild = relationship("GuildConfig") # Relationship to GuildConfig

    def __repr__(self):
        return f"<WorldState(id='{self.id}', guild_id='{self.guild_id}')>"<|MERGE_RESOLUTION|>--- conflicted
+++ resolved
@@ -798,13 +798,8 @@
     bot_language = Column(String, default='en', nullable=False) # Not i18n, it's a language code
     game_channel_id = Column(String, nullable=True) # Not i18n
     master_channel_id = Column(String, nullable=True) # Not i18n
-<<<<<<< HEAD
-    system_notifications_channel_id = Column(String, nullable=True) # Not i18n
-    master_role_id = Column(String, nullable=True, index=True)
-=======
     system_channel_id = Column(String, nullable=True) # Renamed from system_notifications_channel_id
     notification_channel_id = Column(String, nullable=True) # Added new field
->>>>>>> 83587eca
 
     def __repr__(self):
         return f"<GuildConfig(guild_id='{self.guild_id}', bot_language='{self.bot_language}')>"
