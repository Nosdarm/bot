# bot/database/postgres_adapter.py
"""
Модуль для асинхронного адаптера базы данных PostgreSQL.
"""

import asyncio
import os # For accessing environment variables
import traceback
import json
from typing import Optional, List, Tuple, Any, Union, Dict

import asyncpg # Driver for PostgreSQL
from sqlalchemy.ext.asyncio import create_async_engine, AsyncSession
from sqlalchemy.orm import sessionmaker
from .models import Base # Assuming models.py is in the same directory

# Database Connection URL Configuration
# The application uses the DATABASE_URL environment variable to configure the
# PostgreSQL connection. If this variable is not set, it falls back to a
# default URL suitable for local development.
# For production and other environments, it is strongly recommended to set
from bot.database.base_adapter import BaseDbAdapter
# For production and other environments, it is strongly recommended to set
# DATABASE_URL to a valid PostgreSQL connection string.
# Example: DATABASE_URL="postgresql+asyncpg://user:password@host:port/dbname"

DATABASE_URL_ENV_VAR = "DATABASE_URL"
# Заменяем URL по умолчанию на предоставленный пользователем
DEFAULT_SQLALCHEMY_DATABASE_URL = "postgresql+asyncpg://neondb_owner:npg_O2HrF6JYDPpG@ep-old-hat-a9ctb4yy-pooler.gwc.azure.neon.tech:5432/neondb?sslmode=require"

SQLALCHEMY_DATABASE_URL_FROM_ENV = os.getenv(DATABASE_URL_ENV_VAR)
_used_env_var_globally = False

if SQLALCHEMY_DATABASE_URL_FROM_ENV is None:
    print(f"⚠️ WARNING: Environment variable {DATABASE_URL_ENV_VAR} is not set.")
    print(f"Falling back to default database URL: {DEFAULT_SQLALCHEMY_DATABASE_URL}")
    print(f"👉 For production, please set the {DATABASE_URL_ENV_VAR} environment variable.")
    EFFECTIVE_SQLALCHEMY_DATABASE_URL = DEFAULT_SQLALCHEMY_DATABASE_URL
    _used_env_var_globally = False
else:
    print(f"🌍 Using database URL from environment variable {DATABASE_URL_ENV_VAR}.")
    EFFECTIVE_SQLALCHEMY_DATABASE_URL = SQLALCHEMY_DATABASE_URL_FROM_ENV
    _used_env_var_globally = True

# Удаляем query параметры из URL, особенно sslmode, если он есть,
# так как asyncpg и SQLAlchemy диалект предпочитают connect_args для таких настроек.
from sqlalchemy.engine.url import make_url

parsed_url = make_url(SQLALCHEMY_DATABASE_URL)
connect_args = {}

# Извлекаем sslmode из query параметров, если он там есть.
# Предпочтительный способ задания ssl - через connect_args.
ssl_mode_from_url = parsed_url.query.get('sslmode')
# Создаем изменяемую копию query параметров
query_params = dict(parsed_url.query)

if ssl_mode_from_url:
    print(f"ℹ️ Found 'sslmode={ssl_mode_from_url}' in DATABASE_URL query parameters. It will be handled via connect_args if needed.")
    # Преобразуем sslmode в соответствующий параметр ssl для asyncpg, если это известный режим.
    # asyncpg ожидает 'ssl' как bool, str ('prefer', 'require'), или ssl.SSLContext.
    # Простой маппинг для самых частых случаев:
    if ssl_mode_from_url == 'require':
        connect_args['ssl'] = 'require'
    elif ssl_mode_from_url == 'prefer':
        connect_args['ssl'] = 'prefer' # или True, asyncpg разберется
    elif ssl_mode_from_url == 'allow':
        connect_args['ssl'] = False # или не устанавливать, если asyncpg по умолчанию 'prefer'
    elif ssl_mode_from_url == 'disable':
        connect_args['ssl'] = False
    # Для 'verify-ca', 'verify-full' потребуется SSLContext, что сложнее автоматизировать из URL.
    # Пользователю лучше будет настроить SSLContext и передать его через connect_args напрямую.
    else:
        print(f"⚠️ Unsupported 'sslmode={ssl_mode_from_url}' from URL. SSL will not be explicitly configured based on this mode.")

    # Удаляем sslmode из нашей изменяемой копии query_params
    if 'sslmode' in query_params:
        del query_params['sslmode']

# Обновляем URL, используя новый словарь query_params (без sslmode)
SQLALCHEMY_DATABASE_URL = str(parsed_url.set(query=query_params))


class PostgresAdapter(BaseDbAdapter):
    """
    Асинхронный адаптер для работы с базой данных PostgreSQL.
    """

    def __init__(self, db_url: Optional[str] = None):
<<<<<<< HEAD
        self._db_url = db_url or SQLALCHEMY_DATABASE_URL

        # Используем connect_args, которые были сформированы глобально на основе URL
        effective_connect_args = connect_args.copy()

        # Ensure the URL scheme is compatible with asyncpg if used directly for asyncpg.create_pool
        # asyncpg_url должен быть чистым DSN без SQLAlchemy префикса и без query параметров, которые обрабатываются отдельно.
        parsed_for_asyncpg_url = make_url(self._db_url)
        asyncpg_dsn = parsed_for_asyncpg_url.set(drivername='postgresql', query={}).render_as_string(hide_password=False)
        self._asyncpg_url = asyncpg_dsn # Используется для asyncpg.create_pool

        print(f"🔧 SQLAlchemy engine will be created for URL: {self._db_url} with connect_args: {effective_connect_args}")
        self._engine = create_async_engine(self._db_url, echo=False, connect_args=effective_connect_args)

=======
        self._default_db_url = DEFAULT_SQLALCHEMY_DATABASE_URL
        self._used_env_var_url: bool

        if db_url: # If a specific URL is passed, it takes precedence
            self._db_url = db_url
            # We can't be certain if this explicitly passed db_url originated from env or default,
            # so we make a best guess or assume it's not the global env var for fallback purposes.
            # For simplicity, if db_url is provided, we assume it's intentional and don't fallback.
            self._used_env_var_url = False # Or determine based on equality if needed
        else:
            self._db_url = EFFECTIVE_SQLALCHEMY_DATABASE_URL
            self._used_env_var_url = _used_env_var_globally

        # Ensure the URL scheme is compatible with asyncpg if used directly
        self._asyncpg_url = self._db_url.replace("postgresql+asyncpg://", "postgresql://")

        # Store the initial asyncpg_url to compare later if we fallback
        self._initial_asyncpg_url = self._asyncpg_url

        self._engine = create_async_engine(self._db_url, echo=False) # Set echo=True for SQL query logging
>>>>>>> 0e2656a3
        self._SessionLocal = sessionmaker(
            bind=self._engine,
            class_=AsyncSession, # Use AsyncSession for SQLAlchemy 2.0 async support
            expire_on_commit=False,
            autocommit=False, # Explicit commit needed
            autoflush=False, # Explicit flush needed
        )
        self.db: Optional[AsyncSession] = None # SQLAlchemy async session
        self._conn_pool: Optional[asyncpg.Pool] = None # Asyncpg connection pool
        print(f"PostgresAdapter initialized for database URL: {self._db_url}")

    async def _get_raw_connection(self) -> asyncpg.Connection:
        """Gets a raw connection from the pool, creating pool if necessary."""
        if self._conn_pool is None:
            max_retries = 2 # Max retries for general connection issues (refused, cannot connect now)
            auth_fallback_attempted = False

<<<<<<< HEAD
            # Получаем параметры SSL из connect_args, которые были сформированы глобально
            # Это необходимо, так как asyncpg.create_pool не использует connect_args от SQLAlchemy engine
            ssl_param_for_pool = connect_args.get('ssl')

            for attempt in range(max_retries + 1):
                try:
                    print(f"ℹ️ Attempting to create asyncpg pool with DSN: {self._asyncpg_url} and SSL param: {ssl_param_for_pool}")
                    # Adjust connect_min_size and connect_max_size as needed
                    # Передаем ssl параметр в create_pool, если он определен
                    if ssl_param_for_pool is not None:
                        self._conn_pool = await asyncpg.create_pool(dsn=self._asyncpg_url, min_size=1, max_size=10, ssl=ssl_param_for_pool)
                    else:
                        self._conn_pool = await asyncpg.create_pool(dsn=self._asyncpg_url, min_size=1, max_size=10)
=======
            # Loop for retrying general connection issues and for the auth fallback
            for attempt in range(max_retries + 2): # +1 for initial try, +1 for potential fallback
                last_retryable_exception: Optional[Union[ConnectionRefusedError, asyncpg.exceptions.CannotConnectNowError]] = None
                try:
                    print(f"PostgresAdapter: Attempting to create pool with DSN: {self._asyncpg_url} (Attempt {attempt + 1})")
                    # Adjust connect_min_size and connect_max_size as needed
                    # The log mentioned ssl_param_for_pool, so we should consider if it's needed.
                    # For now, sticking to the code's direct parameters.
                    # If `self._asyncpg_url` contains `sslmode=require`, asyncpg might handle it.
                    # Let's assume for now the DSN is self-contained regarding SSL if needed by asyncpg.
                    ssl_options = None
                    if "sslmode=require" in self._db_url and "ssl=" not in self._asyncpg_url : # Crude check, improve if necessary
                        # asyncpg needs an SSLContext object or True for default context
                        # For simplicity, if sslmode=require is in the original URL, we'll pass ssl=True
                        # A more robust solution would parse the URL properly.
                        # import ssl # Add if not imported
                        # context = ssl.create_default_context()
                        # context.check_hostname = False
                        # context.verify_mode = ssl.CERT_NONE # Example, adjust for security
                        # ssl_options = context
                        ssl_options = True # Use default SSL context
                        print(f"PostgresAdapter: Detected sslmode=require, attempting to pass ssl=True to asyncpg.create_pool for DSN: {self._asyncpg_url}")


                    self._conn_pool = await asyncpg.create_pool(
                        dsn=self._asyncpg_url,
                        min_size=1,
                        max_size=10,
                        ssl=ssl_options # Added SSL based on log analysis
                    )
>>>>>>> 0e2656a3

                    if self._conn_pool is None:
                        print("PostgresAdapter: ❌ Failed to create asyncpg connection pool: create_pool returned None")
                        raise ConnectionError("Failed to create asyncpg connection pool: create_pool returned None")

                    print("PostgresAdapter: Asyncpg connection pool created successfully.")
                    last_retryable_exception = None
                    break  # Exit loop if pool is created successfully

                except (ConnectionRefusedError, asyncpg.exceptions.CannotConnectNowError) as e:
                    last_retryable_exception = e
                    print(f"PostgresAdapter: Connection attempt {attempt + 1} failed due to {type(e).__name__}: {e}")
                    if attempt < max_retries: # Only retry these errors up to max_retries
                        print(f"PostgresAdapter: Retrying in 5 seconds...")
                        await asyncio.sleep(5)
                    else: # Max retries exceeded for these specific errors
                        break # Break to handle last_retryable_exception outside

                except asyncpg.exceptions.InternalServerError as e:
                    if "password authentication failed" in str(e).lower():
                        if self._used_env_var_url and not auth_fallback_attempted and self._initial_asyncpg_url == self._asyncpg_url:
                            auth_fallback_attempted = True # Mark that we are trying the fallback
                            print(f"PostgresAdapter: 🔑 Password authentication failed with environment variable URL.")
                            print(f"PostgresAdapter: Attempting fallback to default database URL.")
                            self._asyncpg_url = self._default_db_url.replace("postgresql+asyncpg://", "postgresql://")
                            # Reset engine and session factory if URL changes
                            self._engine = create_async_engine(self._default_db_url, echo=False)
                            self._SessionLocal = sessionmaker(
                                bind=self._engine, class_=AsyncSession, expire_on_commit=False,
                                autocommit=False, autoflush=False
                            )
                            print(f"PostgresAdapter: Switched to default DSN: {self._asyncpg_url}. Retrying pool creation.")
                            # Continue to next iteration of the loop to retry with new URL
                            continue
                        else:
                            # Auth error, but not eligible for fallback (e.g., default URL already failed, or not using env var)
                            print(f"PostgresAdapter: ❌ Password authentication failed: {e}")
                            traceback.print_exc()
                            raise # Re-raise immediately
                    else:
                        # Other InternalServerError, not auth related
                        print(f"PostgresAdapter: ❌ An unexpected InternalServerError occurred: {e}")
                        traceback.print_exc()
                        raise # Re-raise immediately

                except Exception as e:
                    print(f"PostgresAdapter: ❌ An unexpected error occurred while creating asyncpg connection pool: {e}")
                    traceback.print_exc()
                    raise # Re-raise immediately, no more retries for this type of error.

            if last_retryable_exception is not None: # This means ConnectionRefused or CannotConnectNow max_retries exceeded
                # Now, format and print the detailed error message block and raise the last caught exception.
                error_message = f"""
PostgresAdapter: ❌ DATABASE CONNECTION FAILED AFTER {max_retries + 1} ATTEMPTS!
--------------------------------------------------------------------------------------
Attempted to connect to: {self._asyncpg_url} (derived from {self._db_url})

Could not establish a connection to the PostgreSQL server after multiple retries.
Please check the following:
1. Is the PostgreSQL server running?
2. Is the hostname and port in your DATABASE_URL correct?
   Current raw DATABASE_URL (from env or default): {self._db_url}
   Current asyncpg connection DSN: {self._asyncpg_url}
3. Are the username and password in your DATABASE_URL correct?
4. Is a firewall blocking the connection to the PostgreSQL server?
5. Ensure the `DATABASE_URL` environment variable is correctly set if you are not using the default.
   Environment variable name: {DATABASE_URL_ENV_VAR}

Last encountered error: {last_retryable_exception}
--------------------------------------------------------------------------------------
"""
                print(error_message)
                traceback.print_exc() # Print traceback for the last_retryable_exception
                raise last_retryable_exception

        # Ensure pool is not None before acquiring. This should be guaranteed if loop exited successfully,
        # or an exception was raised.
        if self._conn_pool is None:
            # This state should ideally not be reached if logic above is correct.
            # It implies retries completed without success AND no exception was propagated.
            print("PostgresAdapter: ❌ Connection pool is None after initialization attempts, and no exception was raised from retries.")
            raise ConnectionError("PostgresAdapter: Connection pool is None after initialization attempts.")

        conn = await self._conn_pool.acquire()
        if conn is None:
            raise ConnectionError("Failed to acquire connection from asyncpg pool: acquire returned None")
        return conn


    async def connect(self) -> None:
        """
        Устанавливает соединение с базой данных PostgreSQL и создает сессию SQLAlchemy.
        Also initializes the asyncpg connection pool.
        """
        if self.db is None:
            print("PostgresAdapter: Creating SQLAlchemy async session...")
            try:
                self.db = self._SessionLocal()
                print("PostgresAdapter: SQLAlchemy async session created.")
            except Exception as e:
                print(f"PostgresAdapter: ❌ Error creating SQLAlchemy async session: {e}")
                traceback.print_exc()
                if self.db:
                    await self.db.close()
                    self.db = None
                raise
        
        if self._conn_pool is None:
            # Initialize the pool by acquiring and releasing a connection
            conn = await self._get_raw_connection()
            if conn and self._conn_pool:
                 await self._conn_pool.release(conn)
            print("PostgresAdapter: Connection pool initialized and test connection released.")


    async def close(self) -> None:
        """Закрывает сессию SQLAlchemy, пул соединений asyncpg и движок SQLAlchemy."""
        if self.db:
            print("PostgresAdapter: Closing SQLAlchemy async session...")
            try:
                await self.db.close()
                print("PostgresAdapter: SQLAlchemy async session closed.")
            except Exception as e:
                print(f"PostgresAdapter: ❌ Error closing SQLAlchemy async session: {e}")
                traceback.print_exc()
            finally:
                self.db = None
        
        if self._conn_pool:
            print("PostgresAdapter: Closing asyncpg connection pool...")
            try:
                await self._conn_pool.close()
                print("PostgresAdapter: Asyncpg connection pool closed.")
            except Exception as e:
                print(f"PostgresAdapter: ❌ Error closing asyncpg connection pool: {e}")
                traceback.print_exc()
            finally:
                self._conn_pool = None

        if self._engine:
            print("PostgresAdapter: Disposing SQLAlchemy engine...")
            try:
                await self._engine.dispose()
                print("PostgresAdapter: SQLAlchemy engine disposed.")
            except Exception as e:
                print(f"PostgresAdapter: ❌ Error disposing SQLAlchemy engine: {e}")
            finally:
                self._engine = None


    async def execute(self, sql: str, params: Optional[Union[Tuple, List]] = None) -> str:
        """
        Выполняет одиночный SQL запрос (например, INSERT, UPDATE, DELETE) с использованием raw asyncpg connection.
        Возвращает статус выполнения команды (e.g., "INSERT 0 1").
        """
        if not self._conn_pool: 
            await self.connect()
        
        raw_conn = await self._get_raw_connection()
        try:
            status = await raw_conn.execute(sql, *(params or []))
            return status 
        except Exception as e:
            print(f"PostgresAdapter: ❌ Error executing SQL with asyncpg: {sql} | params: {params} | {e}")
            traceback.print_exc()
            raise
        finally:
            if self._conn_pool and raw_conn:
                await self._conn_pool.release(raw_conn)

    async def execute_insert(self, sql: str, params: Optional[Union[Tuple, List]] = None) -> Optional[Any]:
        """
        Выполняет INSERT запрос и возвращает значение (например, ID) используя 'RETURNING id'.
        SQL запрос ДОЛЖЕН содержать 'RETURNING ...' clause.
        """
        if not self._conn_pool:
            await self.connect()
        
        raw_conn = await self._get_raw_connection()
        try:
            inserted_value = await raw_conn.fetchval(sql, *(params or []))
            return inserted_value
        except Exception as e:
            print(f"PostgresAdapter: ❌ Error executing INSERT SQL (with RETURNING): {sql} | params: {params} | {e}")
            traceback.print_exc()
            raise
        finally:
            if self._conn_pool and raw_conn:
                await self._conn_pool.release(raw_conn)

    async def execute_many(self, sql: str, data: List[Union[Tuple, List]]) -> None:
         """
         Выполняет один SQL запрос много раз с разными данными (пакетная операция) с asyncpg.
         """
         if not self._conn_pool:
             await self.connect()
         if not data:
             return

         raw_conn = await self._get_raw_connection()
         try:
             async with raw_conn.transaction():
                 await raw_conn.executemany(sql, data)
         except Exception as e:
             print(f"PostgresAdapter: ❌ Error executing many SQL with asyncpg: {sql} | data count: {len(data)} | {e}")
             traceback.print_exc()
             raise
         finally:
            if self._conn_pool and raw_conn:
                await self._conn_pool.release(raw_conn)


    async def fetchall(self, sql: str, params: Optional[Union[Tuple, List]] = None) -> List[Dict[str, Any]]:
        """Выполняет SELECT запрос и возвращает все строки как список словарей."""
        if not self._conn_pool:
            await self.connect()
        
        raw_conn = await self._get_raw_connection()
        try:
            records = await raw_conn.fetch(sql, *(params or []))
            return [dict(record) for record in records] 
        except Exception as e:
            print(f"PostgresAdapter: ❌ Error fetching all SQL with asyncpg: {sql} | params: {params} | {e}")
            traceback.print_exc()
            raise
        finally:
            if self._conn_pool and raw_conn:
                await self._conn_pool.release(raw_conn)

    async def fetchone(self, sql: str, params: Optional[Union[Tuple, List]] = None) -> Optional[Dict[str, Any]]:
        """Выполняет SELECT запрос и возвращает одну строку (или None) как словарь."""
        if not self._conn_pool:
            await self.connect()

        raw_conn = await self._get_raw_connection()
        try:
            record = await raw_conn.fetchrow(sql, *(params or []))
            return dict(record) if record else None 
        except Exception as e:
            print(f"PostgresAdapter: ❌ Error fetching one SQL with asyncpg: {sql} | params: {params} | {e}")
            traceback.print_exc()
            raise
        finally:
            if self._conn_pool and raw_conn:
                await self._conn_pool.release(raw_conn)

    async def commit(self) -> None:
        """Коммитит текущую транзакцию SQLAlchemy сессии."""
        if not self.db:
            raise ConnectionError("SQLAlchemy session is not established.")
        try:
            await self.db.commit()
            print("PostgresAdapter: SQLAlchemy session committed.")
        except Exception as e:
            print(f"PostgresAdapter: ❌ Error committing SQLAlchemy session: {e}")
            traceback.print_exc()
            await self.db.rollback() 
            print("PostgresAdapter: SQLAlchemy session rolled back due to commit error.")
            raise

    async def rollback(self) -> None:
        """Откатывает текущую транзакцию SQLAlchemy сессии."""
        if not self.db:
            raise ConnectionError("SQLAlchemy session is not established.")
        try:
            await self.db.rollback()
            print("PostgresAdapter: SQLAlchemy session rolled back.")
        except Exception as e:
            print(f"PostgresAdapter: ❌ Error rolling back SQLAlchemy session: {e}")
            traceback.print_exc()
            raise

    async def initialize_database(self) -> None:
        """
        Ensures the database is connected. Schema management is handled by Alembic.
        """
        print("PostgresAdapter: Initializing database connection for application use.")
        if self.db is None: 
            await self.connect()
        print("PostgresAdapter: Database initialization checks complete. Schema is managed by Alembic.")

    async def begin_transaction(self) -> None:
        """Begins a new transaction on the SQLAlchemy session."""
        if not self.db:
            # Attempt to connect if session is not active. This might be needed if begin_transaction
            # can be called before other methods that establish self.db.
            await self.connect()
            if not self.db: # Still no session after connect attempt
                raise ConnectionError("SQLAlchemy session is not established, cannot begin transaction.")
        try:
            # SQLAlchemy AsyncSession typically uses await self.db.begin() or similar
            # For now, assuming self.db is an AsyncSession, begin a transaction if not already in one.
            # AsyncSession might manage transactions differently, often per operation or via begin_nested.
            # A simple explicit begin might not be standard for all uses.
            # However, if a block of operations needs to be atomic, an explicit transaction is good.
            # Let's assume begin() starts a top-level transaction if one isn't active.
            # await self.db.begin() # This starts a new transaction or sub-transaction
            # For asyncpg, transactions are usually managed on a specific connection.
            # The SQLAlchemy AsyncSession handles this abstraction.
            # If a transaction is already active, this might create a savepoint.
            # For now, we'll assume this is the intended way to ensure a transaction context.
            # If self.db.in_transaction check is available:
            # if not self.db.in_transaction:
            #    await self.db.begin()
            # print("PostgresAdapter: Began SQLAlchemy session transaction (or savepoint).")
            # Simpler for now: ensure a connection is ready. The transaction is often managed by `with session.begin():`
            # For explicit calls, this is more complex.
            # For now, this method primarily ensures connection. Actual transaction start might be implicit with first operation
            # or needs to be handled by how `self.db` operations are grouped.
            # Awaiting more specific transaction block patterns in DBService.
            # For this step, let's make it a no-op that ensures connection,
            # assuming transactions will be handled by `with self.db.begin():` in higher layers if needed,
            # or that individual `commit/rollback` calls are sufficient.
            # To make it work as expected by DBService:
            if not self.db.in_transaction(): # Check if already in a transaction
                 self._current_transaction = await self.db.begin()
                 print("PostgresAdapter: Began new SQLAlchemy session transaction.")
            else:
                 # If already in a transaction, create a savepoint (nested transaction)
                 self._current_transaction = await self.db.begin_nested()
                 print("PostgresAdapter: Began nested SQLAlchemy session transaction (savepoint).")

        except Exception as e:
            print(f"PostgresAdapter: ❌ Error beginning SQLAlchemy session transaction: {e}")
            traceback.print_exc()
            raise


    async def save_pending_conflict(self, conflict_id: str, guild_id: str, conflict_data: str) -> None:
        if not isinstance(conflict_data, str):
             raise TypeError("conflict_data must be a JSON string.")
        sql = """
            INSERT INTO pending_conflicts (id, guild_id, conflict_data, created_at)
            VALUES ($1, $2, $3::jsonb, NOW())
            ON CONFLICT(id) DO UPDATE SET
                guild_id = EXCLUDED.guild_id,
                conflict_data = EXCLUDED.conflict_data,
                created_at = NOW();
        """
        await self.execute(sql, (conflict_id, guild_id, conflict_data))

    async def get_pending_conflict(self, conflict_id: str) -> Optional[Dict[str, Any]]:
        sql = "SELECT id, guild_id, conflict_data FROM pending_conflicts WHERE id = $1;"
        return await self.fetchone(sql, (conflict_id,))

    async def delete_pending_conflict(self, conflict_id: str) -> None:
        sql = "DELETE FROM pending_conflicts WHERE id = $1;"
        await self.execute(sql, (conflict_id,))

    async def get_pending_conflicts_by_guild(self, guild_id: str) -> List[Dict[str, Any]]:
        sql = "SELECT id, guild_id, conflict_data FROM pending_conflicts WHERE guild_id = $1 ORDER BY created_at DESC;"
        return await self.fetchall(sql, (guild_id,))

    async def save_pending_moderation_request(self, request_id: str, guild_id: str, user_id: str, content_type: str, data_json: str, status: str = 'pending') -> None:
        if not isinstance(data_json, str):
            raise TypeError("data_json must be a JSON string.")
        sql = """
            INSERT INTO pending_moderation_requests (id, guild_id, user_id, content_type, data, status, created_at)
            VALUES ($1, $2, $3, $4, $5::jsonb, $6, NOW())
        """
        await self.execute(sql, (request_id, guild_id, user_id, content_type, data_json, status))

    async def get_pending_moderation_request(self, request_id: str) -> Optional[Dict[str, Any]]:
        sql = "SELECT * FROM pending_moderation_requests WHERE id = $1;"
        return await self.fetchone(sql, (request_id,))

    async def update_pending_moderation_request(
        self, request_id: str, status: str, moderator_id: Optional[str],
        data_json: Optional[str] = None, moderator_notes: Optional[str] = None
    ) -> bool:
        if data_json is not None and not isinstance(data_json, str):
            raise TypeError("data_json must be a JSON string if provided.")

        fields_to_update = ["status = $1", "moderator_id = $2", "moderated_at = NOW()"]
        params_list: List[Any] = [status, moderator_id]
        current_param_idx = 3 

        if data_json is not None:
            fields_to_update.append(f"data = ${current_param_idx}::jsonb")
            params_list.append(data_json)
            current_param_idx += 1
        
        if moderator_notes is not None:
            fields_to_update.append(f"moderator_notes = ${current_param_idx}")
            params_list.append(moderator_notes)
            current_param_idx +=1

        params_list.append(request_id) 

        sql = f"""
            UPDATE pending_moderation_requests
            SET {', '.join(fields_to_update)}
            WHERE id = ${current_param_idx};
        """
        
        result_status = await self.execute(sql, tuple(params_list)) 
        return "UPDATE 1" in result_status 

    async def delete_pending_moderation_request(self, request_id: str) -> bool:
        sql = "DELETE FROM pending_moderation_requests WHERE id = $1;"
        result_status = await self.execute(sql, (request_id,))
        return "DELETE 1" in result_status

    async def get_pending_requests_by_guild(self, guild_id: str, status: str = 'pending') -> List[Dict[str, Any]]:
        sql = "SELECT * FROM pending_moderation_requests WHERE guild_id = $1 AND status = $2 ORDER BY created_at ASC;"
        return await self.fetchall(sql, (guild_id, status))

    async def add_generated_location(self, location_id: str, guild_id: str, user_id: str) -> None:
        sql = """
            INSERT INTO generated_locations (location_id, guild_id, user_id, generated_at)
            VALUES ($1, $2, $3, NOW())
            ON CONFLICT(location_id) DO NOTHING;
        """
        await self.execute(sql, (location_id, guild_id, user_id))

    async def upsert_location(self, location_data: Dict[str, Any]) -> bool:
        """
        Inserts a new location or updates an existing one based on ID.
        location_data should be a dictionary matching Location model fields.
        """
        if not location_data.get('id') or not location_data.get('guild_id'):
            print("PostgresAdapter: Error: Location data must include 'id' and 'guild_id' for upsert.")
            return False

        # Ensure all JSON fields are dumped to strings for the query
        data_for_sql = {}
        for key, value in location_data.items():
            if isinstance(value, dict) or isinstance(value, list):
                data_for_sql[key] = json.dumps(value)
            else:
                data_for_sql[key] = value

        # Ensure boolean is_active is correctly represented if not present or None
        if 'is_active' not in data_for_sql or data_for_sql['is_active'] is None:
            data_for_sql['is_active'] = True # Default to True

        # Define all columns that can be inserted/updated
        # Order must match the VALUES clause and the EXCLUDED part of ON CONFLICT
        # Ensure all fields from Location.to_dict() are covered here.
        # 'static_name' was present in Location.to_dict(), ensure it's handled.
        # 'static_connections' was present in Location.to_dict().
        # 'inventory' was present in Location.to_dict().
        columns = [
            'id', 'guild_id', 'template_id', 'name_i18n', 'descriptions_i18n',
            'details_i18n', 'tags_i18n', 'atmosphere_i18n', 'features_i18n',
            'exits', 'state_variables', 'is_active', 'channel_id', 'image_url',
            'static_name', 'static_connections', 'inventory'
        ]

        # Prepare values in the correct order, using None for missing optional fields
        values_tuple = tuple(data_for_sql.get(col) for col in columns)

        # Construct SET clause for ON CONFLICT
        set_clauses = [f"{col} = EXCLUDED.{col}" for col in columns if col != 'id']

        sql = f"""
            INSERT INTO locations ({', '.join(columns)})
            VALUES ({', '.join([f'${i+1}' for i in range(len(columns))])})
            ON CONFLICT (id) DO UPDATE SET
                {', '.join(set_clauses)};
        """
        try:
            status = await self.execute(sql, values_tuple)
            # Successful execution might return "INSERT 0 1" or "UPDATE 1"
            print(f"PostgresAdapter: Upserted location {location_data.get('id')}. Status: {status}")
            return True # Assuming success if no exception for now
        except Exception as e:
            print(f"PostgresAdapter: ❌ Error upserting location {location_data.get('id')}: {e}")
            traceback.print_exc()
            return False

    @property
    def supports_returning_id_on_insert(self) -> bool:
        return True

    @property
    def json_column_type_cast(self) -> Optional[str]:
        return "::jsonb"

print(f"DEBUG: Finished loading postgres_adapter.py from: {__file__}")<|MERGE_RESOLUTION|>--- conflicted
+++ resolved
@@ -42,44 +42,6 @@
     EFFECTIVE_SQLALCHEMY_DATABASE_URL = SQLALCHEMY_DATABASE_URL_FROM_ENV
     _used_env_var_globally = True
 
-# Удаляем query параметры из URL, особенно sslmode, если он есть,
-# так как asyncpg и SQLAlchemy диалект предпочитают connect_args для таких настроек.
-from sqlalchemy.engine.url import make_url
-
-parsed_url = make_url(SQLALCHEMY_DATABASE_URL)
-connect_args = {}
-
-# Извлекаем sslmode из query параметров, если он там есть.
-# Предпочтительный способ задания ssl - через connect_args.
-ssl_mode_from_url = parsed_url.query.get('sslmode')
-# Создаем изменяемую копию query параметров
-query_params = dict(parsed_url.query)
-
-if ssl_mode_from_url:
-    print(f"ℹ️ Found 'sslmode={ssl_mode_from_url}' in DATABASE_URL query parameters. It will be handled via connect_args if needed.")
-    # Преобразуем sslmode в соответствующий параметр ssl для asyncpg, если это известный режим.
-    # asyncpg ожидает 'ssl' как bool, str ('prefer', 'require'), или ssl.SSLContext.
-    # Простой маппинг для самых частых случаев:
-    if ssl_mode_from_url == 'require':
-        connect_args['ssl'] = 'require'
-    elif ssl_mode_from_url == 'prefer':
-        connect_args['ssl'] = 'prefer' # или True, asyncpg разберется
-    elif ssl_mode_from_url == 'allow':
-        connect_args['ssl'] = False # или не устанавливать, если asyncpg по умолчанию 'prefer'
-    elif ssl_mode_from_url == 'disable':
-        connect_args['ssl'] = False
-    # Для 'verify-ca', 'verify-full' потребуется SSLContext, что сложнее автоматизировать из URL.
-    # Пользователю лучше будет настроить SSLContext и передать его через connect_args напрямую.
-    else:
-        print(f"⚠️ Unsupported 'sslmode={ssl_mode_from_url}' from URL. SSL will not be explicitly configured based on this mode.")
-
-    # Удаляем sslmode из нашей изменяемой копии query_params
-    if 'sslmode' in query_params:
-        del query_params['sslmode']
-
-# Обновляем URL, используя новый словарь query_params (без sslmode)
-SQLALCHEMY_DATABASE_URL = str(parsed_url.set(query=query_params))
-
 
 class PostgresAdapter(BaseDbAdapter):
     """
@@ -87,22 +49,6 @@
     """
 
     def __init__(self, db_url: Optional[str] = None):
-<<<<<<< HEAD
-        self._db_url = db_url or SQLALCHEMY_DATABASE_URL
-
-        # Используем connect_args, которые были сформированы глобально на основе URL
-        effective_connect_args = connect_args.copy()
-
-        # Ensure the URL scheme is compatible with asyncpg if used directly for asyncpg.create_pool
-        # asyncpg_url должен быть чистым DSN без SQLAlchemy префикса и без query параметров, которые обрабатываются отдельно.
-        parsed_for_asyncpg_url = make_url(self._db_url)
-        asyncpg_dsn = parsed_for_asyncpg_url.set(drivername='postgresql', query={}).render_as_string(hide_password=False)
-        self._asyncpg_url = asyncpg_dsn # Используется для asyncpg.create_pool
-
-        print(f"🔧 SQLAlchemy engine will be created for URL: {self._db_url} with connect_args: {effective_connect_args}")
-        self._engine = create_async_engine(self._db_url, echo=False, connect_args=effective_connect_args)
-
-=======
         self._default_db_url = DEFAULT_SQLALCHEMY_DATABASE_URL
         self._used_env_var_url: bool
 
@@ -123,7 +69,6 @@
         self._initial_asyncpg_url = self._asyncpg_url
 
         self._engine = create_async_engine(self._db_url, echo=False) # Set echo=True for SQL query logging
->>>>>>> 0e2656a3
         self._SessionLocal = sessionmaker(
             bind=self._engine,
             class_=AsyncSession, # Use AsyncSession for SQLAlchemy 2.0 async support
@@ -141,21 +86,6 @@
             max_retries = 2 # Max retries for general connection issues (refused, cannot connect now)
             auth_fallback_attempted = False
 
-<<<<<<< HEAD
-            # Получаем параметры SSL из connect_args, которые были сформированы глобально
-            # Это необходимо, так как asyncpg.create_pool не использует connect_args от SQLAlchemy engine
-            ssl_param_for_pool = connect_args.get('ssl')
-
-            for attempt in range(max_retries + 1):
-                try:
-                    print(f"ℹ️ Attempting to create asyncpg pool with DSN: {self._asyncpg_url} and SSL param: {ssl_param_for_pool}")
-                    # Adjust connect_min_size and connect_max_size as needed
-                    # Передаем ssl параметр в create_pool, если он определен
-                    if ssl_param_for_pool is not None:
-                        self._conn_pool = await asyncpg.create_pool(dsn=self._asyncpg_url, min_size=1, max_size=10, ssl=ssl_param_for_pool)
-                    else:
-                        self._conn_pool = await asyncpg.create_pool(dsn=self._asyncpg_url, min_size=1, max_size=10)
-=======
             # Loop for retrying general connection issues and for the auth fallback
             for attempt in range(max_retries + 2): # +1 for initial try, +1 for potential fallback
                 last_retryable_exception: Optional[Union[ConnectionRefusedError, asyncpg.exceptions.CannotConnectNowError]] = None
@@ -186,7 +116,6 @@
                         max_size=10,
                         ssl=ssl_options # Added SSL based on log analysis
                     )
->>>>>>> 0e2656a3
 
                     if self._conn_pool is None:
                         print("PostgresAdapter: ❌ Failed to create asyncpg connection pool: create_pool returned None")
