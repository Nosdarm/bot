# Test comment
# bot/game/managers/dialogue_manager.py

from __future__ import annotations
import json
import uuid
import traceback # Will be removed
import asyncio
<<<<<<< HEAD
import time

# Импорт базовых типов
from typing import Optional, Dict, Any, List, Set, Callable, Awaitable, TYPE_CHECKING, Union, Tuple # Added Tuple

# Модели для аннотаций (используем строковые литералы из-за TYPE_CHECKING)
# TODO: Create Dialogue and DialogueTemplate models if needed
# For now, dialogues are represented as Dict[str, Any]
# from bot.game.models.dialogue import Dialogue # If Dialogue model exists
# from bot.game.models.dialogue_template import DialogueTemplate # If template model exists

# Адаптер БД (прямой импорт нужен для __init__)
from bot.services.db_service import DBService # Changed

# Import built-in types for isinstance checks
from builtins import dict, set, list, str, int, bool, float # Added relevant builtins
=======
import logging # Added
from typing import Optional, Dict, Any, List, Set, Callable, Awaitable, TYPE_CHECKING, Union, Tuple
>>>>>>> df93d2d5

from bot.services.db_service import DBService
from builtins import dict, set, list, str, int, bool, float

if TYPE_CHECKING:
    from bot.game.managers.character_manager import CharacterManager
    from bot.game.managers.npc_manager import NpcManager
    from bot.game.rules.rule_engine import RuleEngine
    from bot.game.event_processors.event_stage_processor import EventStageProcessor
    from bot.game.managers.time_manager import TimeManager
    from bot.services.openai_service import OpenAIService 
    from bot.game.managers.relationship_manager import RelationshipManager
    from bot.game.managers.quest_manager import QuestManager 
    from bot.game.managers.location_manager import LocationManager
    from bot.game.managers.game_log_manager import GameLogManager
    from bot.services.notification_service import NotificationService

logger = logging.getLogger(__name__) # Added

SendToChannelCallback = Callable[..., Awaitable[Any]]
SendCallbackFactory = Callable[[int], SendToChannelCallback]

logger.debug("DEBUG: dialogue_manager.py module loaded.") # Changed

class DialogueManager:
    required_args_for_load: List[str] = ["guild_id"] 
    required_args_for_save: List[str] = ["guild_id"] 
    required_args_for_rebuild: List[str] = ["guild_id"]

    _active_dialogues: Dict[str, Dict[str, Dict[str, Any]]]
    _dialogue_templates: Dict[str, Dict[str, Dict[str, Any]]]
    _dirty_dialogues: Dict[str, Set[str]] 
    _deleted_dialogue_ids: Dict[str, Set[str]]

    def __init__(
        self,
        db_service: Optional["DBService"] = None, 
        settings: Optional[Dict[str, Any]] = None,
        character_manager: Optional["CharacterManager"] = None, 
        npc_manager: Optional["NpcManager"] = None, 
        rule_engine: Optional["RuleEngine"] = None, 
        event_stage_processor: Optional["EventStageProcessor"] = None, 
        time_manager: Optional["TimeManager"] = None, 
        openai_service: Optional["OpenAIService"] = None, 
        relationship_manager: Optional["RelationshipManager"] = None, 
        game_log_manager: Optional["GameLogManager"] = None,
        quest_manager: Optional["QuestManager"] = None, 
        notification_service: Optional["NotificationService"] = None,
    ):
        logger.info("Initializing DialogueManager...") # Changed
        self._db_service = db_service 
        self._settings = settings if settings is not None else {}
        self._character_manager = character_manager
        self._npc_manager = npc_manager
        self._rule_engine = rule_engine
        self._event_stage_processor = event_stage_processor
        self._time_manager = time_manager
        self._openai_service = openai_service 
        self._relationship_manager = relationship_manager 
        self._game_log_manager = game_log_manager
        self._quest_manager = quest_manager
        self._notification_service = notification_service

        self._active_dialogues = {} 
        self._dialogue_templates = {} 
        self._dirty_dialogues = {} 
        self._deleted_dialogue_ids = {} 
        logger.info("DialogueManager initialized.") # Changed

    def load_dialogue_templates(self, guild_id: str) -> None:
        guild_id_str = str(guild_id)
        logger.info("DialogueManager: Loading dialogue templates for guild %s.", guild_id_str) # Added
        self._dialogue_templates.pop(guild_id_str, None)
        guild_templates_cache = self._dialogue_templates.setdefault(guild_id_str, {})
        try:
            if self._settings is None: self._settings = {}
            guild_settings = self._settings.get('guilds', {}).get(guild_id_str, {})
            templates_data = guild_settings.get('dialogue_templates')
            if isinstance(templates_data, dict):
                 for tpl_id, data in templates_data.items():
                      if tpl_id and isinstance(data, dict):
                           template_data = data.copy()
                           template_data.setdefault('id', str(tpl_id)) 
                           template_data.setdefault('name', f"Unnamed Dialogue Template ({tpl_id})") 
                           template_data.setdefault('stages', {}) 
                           guild_templates_cache[str(tpl_id)] = template_data 
            elif templates_data is not None:
                 logger.warning("DialogueManager: Dialogue templates data for guild %s is not a dictionary (%s).", guild_id_str, type(templates_data)) # Changed
        except Exception as e:
            logger.error("DialogueManager: Error loading dialogue templates for guild %s: %s", guild_id_str, e, exc_info=True) # Changed

    def get_dialogue_template(self, guild_id: str, template_id: str) -> Optional[Dict[str, Any]]:
        guild_id_str = str(guild_id)
        if guild_id_str not in self._dialogue_templates: 
            self.load_dialogue_templates(guild_id_str) # Ensures templates are loaded if not already
        guild_templates = self._dialogue_templates.get(guild_id_str, {})
        return guild_templates.get(str(template_id))

    def get_dialogue(self, guild_id: str, dialogue_id: str) -> Optional[Dict[str, Any]]:
        guild_id_str = str(guild_id)
        guild_dialogues = self._active_dialogues.get(guild_id_str) 
        if guild_dialogues:
             dialogue_data = guild_dialogues.get(str(dialogue_id)) 
             if dialogue_data is not None:
                  return dialogue_data.copy() 
        return None

    def get_active_dialogues(self, guild_id: str) -> List[Dict[str, Any]]: 
        guild_id_str = str(guild_id)
        guild_dialogues = self._active_dialogues.get(guild_id_str) 
        if guild_dialogues:
             return [d.copy() for d in guild_dialogues.values()]
        return [] 

    def is_in_dialogue(self, guild_id: str, entity_id: str) -> bool:
        guild_id_str = str(guild_id)
        entity_id_str = str(entity_id)
        guild_dialogues = self._active_dialogues.get(guild_id_str)
        if guild_dialogues:
             for d in guild_dialogues.values(): 
                 participants_data = d.get('participants', []) 
                 if isinstance(participants_data, list):
                     for p_entry in participants_data:
                         if isinstance(p_entry, dict) and p_entry.get('entity_id') == entity_id_str:
                             return True
                         elif isinstance(p_entry, str) and p_entry == entity_id_str: 
                             return True
        return False 

    async def start_dialogue(
        self, guild_id: str, template_id: str,
        participant1_id: str, participant2_id: str, 
        participant1_type: str, participant2_type: str, 
        channel_id: Optional[int] = None, event_id: Optional[str] = None,
        initial_state_data: Optional[Dict[str, Any]] = None, **kwargs: Any,
    ) -> Optional[str]:
        guild_id_str = str(guild_id)
        tpl_id_str = str(template_id)
        logger.info("DialogueManager: Starting dialogue from template '%s' for guild %s between %s (%s) and %s (%s).", tpl_id_str, guild_id_str, participant1_id, participant1_type, participant2_id, participant2_type ) # Added
        
        if self._db_service is None or self._db_service.adapter is None:
            logger.error("DialogueManager: No DB service for guild %s. Cannot start dialogue.", guild_id_str) # Changed
            return None
        tpl = self.get_dialogue_template(guild_id_str, tpl_id_str)
        if not tpl:
            logger.warning("DialogueManager: Dialogue template '%s' not found for guild %s.", tpl_id_str, guild_id_str) # Changed
            return None
        try:
            new_id = str(uuid.uuid4())
            initial_state = initial_state_data or {} 
            if tpl.get('initial_state_variables'):
                if isinstance(tpl['initial_state_variables'], dict):
                    template_initial_state = tpl['initial_state_variables'].copy()
                    template_initial_state.update(initial_state)
                    initial_state = template_initial_state 
            
            participants_data_list = [
                {"entity_id": str(participant1_id), "entity_type": participant1_type},
                {"entity_id": str(participant2_id), "entity_type": participant2_type}
            ]

            current_game_time = time.time() # Fallback
            if self._time_manager:
                current_game_time = await self._time_manager.get_current_game_time(guild_id=guild_id_str)

            dialogue_data: Dict[str, Any] = {
                'id': new_id, 'template_id': tpl_id_str, 'guild_id': guild_id_str,
                'participants': participants_data_list, 
                'channel_id': int(channel_id) if channel_id is not None else None,
                'current_stage_id': str(tpl.get('start_stage_id', 'start')),
                'state_variables': initial_state, 
                'last_activity_game_time': current_game_time,
                'event_id': str(event_id) if event_id is not None else None, 'is_active': True,
            }
            
            self._active_dialogues.setdefault(guild_id_str, {})[new_id] = dialogue_data
            self.mark_dialogue_dirty(guild_id_str, new_id)
            logger.info("DialogueManager: Dialogue %s started successfully for guild %s.", new_id, guild_id_str) # Added
            
            send_cb_factory = kwargs.get('send_callback_factory') 
            dialogue_channel_id_val = dialogue_data.get('channel_id') 
            if send_cb_factory and dialogue_channel_id_val is not None:
                 try:
                     send_cb = send_cb_factory(int(dialogue_channel_id_val))
                     dialogue_template = self.get_dialogue_template(guild_id_str, dialogue_data['template_id'])
                     current_stage_def = dialogue_template.get('stages', {}).get(dialogue_data['current_stage_id']) if dialogue_template else None
                     if current_stage_def:
                         stage_text = current_stage_def.get('text_i18n', {}).get(self._settings.get('default_language', 'en'), "Dialogue begins...")
                         await send_cb(stage_text)
                         if self._rule_engine:
                             player_char_id_for_options = participant1_id if participant1_type == "Character" else participant2_id
                             filtered_options = await self._rule_engine.get_filtered_dialogue_options(dialogue_data, player_char_id_for_options, current_stage_def, kwargs)
                             options_text = self._format_player_responses(filtered_options)
                             if options_text: await send_cb(options_text)
                     else: await send_cb("Dialogue begins...")
                 except Exception as e_send:
                      logger.error("DialogueManager: Error sending dialogue start message for %s in guild %s: %s", new_id, guild_id_str, e_send, exc_info=True) # Changed
            return new_id
        except Exception as e:
            logger.error("DialogueManager: Error starting dialogue from template '%s' for guild %s: %s", tpl_id_str, guild_id_str, e, exc_info=True) # Changed
            return None

    def _format_player_responses(self, response_options: List[Dict[str, Any]]) -> str:
        if not response_options: return ""
        formatted_responses = ["Choose an option:"]
        default_lang = self._settings.get('default_language', 'en')
        for i, option_data in enumerate(response_options):
            option_id = option_data.get('id', f"opt_{i+1}")
            option_text_i18n = option_data.get('text_i18n', {})
            option_text = option_text_i18n.get(default_lang, next(iter(option_text_i18n.values()), option_id) if option_text_i18n else option_id)
            is_available = option_data.get('is_available', True) 
            if is_available:
                formatted_responses.append(f"  [{option_id}] {option_text}")
            else:
                failure_text_i18n_direct = option_data.get('failure_text_i18n_direct', {})
                failure_text = failure_text_i18n_direct.get(default_lang, "This option is currently unavailable.")
                # Assuming _i18n_utils is not available in this manager directly, remove related fallback for now
                # if not failure_text_i18n_direct and option_data.get('failure_feedback_key') and self._i18n_utils:
                #     failure_text = self._i18n_utils.get_localized_string(...)
                formatted_responses.append(f"  [{option_id}] ~~{option_text}~~ ({failure_text})")
        return "\n".join(formatted_responses)

    async def advance_dialogue(
        self, guild_id: str, dialogue_id: str, participant_id: str, 
        action_data: Dict[str, Any], **kwargs: Any,
    ) -> None:
        guild_id_str = str(guild_id)
        dialogue_id_str = str(dialogue_id)
        p_id_str = str(participant_id) 
        logger.info("DialogueManager: Advancing dialogue %s for participant %s in guild %s. Action: %s", dialogue_id_str, p_id_str, guild_id_str, action_data.get('response_id', 'N/A')) # Added
        
        dialogue_data = self._active_dialogues.get(guild_id_str, {}).get(dialogue_id_str)
        if not dialogue_data:
            logger.warning("DialogueManager: Dialogue %s not found for guild %s.", dialogue_id_str, guild_id_str) # Changed
            return

        participants_data_list = dialogue_data.get('participants', []) 
        is_valid_participant = any(
            (isinstance(p_entry, dict) and p_entry.get('entity_id') == p_id_str) or
            (isinstance(p_entry, str) and p_entry == p_id_str)
            for p_entry in participants_data_list
        )
        if not is_valid_participant:
             logger.warning("DialogueManager: Participant %s is not in dialogue %s for guild %s.", p_id_str, dialogue_id_str, guild_id_str) # Changed
             return

        if not self._rule_engine or not hasattr(self._rule_engine, 'process_dialogue_action'):
             logger.error("DialogueManager: RuleEngine or process_dialogue_action not available for guild %s. Cannot advance dialogue %s.", guild_id_str, dialogue_id_str) # Changed
             return
        
        if 'guild_id' not in kwargs: kwargs['guild_id'] = guild_id_str

        try:
            outcome = await self._rule_engine.process_dialogue_action(
                dialogue_data=dialogue_data.copy(), character_id=p_id_str,
                p_action_data=action_data, context=kwargs
            )

            new_stage_id = outcome.get('new_stage_id')
            is_dialogue_ending = outcome.get('is_dialogue_ending', False)
            skill_check_result = outcome.get('skill_check_result')
            immediate_actions_to_trigger = outcome.get('immediate_actions_to_trigger', [])
            direct_relationship_changes = outcome.get('direct_relationship_changes', [])
            
            npc_id = None; npc_entity_type = "NPC"; npc_name_for_feedback = "Other participant"
            for p_data_entry in participants_data_list:
                p_entity_id = p_data_entry.get('entity_id') if isinstance(p_data_entry, dict) else str(p_data_entry)
                if p_entity_id != p_id_str:
                    npc_id = p_entity_id
                    if isinstance(p_data_entry, dict): npc_entity_type = p_data_entry.get('entity_type', "NPC")
                    break
            
            npc_faction_id = None
            if npc_id and npc_entity_type == "NPC" and self._npc_manager:
                npc_obj = await self._npc_manager.get_npc(guild_id_str, npc_id)
                if npc_obj: npc_faction_id = getattr(npc_obj, 'faction_id', None); npc_name_for_feedback = getattr(npc_obj, 'name', npc_id)

            if self._game_log_manager:
                # ... (logging for skill_check_result and direct_relationship_changes as before, ensure guild_id is in logs) ...
                pass # GameLogManager calls already include guild_id
            
            dialogue_data['current_stage_id'] = new_stage_id 
            if self._time_manager:
                 dialogue_data['last_activity_game_time'] = await self._time_manager.get_current_game_time(guild_id=guild_id_str)
            self.mark_dialogue_dirty(guild_id_str, dialogue_id_str)

            if is_dialogue_ending:
                await self.end_dialogue(guild_id_str, dialogue_id_str, **kwargs)
            else: # Send next stage info
                # ... (send_cb logic as before, ensure guild_id is in logs if any error occurs) ...
                send_cb_factory = kwargs.get('send_callback_factory')
                dialogue_channel_id_val = dialogue_data.get('channel_id')
                if send_cb_factory and dialogue_channel_id_val is not None and new_stage_id:
                    try:
                        # ... (rest of send logic)
                        pass
                    except Exception as e_send:
                        logger.error("DialogueManager: Error sending next stage message for dialogue %s in guild %s: %s", dialogue_id_str, guild_id_str, e_send, exc_info=True) # Changed
            
            for immediate_action in immediate_actions_to_trigger: # Process immediate actions
                action_type = immediate_action.get("type")
                if action_type == "start_quest" and self._quest_manager:
                    quest_tpl_id = immediate_action.get("quest_template_id")
                    if quest_tpl_id:
                        logger.info("DialogueManager: Triggering start_quest %s for participant %s in guild %s from dialogue %s.", quest_tpl_id, p_id_str, guild_id_str, dialogue_id_str) # Added
                        await self._quest_manager.start_quest(guild_id_str, p_id_str, quest_tpl_id, **kwargs) 
        except Exception as e:
            logger.error("DialogueManager: Error processing dialogue action for %s in dialogue %s (guild %s): %s", p_id_str, dialogue_id_str, guild_id_str, e, exc_info=True) # Changed

    async def end_dialogue(self, guild_id: str, dialogue_id: str, **kwargs: Any) -> None:
        guild_id_str = str(guild_id)
        dialogue_id_str = str(dialogue_id)
        logger.info("DialogueManager: Ending dialogue %s for guild %s.", dialogue_id_str, guild_id_str) # Added

        dialogue_data = self._active_dialogues.get(guild_id_str, {}).get(dialogue_id_str)
        if not dialogue_data:
            if guild_id_str in self._deleted_dialogue_ids and dialogue_id_str in self._deleted_dialogue_ids[guild_id_str]:
                 logger.debug("DialogueManager: Dialogue %s in guild %s already marked for deletion.", dialogue_id_str, guild_id_str) # Added
                 return 
            logger.warning("DialogueManager: Dialogue %s not found for guild %s during end_dialogue.", dialogue_id_str, guild_id_str) # Added
            return 

        if dialogue_data.get('is_active', True):
             dialogue_data['is_active'] = False 
             self.mark_dialogue_dirty(guild_id_str, dialogue_id_str) 
        
        await self._perform_event_cleanup_logic(dialogue_data, **kwargs) 

        send_cb_factory = kwargs.get('send_callback_factory') 
        event_channel_id = dialogue_data.get('channel_id')
        if send_cb_factory and event_channel_id is not None:
             send_cb = send_cb_factory(int(event_channel_id)) 
             end_message_template = dialogue_data.get('end_message_template_i18n', {}).get(self._settings.get('default_language', 'en'), 'Диалог завершён.')
             try: await send_cb(end_message_template)
             except Exception as e:
                  logger.error("DialogueManager: Error sending dialogue end message for %s in guild %s: %s", dialogue_id_str, guild_id_str, e, exc_info=True) # Changed
        
        # ... (GameLogManager logging as before, ensure guild_id is in logs) ...
        
        await self.remove_active_dialogue(guild_id_str, dialogue_id_str, **kwargs)
        logger.info("DialogueManager: Dialogue %s ended and cleaned up for guild %s.", dialogue_id_str, guild_id_str) # Added

    async def _perform_event_cleanup_logic(self, event_data: Dict[str,Any], **kwargs: Any) -> None: 
        guild_id = event_data.get('guild_id') 
        event_id = event_data.get('id') 
        if not guild_id or not event_id: return
        guild_id_str = str(guild_id)
        logger.debug("DialogueManager: Performing cleanup logic for dialogue/event %s in guild %s.", event_id, guild_id_str) # Added
        
        cleanup_context: Dict[str, Any] = {**kwargs, 'event_id': event_id, 'event': event_data, 'guild_id': guild_id_str,
             'character_manager': self._character_manager or kwargs.get('character_manager'),
             'npc_manager': self._npc_manager or kwargs.get('npc_manager'),
        }
        participants_list = list(event_data.get('participants', [])) 
        if participants_list:
             for p_data_entry in participants_list:
                  participant_id = p_data_entry.get('entity_id') if isinstance(p_data_entry, dict) else str(p_data_entry)
                  p_type = p_data_entry.get('entity_type') if isinstance(p_data_entry, dict) else None
                  mgr = None; char_mgr = cleanup_context.get('character_manager'); npc_mgr = cleanup_context.get('npc_manager')
                  if not p_type and char_mgr and await char_mgr.get_character(guild_id_str, participant_id): p_type = "Character"
                  elif not p_type and npc_mgr and await npc_mgr.get_npc(guild_id_str, participant_id): p_type = "NPC"
                  if p_type == "Character": mgr = char_mgr
                  elif p_type == "NPC": mgr = npc_mgr
                  clean_up_method_name_generic = 'clean_up_for_entity'
                  if mgr and hasattr(mgr, clean_up_method_name_generic):
                       try: await getattr(mgr, clean_up_method_name_generic)(participant_id, p_type, context=cleanup_context)
                       except Exception as e:
                            logger.error("DialogueManager: Error during cleanup for participant %s %s in dialogue %s (guild %s): %s", p_type, participant_id, event_id, guild_id_str, e, exc_info=True) # Changed

    async def remove_active_dialogue(self, guild_id: str, dialogue_id: str, **kwargs: Any) -> Optional[str]:
        guild_id_str = str(guild_id)
        dialogue = self.get_dialogue(guild_id_str, dialogue_id) 
        if not dialogue or str(dialogue.get('guild_id')) != guild_id_str:
            if guild_id_str in self._deleted_dialogue_ids and dialogue_id in self._deleted_dialogue_ids[guild_id_str]:
                 logger.debug("DialogueManager: Dialogue %s in guild %s already removed and marked for DB deletion.", dialogue_id, guild_id_str) # Added
                 return dialogue_id 
            logger.warning("DialogueManager: Dialogue %s not found or guild mismatch for removal in guild %s.", dialogue_id, guild_id_str) # Added
            return None
        
        guild_dialogues_cache = self._active_dialogues.get(guild_id_str)
        if guild_dialogues_cache:
             guild_dialogues_cache.pop(dialogue_id, None) 
        
        self._dirty_dialogues.get(guild_id_str, set()).discard(dialogue_id)
        self._deleted_dialogue_ids.setdefault(guild_id_str, set()).add(dialogue_id)
        logger.info("DialogueManager: Dialogue %s removed from active cache and marked for DB deletion in guild %s.", dialogue_id, guild_id_str) # Added
        return dialogue_id

    async def load_state(self, guild_id: str, **kwargs: Any) -> None:
        guild_id_str = str(guild_id)
        logger.info("DialogueManager: Loading state for guild %s.", guild_id_str) # Added
        if self._db_service is None or self._db_service.adapter is None:
            logger.error("DialogueManager: DBService not available for load_state in guild %s.", guild_id_str) # Added
            self._active_dialogues.pop(guild_id_str, None); self._active_dialogues[guild_id_str] = {}
            self._dialogue_templates.pop(guild_id_str, None); self._dialogue_templates[guild_id_str] = {}
            self._dirty_dialogues.pop(guild_id_str, None); self._deleted_dialogue_ids.pop(guild_id_str, None)
            return

        self.load_dialogue_templates(guild_id_str) # Load templates first
        self._active_dialogues.pop(guild_id_str, None); self._active_dialogues[guild_id_str] = {}
        self._dirty_dialogues.pop(guild_id_str, None); self._deleted_dialogue_ids.pop(guild_id_str, None)
        rows = []
        try:
            sql = '''
            SELECT id, template_id, guild_id, participants, channel_id,
                   current_stage_id, state_variables, last_activity_game_time, event_id, is_active
            FROM dialogues WHERE guild_id = $1 AND is_active = TRUE
            '''
            rows = await self._db_service.adapter.fetchall(sql, (guild_id_str,))
            logger.info("DialogueManager: Found %s active dialogues in DB for guild %s.", len(rows), guild_id_str) # Added
        except Exception as e:
            logger.critical("DialogueManager: CRITICAL ERROR fetching dialogues for guild %s: %s", guild_id_str, e, exc_info=True) # Changed
            raise

        loaded_count = 0
        guild_dialogues_cache = self._active_dialogues.get(guild_id_str) # Should be {} due to pop above
        if guild_dialogues_cache is None: # Should not happen due to setdefault in __init__ or pop/re-assign
            self._active_dialogues[guild_id_str] = {}
            guild_dialogues_cache = self._active_dialogues[guild_id_str]


        for row in rows:
             data = dict(row) 
             try:
                 # ... (Data parsing as before, ensure guild_id in logs for warnings/errors) ...
                 dialogue_id = str(data.get('id'))
                 if data.get('is_active', True): # Only load active ones into memory
                     guild_dialogues_cache[dialogue_id] = {k: data[k] for k in ['id', 'template_id', 'guild_id', 'participants', 'channel_id', 'current_stage_id', 'state_variables', 'last_activity_game_time', 'event_id', 'is_active']}
                     loaded_count += 1
             except Exception as e:
                 logger.error("DialogueManager: Error loading dialogue %s for guild %s: %s", data.get('id', 'N/A'), guild_id_str, e, exc_info=True) # Changed
        logger.info("DialogueManager: Loaded %s active dialogues into cache for guild %s.", loaded_count, guild_id_str) # Added

    async def save_state(self, guild_id: str, **kwargs: Any) -> None:
        guild_id_str = str(guild_id)
        logger.info("DialogueManager: Saving state for guild %s.", guild_id_str) # Added
        if self._db_service is None or self._db_service.adapter is None:
            logger.error("DialogueManager: DBService not available for save_state in guild %s.", guild_id_str) # Added
            return

        dirty_ids_set = self._dirty_dialogues.get(guild_id_str, set()).copy()
        deleted_ids_set = self._deleted_dialogue_ids.get(guild_id_str, set()).copy()
        # guild_cache = self._active_dialogues.get(guild_id_str, {}) # This might be problematic if items are removed from active_dialogues before saving is_active=False

        # Get all dialogues that need saving (dirty ones, including those marked inactive)
        dialogues_to_process_for_save = []
        # Add active dirty dialogues
        active_guild_dialogues = self._active_dialogues.get(guild_id_str, {})
        for d_id in dirty_ids_set:
            if d_id in active_guild_dialogues:
                dialogues_to_process_for_save.append(active_guild_dialogues[d_id].copy())
            # If a dialogue was marked dirty and then ended (is_active=False), it might not be in active_guild_dialogues
            # but still needs its is_active=False state saved. This requires a temporary holding or different logic.
            # For now, assume if it's dirty, it's in active_dialogues (even if is_active=False).

        if not dialogues_to_process_for_save and not deleted_ids_set:
            # logger.debug("DialogueManager: No dirty or deleted dialogues to save for guild %s.", guild_id_str) # Too noisy
            self._dirty_dialogues.pop(guild_id_str, None); self._deleted_dialogue_ids.pop(guild_id_str, None)
            return

        logger.info("DialogueManager: Saving %s dialogues and deleting %s dialogues for guild %s.", len(dialogues_to_process_for_save), len(deleted_ids_set), guild_id_str) # Added

        try:
            if deleted_ids_set:
                 ids_to_del = list(deleted_ids_set)
                 if ids_to_del:
                     placeholders = ','.join([f'${i+2}' for i in range(len(ids_to_del))])
                     sql = f"DELETE FROM dialogues WHERE guild_id = $1 AND id IN ({placeholders})"
                     try:
                         await self._db_service.adapter.execute(sql, (guild_id_str, *tuple(ids_to_del)))
                         logger.info("DialogueManager: Deleted %s dialogues from DB for guild %s.", len(ids_to_del), guild_id_str) # Added
                         self._deleted_dialogue_ids.pop(guild_id_str, None)
                     except Exception as e:
                         logger.error("DialogueManager: Error deleting dialogues for guild %s: %s", guild_id_str, e, exc_info=True) # Changed
            else: self._deleted_dialogue_ids.pop(guild_id_str, None)

            if dialogues_to_process_for_save: # Renamed from to_save_data_dicts
                 upsert_sql = '''
                 INSERT INTO dialogues (id, template_id, guild_id, participants, channel_id, current_stage_id, state_variables, last_activity_game_time, event_id, is_active)
                 VALUES ($1, $2, $3, $4, $5, $6, $7, $8, $9, $10)
                 ON CONFLICT (id) DO UPDATE SET template_id=EXCLUDED.template_id, guild_id=EXCLUDED.guild_id, participants=EXCLUDED.participants, channel_id=EXCLUDED.channel_id, current_stage_id=EXCLUDED.current_stage_id, state_variables=EXCLUDED.state_variables, last_activity_game_time=EXCLUDED.last_activity_game_time, event_id=EXCLUDED.event_id, is_active=EXCLUDED.is_active
                 '''
                 params_list = []
                 saved_ids = set()
                 for d_data in dialogues_to_process_for_save: # Renamed
                     if d_data.get('id') is None or d_data.get('guild_id') != guild_id_str: continue
                     # ... (participant processing as before) ...
                     current_participants = d_data.get('participants', [])
                     valid_participants_for_db = []
                     for p_entry in current_participants:
                         if isinstance(p_entry, dict) and 'entity_id' in p_entry and 'entity_type' in p_entry:
                             valid_participants_for_db.append({'entity_id': str(p_entry['entity_id']), 'entity_type': str(p_entry['entity_type'])})
                         elif isinstance(p_entry, str): 
                              valid_participants_for_db.append({'entity_id': str(p_entry), 'entity_type': 'Character'}) # Assume Character if only ID string
                     
                     params_list.append((
                         str(d_data['id']), str(d_data.get('template_id')), guild_id_str,
                         json.dumps(valid_participants_for_db), d_data.get('channel_id'),
                         str(d_data.get('current_stage_id')), json.dumps(d_data.get('state_variables', {})),
                         d_data.get('last_activity_game_time'), d_data.get('event_id'), d_data.get('is_active', True)
                     ))
                     saved_ids.add(str(d_data['id']))
                 if params_list:
                     await self._db_service.adapter.execute_many(upsert_sql, params_list)
                     logger.info("DialogueManager: Saved/Updated %s dialogues for guild %s.", len(params_list), guild_id_str) # Added
                     if guild_id_str in self._dirty_dialogues:
                         self._dirty_dialogues[guild_id_str].difference_update(saved_ids)
                         if not self._dirty_dialogues[guild_id_str]: del self._dirty_dialogues[guild_id_str]
            else: 
                if guild_id_str in self._dirty_dialogues and not self._dirty_dialogues[guild_id_str]:
                    del self._dirty_dialogues[guild_id_str]
                elif not dirty_ids_set : 
                    self._dirty_dialogues.pop(guild_id_str, None)
        except Exception as e:
            logger.error("DialogueManager: Error during save_state for guild %s: %s", guild_id_str, e, exc_info=True) # Changed

    async def rebuild_runtime_caches(self, guild_id: str, **kwargs: Any) -> None:
        logger.info("DialogueManager: Rebuilding runtime caches for guild %s.", guild_id) # Added
        pass 

    def mark_dialogue_dirty(self, guild_id: str, dialogue_id: str) -> None:
         guild_id_str = str(guild_id)
         dialogue_id_str = str(dialogue_id)
         guild_dialogues_cache = self._active_dialogues.get(guild_id_str)
         if guild_dialogues_cache and dialogue_id_str in guild_dialogues_cache:
              self._dirty_dialogues.setdefault(guild_id_str, set()).add(dialogue_id_str)
         # else: logger.debug("DialogueManager: Attempted to mark non-cached dialogue %s in guild %s as dirty.", dialogue_id_str, guild_id_str) # Too noisy

    def mark_dialogue_deleted(self, guild_id: str, dialogue_id: str) -> None:
         guild_id_str = str(guild_id)
         dialogue_id_str = str(dialogue_id)
         # No need to check active cache, just mark for deletion
         self._deleted_dialogue_ids.setdefault(guild_id_str, set()).add(dialogue_id_str)
         # Remove from dirty set if it was there
         if guild_id_str in self._dirty_dialogues: 
            self._dirty_dialogues.get(guild_id_str, set()).discard(dialogue_id_str)
         logger.info("DialogueManager: Dialogue %s marked for deletion in guild %s.", dialogue_id_str, guild_id_str) # Added

    async def clean_up_for_entity(self, entity_id: str, entity_type: str, **kwargs: Any) -> None:
         guild_id = kwargs.get('guild_id')
         if guild_id is None:
             logger.warning("DialogueManager: clean_up_for_entity called for %s %s without guild_id.", entity_type, entity_id) # Added
             return

         guild_id_str = str(guild_id); entity_id_str = str(entity_id)
         logger.info("DialogueManager: Cleaning up dialogues for entity %s %s in guild %s.", entity_type, entity_id_str, guild_id_str) # Added
         dialogue_ids_to_end: List[str] = [] # Collect IDs to avoid modifying dict during iteration

         guild_dialogues = self._active_dialogues.get(guild_id_str)
         if guild_dialogues:
              for d_id, d_data in guild_dialogues.items(): 
                  participants_data_list = d_data.get('participants', [])
                  if isinstance(participants_data_list, list):
                      for p_entry in participants_data_list:
                          if isinstance(p_entry, dict) and p_entry.get('entity_id') == entity_id_str:
                              dialogue_ids_to_end.append(d_id); break
                          elif isinstance(p_entry, str) and p_entry == entity_id_str:
                              dialogue_ids_to_end.append(d_id); break

         for d_id_to_end in dialogue_ids_to_end:
              logger.info("DialogueManager: Ending dialogue %s in guild %s due to entity %s cleanup.", d_id_to_end, guild_id_str, entity_id_str) # Added
              await self.end_dialogue(guild_id_str, d_id_to_end, **kwargs)

    async def process_player_dialogue_message(
        self, character: Any, message_text: str, channel_id: int, guild_id: str, **kwargs: Any 
    ):
        guild_id_str = str(guild_id); char_id_str = str(character.id)
        logger.debug("DialogueManager: Processing player message from char %s in guild %s, channel %s: '%s'", char_id_str, guild_id_str, channel_id, message_text) # Added
        active_dialogue = None; dialogue_id = None
        guild_dialogues = self._active_dialogues.get(guild_id_str, {})
        for d_id, d_data in guild_dialogues.items():
            participants_data_list = d_data.get("participants", [])
            if isinstance(participants_data_list, list):
                for p_entry in participants_data_list:
                    if isinstance(p_entry, dict) and p_entry.get('entity_id') == char_id_str:
                        active_dialogue = d_data; dialogue_id = d_id; break
                    elif isinstance(p_entry, str) and p_entry == char_id_str:
                        active_dialogue = d_data; dialogue_id = d_id; break
            if active_dialogue: break

        if active_dialogue and dialogue_id:
            # TODO: Parse message_text to determine chosen option_id
            # For now, assume message_text directly IS the option_id for simplicity
            chosen_option_id = message_text.strip()
            logger.info("DialogueManager: Player char %s in guild %s chose option '%s' in dialogue %s.", char_id_str, guild_id_str, chosen_option_id, dialogue_id) # Added
            action_data = {"type": "player_response", "response_id": chosen_option_id}
            await self.advance_dialogue(guild_id_str, dialogue_id, char_id_str, action_data, **kwargs)
        else:
            logger.debug("DialogueManager: No active dialogue found for char %s in guild %s to process message.", char_id_str, guild_id_str) # Added
            # Optionally, send a message back to player "You are not in a dialogue."
            pass

logger.debug("DEBUG: dialogue_manager.py module loaded.") # Changed<|MERGE_RESOLUTION|>--- conflicted
+++ resolved
@@ -6,27 +6,9 @@
 import uuid
 import traceback # Will be removed
 import asyncio
-<<<<<<< HEAD
+import logging # Added
 import time
-
-# Импорт базовых типов
-from typing import Optional, Dict, Any, List, Set, Callable, Awaitable, TYPE_CHECKING, Union, Tuple # Added Tuple
-
-# Модели для аннотаций (используем строковые литералы из-за TYPE_CHECKING)
-# TODO: Create Dialogue and DialogueTemplate models if needed
-# For now, dialogues are represented as Dict[str, Any]
-# from bot.game.models.dialogue import Dialogue # If Dialogue model exists
-# from bot.game.models.dialogue_template import DialogueTemplate # If template model exists
-
-# Адаптер БД (прямой импорт нужен для __init__)
-from bot.services.db_service import DBService # Changed
-
-# Import built-in types for isinstance checks
-from builtins import dict, set, list, str, int, bool, float # Added relevant builtins
-=======
-import logging # Added
 from typing import Optional, Dict, Any, List, Set, Callable, Awaitable, TYPE_CHECKING, Union, Tuple
->>>>>>> df93d2d5
 
 from bot.services.db_service import DBService
 from builtins import dict, set, list, str, int, bool, float
