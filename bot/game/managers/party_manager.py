--- conflicted
+++ resolved
@@ -1095,11 +1095,10 @@
                 print(f"PartyManager: ActionProcessor not found on game_manager or no actions. Cannot process for party {party.id}.")
                 party.turn_status = 'ошибка_нет_АП_или_действий'
                 await self._db_adapter.execute(update_sql, (party.turn_status, party.id, guild_id))
-<<<<<<< HEAD
                 return 
-=======
+
                 return # Return early as no action processing can occur
->>>>>>> 34e4e9b1
+
 
             # Check overall success from ActionProcessor's batch job perspective.
             # This 'success' flag in action_processing_results indicates if the batch processing itself was successful,
