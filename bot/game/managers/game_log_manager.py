--- conflicted
+++ resolved
@@ -47,13 +47,6 @@
         details_json = json.dumps(details) # details is Dict[str, Any], non-optional in this context
 
         sql = """
-<<<<<<< HEAD
-            INSERT INTO logs
-            (log_id, timestamp, guild_id, channel_id, event_type, message, related_entities, context_data)
-            VALUES ($1, NOW(), $2, $3, $4, $5, $6, $7)
-        """ # Changed placeholders and added NOW()
-        params = (log_id, guild_id_str, channel_id_int, event_type_str, message_str, related_entities_json, context_data_json) # Removed timestamp
-=======
             INSERT INTO game_logs 
             (id, timestamp, guild_id, player_id, party_id, event_type,
             message_key, message_params, location_id, involved_entities_ids, details, channel_id)
@@ -64,7 +57,6 @@
             message_key, message_params_json, location_id, involved_entities_ids_json,
             details_json, channel_id
         )
->>>>>>> cc917d23
 
         try:
             await self._db_service.adapter.execute(sql, params)
@@ -104,11 +96,7 @@
             WHERE guild_id = $1
         """
 
-<<<<<<< HEAD
-        sql_parts = ["SELECT log_id, timestamp, guild_id, channel_id, event_type, message, related_entities, context_data FROM logs WHERE guild_id = $1"]
-=======
         current_param_idx = 1 # Starts at 1 for guild_id
->>>>>>> cc917d23
 
         if event_type_filter:
             current_param_idx += 1
