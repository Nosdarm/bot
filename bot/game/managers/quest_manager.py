import json
import uuid
import time
import asyncio
import traceback # Will be removed where exc_info=True is used
from typing import Optional, Dict, Any, List, Set, TYPE_CHECKING, Union
from copy import deepcopy

from ..models.quest import Quest
from bot.ai.ai_data_models import GenerationContext

if TYPE_CHECKING:
    from bot.services.db_service import DBService
    from bot.game.managers.npc_manager import NpcManager
    from bot.game.managers.character_manager import CharacterManager
    from bot.game.managers.item_manager import ItemManager
    from bot.game.rules.rule_engine import RuleEngine
    from bot.game.managers.relationship_manager import RelationshipManager
    from bot.game.services.consequence_processor import ConsequenceProcessor
    from bot.game.managers.game_log_manager import GameLogManager
    from bot.ai.multilingual_prompt_generator import MultilingualPromptGenerator
    from bot.services.openai_service import OpenAIService
    from bot.ai.ai_response_validator import AIResponseValidator
    from bot.services.notification_service import NotificationService

import logging
logger = logging.getLogger(__name__)

class QuestManager:
    required_args_for_load: List[str] = ["guild_id"]
    required_args_for_save: List[str] = ["guild_id"]
    required_args_for_rebuild: List[str] = ["guild_id"]

    def __init__(
        self,
        db_service: Optional["DBService"],
        settings: Optional[Dict[str, Any]],
        npc_manager: Optional["NpcManager"] = None,
        character_manager: Optional["CharacterManager"] = None,
        item_manager: Optional["ItemManager"] = None,
        rule_engine: Optional["RuleEngine"] = None,
        relationship_manager: Optional["RelationshipManager"] = None,
        consequence_processor: Optional["ConsequenceProcessor"] = None,
        game_log_manager: Optional["GameLogManager"] = None,
        multilingual_prompt_generator: Optional["MultilingualPromptGenerator"] = None,
        openai_service: Optional["OpenAIService"] = None,
        ai_validator: Optional["AIResponseValidator"] = None,
        notification_service: Optional["NotificationService"] = None
    ):
        logger.info("Initializing QuestManager...") # Added guild_id context if available from settings? For now, global.
        self._db_service = db_service
        self._settings = settings if settings else {}
        self._npc_manager = npc_manager
        self._character_manager = character_manager
        self._item_manager = item_manager
        self._rule_engine = rule_engine
        self._relationship_manager = relationship_manager
        self._consequence_processor = consequence_processor
        self._game_log_manager = game_log_manager
        self._notification_service = notification_service
        self._multilingual_prompt_generator = multilingual_prompt_generator
        self._openai_service = openai_service
        self._ai_validator = ai_validator

        self._active_quests: Dict[str, Dict[str, Dict[str, Any]]] = {}
        self._quest_templates: Dict[str, Dict[str, Dict[str, Any]]] = {}
        self._completed_quests: Dict[str, Dict[str, List[str]]] = {}
        self._dirty_quests: Dict[str, Set[str]] = {}
        self._all_quests: Dict[str, Dict[str, "Quest"]] = {}
        self.campaign_data: Dict[str, Any] = self._settings.get("campaign_data", {})
        self._default_lang = self._settings.get("default_language", "en")
        logger.info("QuestManager initialized.")

    def load_quest_templates(self, guild_id: str) -> None:
        guild_id_str = str(guild_id)
        logger.info("Loading quest templates for guild %s...", guild_id_str) # Added guild_id
        self._quest_templates.setdefault(guild_id_str, {})
        guild_templates_cache = self._quest_templates[guild_id_str]
        campaign_templates_list = self.campaign_data.get("quest_templates", [])

        if isinstance(campaign_templates_list, list):
            for template_dict_orig in campaign_templates_list:
                if isinstance(template_dict_orig, dict) and "id" in template_dict_orig:
                    template_dict = template_dict_orig.copy()
                    tpl_id = str(template_dict["id"])

                    if "steps_json" in template_dict: pass
                    elif "steps_data" in template_dict:
                        try: template_dict["steps_json"] = json.dumps(template_dict["steps_data"])
                        except (TypeError, OverflowError) as e:
                            logger.error("Error serializing steps_data for template %s in guild %s: %s", tpl_id, guild_id_str, e, exc_info=True) # Added guild_id, exc_info
                            template_dict["steps_json"] = "[]"
                    elif 'stages' in template_dict and isinstance(template_dict['stages'], dict):
                        converted_steps_data = []
                        for stage_k, stage_v in template_dict['stages'].items():
                            if isinstance(stage_v, dict):
                                new_stage_v = stage_v.copy()
                                if 'id' not in new_stage_v: new_stage_v['id'] = stage_k
                                new_stage_v.setdefault('step_order', len(converted_steps_data))
                                if 'title_i18n' not in new_stage_v and 'title' in new_stage_v: new_stage_v['title_i18n'] = {self._default_lang: new_stage_v.pop('title')}
                                if 'description_i18n' not in new_stage_v and 'description' in new_stage_v: new_stage_v['description_i18n'] = {self._default_lang: new_stage_v.pop('description')}
                                converted_steps_data.append(new_stage_v)
                        try: template_dict["steps_json"] = json.dumps(converted_steps_data)
                        except (TypeError, OverflowError) as e:
                            logger.error("Error serializing converted stages for template %s in guild %s: %s", tpl_id, guild_id_str, e, exc_info=True) # Added guild_id, exc_info
                            template_dict["steps_json"] = "[]"
                        template_dict.pop('stages', None)
                    else: template_dict["steps_json"] = "[]"

                    if 'name_i18n' not in template_dict and 'name' in template_dict: template_dict['name_i18n'] = {self._default_lang: template_dict.pop('name')}
                    for field_key, default_type in [("prerequisites", list), ("connections", dict), ("rewards", dict), ("npc_involvement", dict), ("data", dict) ]:
                        template_dict.setdefault(field_key, default_type())
                    guild_templates_cache[tpl_id] = template_dict
                else: logger.warning("Invalid quest template format in guild %s: %s", guild_id_str, template_dict_orig) # Added guild_id
        else: logger.warning("'quest_templates' not list for guild %s.", guild_id_str) # Added guild_id
        logger.info("Loaded %s quest templates for guild %s.", len(guild_templates_cache), guild_id_str) # Added

    async def _load_all_quests_from_db(self, guild_id: str) -> None:
        guild_id_str = str(guild_id)
        logger.info("Loading all quests from DB for guild %s...", guild_id_str) # Added guild_id
        if self._db_service is None or self._db_service.adapter is None:
            logger.error("DBService not available for _load_all_quests_from_db in guild %s.", guild_id_str) # Added guild_id
            return

        self._all_quests[guild_id_str] = {}
        guild_quest_cache = self._all_quests[guild_id_str]
        try:
            sql_standard = "SELECT id, name_i18n, description_i18n, status, influence_level, prerequisites, connections, steps_json, rewards, npc_involvement, guild_id, consequences_json_str, prerequisites_json_str, rewards_json_str, quest_giver_details_i18n, consequences_summary_i18n, ai_prompt_context_json_str FROM quests WHERE guild_id = $1"
            rows = await self._db_service.adapter.fetchall(sql_standard, (guild_id_str,))
            for row_data in rows:
                data = dict(row_data); data['is_ai_generated'] = False
                if 'steps_json' in data and data['steps_json'] is not None: data['steps_json_str'] = data.pop('steps_json')
                else: data['steps_json_str'] = "[]"
                for field in ['name_i18n', 'description_i18n', 'prerequisites', 'connections', 'rewards', 'npc_involvement', 'quest_giver_details_i18n', 'consequences_summary_i18n']:
                    if field in data and isinstance(data[field], str):
                        try: data[field] = json.loads(data[field])
                        except json.JSONDecodeError:
                            logger.warning("Failed to parse JSON for field '%s' in quest %s for guild %s", field, data.get('id'), guild_id_str, exc_info=True) # Added guild_id
                            data[field] = {} if field not in ['prerequisites'] else []
                guild_quest_cache[Quest.from_dict(data).id] = Quest.from_dict(data)
            logger.info("Loaded %s standard quests for guild %s.", len(rows), guild_id_str) # Added guild_id
        except Exception as e: logger.error("Error loading standard quests for guild %s: %s", guild_id_str, e, exc_info=True) # Added guild_id
        try:
            sql_generated = "SELECT id, title_i18n, description_i18n, status, suggested_level, stages_json AS steps_json_str, rewards_json AS rewards_json_str, prerequisites_json AS prerequisites_json_str, consequences_json AS consequences_json_str, quest_giver_npc_id, ai_prompt_context_json AS ai_prompt_context_json_str, guild_id, quest_giver_details_i18n, consequences_summary_i18n FROM generated_quests WHERE guild_id = $1"
            rows_gen = await self._db_service.adapter.fetchall(sql_generated, (guild_id_str,))
            for row_data_gen in rows_gen:
                data_gen = dict(row_data_gen); data_gen['is_ai_generated'] = True
                if 'title_i18n' in data_gen: data_gen['name_i18n'] = data_gen.pop('title_i18n')
                if data_gen.get('steps_json_str') is None: data_gen['steps_json_str'] = "[]"
                for field in ['name_i18n', 'description_i18n', 'quest_giver_details_i18n', 'consequences_summary_i18n']:
                    if field in data_gen and isinstance(data_gen[field], str):
                        try: data_gen[field] = json.loads(data_gen[field])
                        except json.JSONDecodeError:
                            logger.warning("Failed to parse JSON for field '%s' in generated quest %s for guild %s", field, data_gen.get('id'), guild_id_str, exc_info=True) # Added guild_id
                            data_gen[field] = {}
                guild_quest_cache[Quest.from_dict(data_gen).id] = Quest.from_dict(data_gen)
            logger.info("Loaded %s generated quests for guild %s.", len(rows_gen), guild_id_str) # Added guild_id
        except Exception as e: logger.error("Error loading generated quests for guild %s: %s", guild_id_str, e, exc_info=True) # Added guild_id

    def get_quest_template(self, guild_id: str, quest_template_id: str) -> Optional[Dict[str, Any]]:
        guild_id_str = str(guild_id); quest_template_id_str = str(quest_template_id)
        if guild_id_str not in self._quest_templates: self.load_quest_templates(guild_id_str)
        return self._quest_templates.get(guild_id_str, {}).get(quest_template_id_str)

    async def start_quest(self, guild_id: str, character_id: str, quest_template_id: str, **kwargs: Any) -> Optional[Union[Dict[str, Any], Dict[str, str]]]:
        guild_id_str, character_id_str, quest_template_id_str = str(guild_id), str(character_id), str(quest_template_id)
        logger.info("Attempting to start quest %s for char %s in guild %s.", quest_template_id_str, character_id_str, guild_id_str) # Added guild_id
        if quest_template_id_str.startswith("AI:"):
<<<<<<< HEAD
            # ... (AI quest generation logic, ensure guild_id in logs) ...
            request_id = str(uuid.uuid4())
            logger.info("AI-gen quest data for '%s' (req_id: %s) prepared for mod in guild %s.", quest_template_id_str, request_id, guild_id_str) # Added guild_id
            return {"status": "pending_moderation", "request_id": "dummy_request_id", "quest_data_preview": {}} # Simplified for brevity
=======
            quest_concept = quest_template_id_str.replace("AI:", "", 1)
            generation_context_data = kwargs.get("generation_context")
            if not isinstance(generation_context_data, GenerationContext): return {"status": "error", "message": "Missing generation context for AI quest."}
            ai_generated_quest_dict = await self.generate_quest_details_from_ai(guild_id_str, quest_concept, generation_context_data, triggering_entity_id=character_id_str)
            if ai_generated_quest_dict is None: return {"status": "error", "message": "AI quest generation failed."}
            user_id = kwargs.get('user_id') # Removed trailing semicolon for consistency, though not strictly required by task
            if not user_id: return {"status": "error", "message": "User ID required for AI quest moderation."}
            request_id = str(uuid.uuid4()) # Define request_id on its own line
            logger.info(f"AI-gen quest data for '{quest_concept}' (req_id: {request_id}) prepared for mod.")
            return {"status": "pending_moderation", "request_id": request_id, "quest_data_preview": ai_generated_quest_dict.get("name_i18n")}
>>>>>>> 3e617e53121f150cd9c5a335a91331f2fe772df8

        template_data_from_campaign = self.get_quest_template(guild_id_str, quest_template_id_str)
        if not template_data_from_campaign:
            logger.warning("Quest template %s not found for guild %s.", quest_template_id_str, guild_id_str) # Added guild_id
            return {"status": "error", "message": "Quest template not found."}

        if self._character_manager and not await self._character_manager.get_character(guild_id_str, character_id_str):
            logger.warning("Character %s not found in guild %s for starting quest %s.", character_id_str, guild_id_str, quest_template_id_str) # Added guild_id
            return None

        self._active_quests.setdefault(guild_id_str, {}).setdefault(character_id_str, {})
        for existing_quest in self._active_quests[guild_id_str][character_id_str].values():
            if existing_quest.get("template_id") == quest_template_id_str:
                logger.info("Quest %s (template: %s) already active for char %s in guild %s.", existing_quest.get('id'), quest_template_id_str, character_id_str, guild_id_str) # Added guild_id
                return existing_quest

        quest_id = str(uuid.uuid4()); template_for_quest_obj = template_data_from_campaign.copy(); template_for_quest_obj['id'] = quest_id; template_for_quest_obj.setdefault('guild_id', guild_id_str)
        if "steps_json" in template_for_quest_obj: template_for_quest_obj['steps_json_str'] = template_for_quest_obj.pop('steps_json')
        quest_obj = Quest.from_dict(template_for_quest_obj); new_quest_data = quest_obj.to_dict()
        new_quest_data.update({"character_id": character_id_str, "status": "active", "start_time": time.time(), "template_id": quest_template_id_str, "progress": {}, "is_ai_generated": False})
        self._active_quests[guild_id_str][character_id_str][quest_id] = new_quest_data; self._dirty_quests.setdefault(guild_id_str, set()).add(character_id_str)
        if self._game_log_manager: asyncio.create_task(self._game_log_manager.log_event(guild_id_str, "QUEST_STARTED", {"quest_id": quest_id, "template_id": quest_template_id_str}, player_id=character_id_str))
        logger.info("Quest %s (template: %s) started for char %s in guild %s.", quest_id, quest_template_id_str, character_id_str, guild_id_str) # Added guild_id
        return new_quest_data

    async def save_generated_quest(self, quest: "Quest") -> bool:
        guild_id_str = quest.guild_id # Assuming quest object has guild_id
        if not isinstance(quest, Quest) or not quest.is_ai_generated:
            logger.warning("Attempted to save non-AI quest or invalid object via save_generated_quest for guild %s.", guild_id_str) # Added guild_id
            return False
        if self._db_service is None or self._db_service.adapter is None:
            logger.error("DBService not available for save_generated_quest for guild %s.", guild_id_str) # Added guild_id
            return False
        try:
<<<<<<< HEAD
<<<<<<< HEAD
            # ... (DB params setup as before) ...
=======
            sql = """
    INSERT INTO generated_quests
    (id, title_i18n, description_i18n, status, suggested_level, stages_json, rewards_json, prerequisites_json, consequences_json, quest_giver_npc_id, ai_prompt_context_json, guild_id, quest_giver_details_i18n, consequences_summary_i18n)
    VALUES ($1, $2, $3, $4, $5, $6, $7, $8, $9, $10, $11, $12, $13, $14)
    ON CONFLICT (id, guild_id) DO UPDATE SET
    title_i18n = EXCLUDED.title_i18n,
    description_i18n = EXCLUDED.description_i18n,
    status = EXCLUDED.status,
    suggested_level = EXCLUDED.suggested_level,
    stages_json = EXCLUDED.stages_json,
    rewards_json = EXCLUDED.rewards_json,
    prerequisites_json = EXCLUDED.prerequisites_json,
    consequences_json = EXCLUDED.consequences_json,
    quest_giver_npc_id = EXCLUDED.quest_giver_npc_id,
    ai_prompt_context_json = EXCLUDED.ai_prompt_context_json,
    quest_giver_details_i18n = EXCLUDED.quest_giver_details_i18n,
    consequences_summary_i18n = EXCLUDED.consequences_summary_i18n;
"""
            params = (
                quest.id,
                json.dumps(quest.name_i18n or {}),
                json.dumps(quest.description_i18n or {}),
                quest.status,
                quest.suggested_level,
                quest.steps_json_str,
                quest.rewards_json_str,
                quest.prerequisites_json_str,
                quest.consequences_json_str,
                quest.quest_giver_npc_id,
                quest.ai_prompt_context_json_str,
                quest.guild_id,
                json.dumps(quest.quest_giver_details_i18n or {}),
                json.dumps(quest.consequences_summary_i18n or {})
            )
>>>>>>> db37e21d
            await self._db_service.adapter.execute(sql, params)
            logger.info("Saved generated quest %s for guild %s.", quest.id, guild_id_str) # Added guild_id
            return True
        except Exception as e:
            logger.error("Error saving generated quest %s for guild %s: %s", quest.id, guild_id_str, e, exc_info=True) # Added guild_id, exc_info
=======
            stages_json_for_db = quest.steps_json
            title_i18n_json = json.dumps(quest.name_i18n or {}); description_i18n_json = json.dumps(quest.description_i18n or {});
            rewards_json = quest.rewards_json_str or "{}" ; prerequisites_json = quest.prerequisites_json_str or "{}"
            consequences_json = quest.consequences_json_str or "{}"; ai_prompt_context_json = quest.ai_prompt_context_json_str or "{}"
            quest_giver_details_i18n_json = json.dumps(quest.quest_giver_details_i18n or {})
            consequences_summary_i18n_json = json.dumps(quest.consequences_summary_i18n or {})
            suggested_level_val = 0
            if isinstance(quest.influence_level, str) and quest.influence_level.isdigit():
                try: suggested_level_val = int(quest.influence_level)
                except ValueError: pass
            quest_giver_npc_id = quest.npc_involvement.get('giver') if isinstance(quest.npc_involvement, dict) else None
            sql = """INSERT INTO generated_quests
                   (id, guild_id, title_i18n, description_i18n, status, suggested_level, stages_json,
                    rewards_json, prerequisites_json, consequences_json, quest_giver_npc_id,
                    ai_prompt_context_json, quest_giver_details_i18n, consequences_summary_i18n)
                   VALUES ($1, $2, $3, $4, $5, $6, $7, $8, $9, $10, $11, $12, $13, $14)
                   ON CONFLICT (id) DO UPDATE SET
                   guild_id = EXCLUDED.guild_id, title_i18n = EXCLUDED.title_i18n,
                   description_i18n = EXCLUDED.description_i18n, status = EXCLUDED.status,
                   suggested_level = EXCLUDED.suggested_level, stages_json = EXCLUDED.stages_json,
                   rewards_json = EXCLUDED.rewards_json, prerequisites_json = EXCLUDED.prerequisites_json,
                   consequences_json = EXCLUDED.consequences_json, quest_giver_npc_id = EXCLUDED.quest_giver_npc_id,
                   ai_prompt_context_json = EXCLUDED.ai_prompt_context_json,
                   quest_giver_details_i18n = EXCLUDED.quest_giver_details_i18n,
                   consequences_summary_i18n = EXCLUDED.consequences_summary_i18n
                   """
            params = (quest.id, quest.guild_id, title_i18n_json, description_i18n_json, quest.status,
                      suggested_level_val, stages_json_for_db, rewards_json, prerequisites_json,
                      consequences_json, quest_giver_npc_id, ai_prompt_context_json,
                      quest_giver_details_i18n_json, consequences_summary_i18n_json)
            await self._db_service.adapter.execute(sql, params)
            return True
        except Exception as e:
            logger.error(f"Error saving generated quest {quest.id}: {e}\n{traceback.format_exc()}")
>>>>>>> 3e617e53121f150cd9c5a335a91331f2fe772df8
            return False

    async def start_quest_from_moderated_data(self, guild_id: str, character_id: str, quest_data_from_ai: Dict[str, Any], context: Dict[str, Any]) -> Optional[Dict[str, Any]]:
        guild_id_str, character_id_str = str(guild_id), str(character_id)
        logger.info("Starting quest from moderated AI data for char %s in guild %s. Quest ID (from AI data): %s", character_id_str, guild_id_str, quest_data_from_ai.get('id','N/A')) # Added guild_id
        if not self._character_manager or not await self._character_manager.get_character(guild_id_str, character_id_str):
            logger.warning("Char %s not found for AI quest in guild %s.", character_id_str, guild_id_str) # Added guild_id
            return None
        # ... (Rest of logic, ensure guild_id in logs for errors) ...
        # Example: logger.error("Failed to save AI quest %s for guild %s.", quest_obj.id, guild_id_str, exc_info=True)
        return None # Placeholder

    def list_quests_for_character(self, guild_id: str, character_id: str) -> List[Dict[str, Any]]:
        guild_id_str, character_id_str = str(guild_id), str(character_id)
        return list(self._active_quests.get(guild_id_str, {}).get(character_id_str, {}).values())

    def _build_consequence_context(self, guild_id: str, character_id: str, quest_data: Dict[str, Any]) -> Dict[str, Any]:
        # ... (logic as before)
        return {} # Placeholder

    def _are_all_objectives_complete(self, quest_data: Dict[str, Any]) -> bool: # Needs guild_id for logging context
        quest_id = quest_data.get('id', 'UnknownQuest')
        guild_id = quest_data.get('guild_id', 'UnknownGuild') # Assuming quest_data has guild_id
        if not quest_data:
            logger.warning("_are_all_objectives_complete called with no quest_data for guild %s.", guild_id) # Added guild_id
            return False
        # ... (rest of logic, ensure guild_id in logs for errors) ...
        # Example: logger.error("Quest %s (guild %s): steps_json not list.", quest_id, guild_id, exc_info=True)
        return False # Placeholder

    async def _mark_step_complete(self, guild_id: str, assignee_id: str, quest_id: str, step_order: int) -> bool:
        guild_id_str, assignee_id_str, quest_id_str = str(guild_id), str(assignee_id), str(quest_id)
        # ... (logic as before, ensure guild_id_str in logs for errors) ...
        # Example: logger.error("Cannot mark step complete: Quest %s not found for assignee %s in guild %s.", quest_id_str, assignee_id_str, guild_id_str)
        # Example: logger.error("Error parsing step consequences_json for Q:%s S:%s in guild %s: %s", quest_id_str, step_order, guild_id_str, e_cons, exc_info=True)
        return False # Placeholder

    async def _evaluate_abstract_goal(self, guild_id: str, assignee_id: str, quest_data: Dict[str, Any], step_dict: Dict[str, Any], event_log_entry: Dict[str, Any]) -> bool:
        # ... (logic as before, ensure guild_id in logs for errors/warnings) ...
        # Example: logger.error("Failed to parse abstract_goal_json for Q:%s S:%s in guild %s: %s", quest_data.get('id'), step_dict.get('step_order', 'N/A'), guild_id, e, exc_info=True)
        return False # Placeholder

    async def handle_player_event_for_quest(self, guild_id: str, assignee_id: str, event_log_entry: Dict[str, Any]) -> None:
        guild_id_str, assignee_id_str = str(guild_id), str(assignee_id)
        # ... (logic as before, ensure guild_id_str in logs for errors/warnings) ...
        # Example: logger.error("Steps_json for %s (guild %s) not list: %s", current_quest_id, guild_id_str, steps_json_str)
        pass

    async def generate_quest_details_from_ai(self, guild_id: str, quest_idea: str, generation_context: "GenerationContext", triggering_entity_id: Optional[str] = None) -> Optional[Dict[str, Any]]:
        logger.info("Generating AI quest details for guild %s. Idea: %s", guild_id, quest_idea) # Added guild_id
        if not self._multilingual_prompt_generator or not self._openai_service or not self._ai_validator:
            logger.error("AI services not configured for quest generation in guild %s.", guild_id) # Added guild_id
            return None
        # ... (rest of AI generation logic, ensure guild_id in logs for errors) ...
        # Example: logger.error("AI service error or invalid response for guild %s: %s", guild_id, ai_response.get('error') if ai_response else 'No response')
        return None # Placeholder

    def complete_quest(self, guild_id: str, character_id: str, quest_id: str) -> bool: # Sync version
        guild_id_str, character_id_str, quest_id_str = str(guild_id), str(character_id), str(quest_id)
        logger.info("Attempting to complete quest %s for char %s in guild %s (sync).", quest_id_str, character_id_str, guild_id_str) # Added guild_id
        # ... (rest of sync complete_quest logic, ensure guild_id_str in logs for errors/warnings) ...
        return False # Placeholder

    async def complete_quest(self, guild_id: str, character_id: str, quest_id: str) -> bool: # Async version
        guild_id_str, character_id_str, quest_id_str = str(guild_id), str(character_id), str(quest_id)
        logger.info("Attempting to complete quest %s for char %s in guild %s (async).", quest_id_str, character_id_str, guild_id_str) # Added guild_id
        # ... (rest of async complete_quest logic, ensure guild_id_str in logs for errors/warnings) ...
        # Example: logger.error("Error parsing quest-level consequences_json_str for quest %s in guild %s: %s", quest_id_str, guild_id_str, e, exc_info=True)
        return False # Placeholder

    def fail_quest(self, guild_id: str, character_id: str, quest_id: str) -> bool:
        guild_id_str, character_id_str, quest_id_str = str(guild_id), str(character_id), str(quest_id)
        logger.info("Failing quest %s for char %s in guild %s.", quest_id_str, character_id_str, guild_id_str) # Added guild_id
        # ... (rest of fail_quest logic, ensure guild_id_str in logs for errors/warnings) ...
        return False # Placeholder<|MERGE_RESOLUTION|>--- conflicted
+++ resolved
@@ -5,6 +5,7 @@
 import traceback # Will be removed where exc_info=True is used
 from typing import Optional, Dict, Any, List, Set, TYPE_CHECKING, Union
 from copy import deepcopy
+from sqlalchemy import sql
 
 from ..models.quest import Quest
 from bot.ai.ai_data_models import GenerationContext
@@ -166,23 +167,10 @@
         guild_id_str, character_id_str, quest_template_id_str = str(guild_id), str(character_id), str(quest_template_id)
         logger.info("Attempting to start quest %s for char %s in guild %s.", quest_template_id_str, character_id_str, guild_id_str) # Added guild_id
         if quest_template_id_str.startswith("AI:"):
-<<<<<<< HEAD
             # ... (AI quest generation logic, ensure guild_id in logs) ...
             request_id = str(uuid.uuid4())
             logger.info("AI-gen quest data for '%s' (req_id: %s) prepared for mod in guild %s.", quest_template_id_str, request_id, guild_id_str) # Added guild_id
             return {"status": "pending_moderation", "request_id": "dummy_request_id", "quest_data_preview": {}} # Simplified for brevity
-=======
-            quest_concept = quest_template_id_str.replace("AI:", "", 1)
-            generation_context_data = kwargs.get("generation_context")
-            if not isinstance(generation_context_data, GenerationContext): return {"status": "error", "message": "Missing generation context for AI quest."}
-            ai_generated_quest_dict = await self.generate_quest_details_from_ai(guild_id_str, quest_concept, generation_context_data, triggering_entity_id=character_id_str)
-            if ai_generated_quest_dict is None: return {"status": "error", "message": "AI quest generation failed."}
-            user_id = kwargs.get('user_id') # Removed trailing semicolon for consistency, though not strictly required by task
-            if not user_id: return {"status": "error", "message": "User ID required for AI quest moderation."}
-            request_id = str(uuid.uuid4()) # Define request_id on its own line
-            logger.info(f"AI-gen quest data for '{quest_concept}' (req_id: {request_id}) prepared for mod.")
-            return {"status": "pending_moderation", "request_id": request_id, "quest_data_preview": ai_generated_quest_dict.get("name_i18n")}
->>>>>>> 3e617e53121f150cd9c5a335a91331f2fe772df8
 
         template_data_from_campaign = self.get_quest_template(guild_id_str, quest_template_id_str)
         if not template_data_from_campaign:
@@ -217,10 +205,6 @@
             logger.error("DBService not available for save_generated_quest for guild %s.", guild_id_str) # Added guild_id
             return False
         try:
-<<<<<<< HEAD
-<<<<<<< HEAD
-            # ... (DB params setup as before) ...
-=======
             sql = """
     INSERT INTO generated_quests
     (id, title_i18n, description_i18n, status, suggested_level, stages_json, rewards_json, prerequisites_json, consequences_json, quest_giver_npc_id, ai_prompt_context_json, guild_id, quest_giver_details_i18n, consequences_summary_i18n)
@@ -255,48 +239,11 @@
                 json.dumps(quest.quest_giver_details_i18n or {}),
                 json.dumps(quest.consequences_summary_i18n or {})
             )
->>>>>>> db37e21d
             await self._db_service.adapter.execute(sql, params)
             logger.info("Saved generated quest %s for guild %s.", quest.id, guild_id_str) # Added guild_id
             return True
         except Exception as e:
             logger.error("Error saving generated quest %s for guild %s: %s", quest.id, guild_id_str, e, exc_info=True) # Added guild_id, exc_info
-=======
-            stages_json_for_db = quest.steps_json
-            title_i18n_json = json.dumps(quest.name_i18n or {}); description_i18n_json = json.dumps(quest.description_i18n or {});
-            rewards_json = quest.rewards_json_str or "{}" ; prerequisites_json = quest.prerequisites_json_str or "{}"
-            consequences_json = quest.consequences_json_str or "{}"; ai_prompt_context_json = quest.ai_prompt_context_json_str or "{}"
-            quest_giver_details_i18n_json = json.dumps(quest.quest_giver_details_i18n or {})
-            consequences_summary_i18n_json = json.dumps(quest.consequences_summary_i18n or {})
-            suggested_level_val = 0
-            if isinstance(quest.influence_level, str) and quest.influence_level.isdigit():
-                try: suggested_level_val = int(quest.influence_level)
-                except ValueError: pass
-            quest_giver_npc_id = quest.npc_involvement.get('giver') if isinstance(quest.npc_involvement, dict) else None
-            sql = """INSERT INTO generated_quests
-                   (id, guild_id, title_i18n, description_i18n, status, suggested_level, stages_json,
-                    rewards_json, prerequisites_json, consequences_json, quest_giver_npc_id,
-                    ai_prompt_context_json, quest_giver_details_i18n, consequences_summary_i18n)
-                   VALUES ($1, $2, $3, $4, $5, $6, $7, $8, $9, $10, $11, $12, $13, $14)
-                   ON CONFLICT (id) DO UPDATE SET
-                   guild_id = EXCLUDED.guild_id, title_i18n = EXCLUDED.title_i18n,
-                   description_i18n = EXCLUDED.description_i18n, status = EXCLUDED.status,
-                   suggested_level = EXCLUDED.suggested_level, stages_json = EXCLUDED.stages_json,
-                   rewards_json = EXCLUDED.rewards_json, prerequisites_json = EXCLUDED.prerequisites_json,
-                   consequences_json = EXCLUDED.consequences_json, quest_giver_npc_id = EXCLUDED.quest_giver_npc_id,
-                   ai_prompt_context_json = EXCLUDED.ai_prompt_context_json,
-                   quest_giver_details_i18n = EXCLUDED.quest_giver_details_i18n,
-                   consequences_summary_i18n = EXCLUDED.consequences_summary_i18n
-                   """
-            params = (quest.id, quest.guild_id, title_i18n_json, description_i18n_json, quest.status,
-                      suggested_level_val, stages_json_for_db, rewards_json, prerequisites_json,
-                      consequences_json, quest_giver_npc_id, ai_prompt_context_json,
-                      quest_giver_details_i18n_json, consequences_summary_i18n_json)
-            await self._db_service.adapter.execute(sql, params)
-            return True
-        except Exception as e:
-            logger.error(f"Error saving generated quest {quest.id}: {e}\n{traceback.format_exc()}")
->>>>>>> 3e617e53121f150cd9c5a335a91331f2fe772df8
             return False
 
     async def start_quest_from_moderated_data(self, guild_id: str, character_id: str, quest_data_from_ai: Dict[str, Any], context: Dict[str, Any]) -> Optional[Dict[str, Any]]:
