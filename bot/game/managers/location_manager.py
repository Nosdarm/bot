--- conflicted
+++ resolved
@@ -616,17 +616,10 @@
          guild_id_str = str(guild_id)
          instance_id_str = str(instance_id)
          print(f"LocationManager.get_location_instance: Called for guild_id: {guild_id_str}, instance_id: {instance_id_str}")
-<<<<<<< HEAD
-         
+
          guild_instances = self._location_instances.get(guild_id_str, {})
          print(f"LocationManager.get_location_instance: Instances cached for guild {guild_id_str}: {bool(guild_instances)}")
-         
-=======
-
-         guild_instances = self._location_instances.get(guild_id_str, {})
-         print(f"LocationManager.get_location_instance: Instances cached for guild {guild_id_str}: {bool(guild_instances)}")
-
->>>>>>> 2e4f1911
+
          instance_data = guild_instances.get(instance_id_str)
          print(f"LocationManager.get_location_instance: Instance data found in cache for {instance_id_str}: {bool(instance_data)}")
 
@@ -636,11 +629,7 @@
                  return None
              try:
                  # Ensure the 'Location' class is available for from_dict
-<<<<<<< HEAD
-                 from bot.game.models.location import Location # Local import for safety
-=======
                  # from bot.game.models.location import Location # No longer local import for safety
->>>>>>> 2e4f1911
                  location_obj = Location.from_dict(instance_data)
                  print(f"LocationManager.get_location_instance: Successfully created Location object for {instance_id_str}.")
                  return location_obj
@@ -1055,11 +1044,7 @@
         if not instance_data_dict: # If not provided in kwargs, fetch and convert
             location_obj = self.get_location_instance(guild_id_str, location_id)
             instance_data_dict = location_obj.to_dict() if location_obj else None
-<<<<<<< HEAD
-        
-=======
-
->>>>>>> 2e4f1911
+
         if not instance_data_dict:
             print(f"LocationManager: Warning: Could not retrieve instance data for location {location_id} (guild {guild_id_str}) on arrival of {entity_type} {entity_id}.")
             return
@@ -1115,7 +1100,6 @@
 
         # Similar to handle_entity_arrival, assume location_instance_data in kwargs is a dict.
         instance_data_dict = kwargs.get('location_instance_data')
-<<<<<<< HEAD
 
         if not instance_data_dict: # If not provided in kwargs, fetch and convert
             location_obj = self.get_location_instance(guild_id_str, location_id)
@@ -1124,18 +1108,7 @@
         if not instance_data_dict:
             print(f"LocationManager: Warning: Could not retrieve instance data for location {location_id} (guild {guild_id_str}) on departure of {entity_type} {entity_id}.")
             return
-            
-=======
-
-        if not instance_data_dict: # If not provided in kwargs, fetch and convert
-            location_obj = self.get_location_instance(guild_id_str, location_id)
-            instance_data_dict = location_obj.to_dict() if location_obj else None
-
-        if not instance_data_dict:
-            print(f"LocationManager: Warning: Could not retrieve instance data for location {location_id} (guild {guild_id_str}) on departure of {entity_type} {entity_id}.")
-            return
-
->>>>>>> 2e4f1911
+
         template_id_from_instance = instance_data_dict.get('template_id')
         # Use template_id from instance if available, otherwise from kwargs
         final_template_id = template_id_from_instance if template_id_from_instance is not None else kwargs.get('location_template_id')
