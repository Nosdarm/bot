# bot/game/managers/location_manager.py

from __future__ import annotations
import json
from bot.game.models.party import Party
import traceback
import asyncio
# --- Необходимые импорты для runtime ---
import uuid # uuid нужен для генерации ID инстансов

# --- Базовые типы и TYPE_CHECKING ---
# Set и другие типы нужны для аннотаций
from typing import Optional, Dict, Any, List, Set, Callable, Awaitable, TYPE_CHECKING, Union

# Import built-in types for isinstance checks
from builtins import dict, set, list, str, int, bool, float # Added relevant builtins

# --- Imports needed ONLY for Type Checking ---
if TYPE_CHECKING:
    from bot.services.db_service import DBService # Changed
    from bot.game.rules.rule_engine import RuleEngine
    from bot.game.managers.event_manager import EventManager
    from bot.game.managers.character_manager import CharacterManager
    from bot.game.managers.npc_manager import NpcManager
    from bot.game.managers.item_manager import ItemManager
    from bot.game.managers.combat_manager import CombatManager
    from bot.game.managers.status_manager import StatusManager
    from bot.game.managers.party_manager import PartyManager
    from bot.game.managers.time_manager import TimeManager
    from bot.game.event_processors.event_action_processor import EventActionProcessor
    from bot.game.event_processors.event_stage_processor import EventStageProcessor
    from bot.game.character_processors.character_view_service import CharacterViewService
    from bot.game.event_processors.on_enter_action_executor import OnEnterActionExecutor
    from bot.game.event_processors.stage_description_generator import StageDescriptionGenerator


# Define Callback Types
SendToChannelCallback = Callable[..., Awaitable[Any]]
SendCallbackFactory = Callable[[int], SendToChannelCallback]


class LocationManager:
    """
    Менеджер для управления локациями игрового мира.
    Хранит статические шаблоны локаций и динамические инстансы (per-guild),
    обрабатывает триггеры OnEnter/OnExit.
    """
    required_args_for_load = ["guild_id"]
    required_args_for_save = ["guild_id"]
    required_args_for_rebuild = ["guild_id"]


    # --- Class-Level Attribute Annotations ---
    # Статические шаблоны локаций (теперь per-guild, соответствует предполагаемой схеме)
    _location_templates: Dict[str, Dict[str, Dict[str, Any]]] # {guild_id: {tpl_id: data}}
    # Динамические инстансы (per-guild)
    _location_instances: Dict[str, Dict[str, Dict[str, Any]]] # {guild_id: {instance_id: data}}
    # Наборы "грязных" и удаленных инстансов (per-guild)
    _dirty_instances: Dict[str, Set[str]] # {guild_id: {instance_id, ...}}
    _deleted_instances: Dict[str, Set[str]] # {guild_id: {instance_id, ...}}


    def __init__(
        self,
        db_service: Optional["DBService"] = None, # Changed
        settings: Optional[Dict[str, Any]] = None,
        rule_engine: Optional["RuleEngine"] = None,
        event_manager: Optional["EventManager"] = None,
        character_manager: Optional["CharacterManager"] = None,
        npc_manager: Optional["NpcManager"] = None,
        item_manager: Optional["ItemManager"] = None,
        combat_manager: Optional["CombatManager"] = None,
        status_manager: Optional["StatusManager"] = None,
        party_manager: Optional["PartyManager"] = None,
        time_manager: Optional["TimeManager"] = None,
        send_callback_factory: Optional[SendCallbackFactory] = None,
        event_stage_processor: Optional["EventStageProcessor"] = None,
        event_action_processor: Optional["EventActionProcessor"] = None,
        on_enter_action_executor: Optional["OnEnterActionExecutor"] = None,
        stage_description_generator: Optional["StageDescriptionGenerator"] = None,
    ):
        print("Initializing LocationManager...")
        self._db_service = db_service # Changed
        self._settings = settings
        self._rule_engine = rule_engine
        self._event_manager = event_manager
        self._character_manager = character_manager
        self._npc_manager = npc_manager
        self._item_manager = item_manager
        self._combat_manager = combat_manager
        self._status_manager = status_manager
        self._party_manager = party_manager
        self._time_manager = time_manager
        self._send_callback_factory = send_callback_factory
        self._event_stage_processor = event_stage_processor
        self._event_action_processor = event_action_processor
        self._on_enter_action_executor = on_enter_action_executor
        self._stage_description_generator = stage_description_generator

        self._location_templates = {}
        self._location_instances = {}
        self._dirty_instances = {}
        self._deleted_instances = {}

        print("LocationManager initialized.")

    # --- Методы для PersistenceManager ---
    async def load_state(self, guild_id: str, **kwargs: Any) -> None:
        """Загружает статические шаблоны локаций и динамические инстансы для гильдии."""
        guild_id_str = str(guild_id)
        print(f"LocationManager: Loading state for guild {guild_id_str} (static templates + instances)...")

        db_service = kwargs.get('db_service', self._db_service) # type: Optional["DBService"] # Changed
        if db_service is None or db_service.adapter is None: # Changed
             print(f"LocationManager: Database service or adapter is not available. Cannot load state for guild {guild_id_str}.")
             self._clear_guild_state_cache(guild_id_str)
             return # Let PM handle if critical

        self._clear_guild_state_cache(guild_id_str)

        guild_templates_cache: Dict[str, Dict[str, Any]] = self._location_templates.setdefault(guild_id_str, {})

        loaded_templates_count = 0
        try:
            # Corrected SQL query based on schema - template data is in 'properties' column
            # Using per-guild filter WHERE guild_id = $1 as assumed for LocationManager
            sql_templates = "SELECT id, name, description, properties FROM location_templates WHERE guild_id = $1" # Changed
            # Passing guild_id parameter for fetchall on per-guild table
            rows_templates = await db_service.adapter.fetchall(sql_templates, (guild_id_str,)) # Changed
            print(f"LocationManager: Found {len(rows_templates)} location template rows for guild {guild_id_str}.")
            for row in rows_templates:
                 tpl_id = row['id'] # Use direct access
                 tpl_data_json = row['properties'] # Use direct access
                 if tpl_id is None: # Should not happen if ID is PK and NOT NULL
                      print(f"LocationManager: Warning: Skipping template row with missing ID for guild {guild_id_str}. Row: {row}.");
                      continue
                 try:
                      data: Dict[str, Any] = json.loads(tpl_data_json or '{}') if isinstance(tpl_data_json, (str, bytes)) else {}
                      if not isinstance(data, dict):
                           print(f"LocationManager: Warning: Template data for template '{tpl_id}' is not a dictionary ({type(data)}) for guild {guild_id_str}. Skipping.");
                           continue
                      data['id'] = str(tpl_id) # Ensure string ID
                      data.setdefault('name', row['name'] if row['name'] is not None else str(tpl_id)) # Use direct access
                      data.setdefault('description', row['description'] if row['description'] is not None else "") # Use direct access
                      # Ensure exits/connected_locations are parsed correctly if they exist
                      exits = data.get('exits') or data.get('connected_locations') # .get() is fine for dict `data`
                      if isinstance(exits, str):
                           try: exits = json.loads(exits)
                           except (json.JSONDecodeError, TypeError): exits = {}
                      if not isinstance(exits, dict): exits = {}
                      data['exits'] = exits
                      data.pop('connected_locations', None)

                      # Store in per-guild cache
                      guild_templates_cache[str(tpl_id)] = data
                      loaded_templates_count += 1
                 except json.JSONDecodeError:
                     print(f"LocationManager: Error decoding template '{tpl_id}' for guild {guild_id_str}: {traceback.format_exc()}. Skipping template row.");
                 except Exception as e:
                      print(f"LocationManager: Error processing template row '{tpl_id}' for guild {guild_id_str}: {e}. Skipping."); traceback.print_exc();


            print(f"LocationManager: Loaded {loaded_templates_count} templates for guild {guild_id_str} from DB.")


        except Exception as e:
            print(f"LocationManager: ❌ Error during DB template load for guild {guild_id_str}: {e}"); traceback.print_exc();
            self._location_templates.pop(guild_id_str, None)
            raise

        # --- Загрузка динамических инстансов (per-guild) ---
        guild_instances_cache = self._location_instances.setdefault(guild_id_str, {})
        # dirty_instances set and deleted_instances set for this guild were cleared by _clear_guild_state_cache

        loaded_instances_count = 0

        try:
            # Added descriptions_i18n to SELECT
            sql_instances = '''
            SELECT id, template_id, name_i18n, descriptions_i18n, exits, state_variables, is_active, guild_id, static_name, static_connections
            FROM locations WHERE guild_id = $1
            ''' # Changed
            rows_instances = await db_service.adapter.fetchall(sql_instances, (guild_id_str,)) # Changed
            if rows_instances:
                 print(f"LocationManager: Found {len(rows_instances)} instances for guild {guild_id_str}.")

                 for row in rows_instances:
                      try:
                           instance_id_raw = row['id']
                           loaded_guild_id_raw = row['guild_id']

                           if instance_id_raw is None or str(loaded_guild_id_raw) != guild_id_str:
                                print(f"LocationManager: Warning: Skipping instance row with invalid ID ('{instance_id_raw}') or mismatched guild_id ('{loaded_guild_id_raw}') during load for guild {guild_id_str}. Row: {row}.")
                                continue

                           instance_id = str(instance_id_raw)
                           template_id = str(row['template_id']) if row['template_id'] is not None else None

                           # name_i18n and descriptions_i18n are now directly selected
                           name_i18n_json = row['name_i18n']
                           descriptions_i18n_json = row['descriptions_i18n']

                           instance_name_i18n_dict = {}
                           if isinstance(name_i18n_json, str):
                               try: instance_name_i18n_dict = json.loads(name_i18n_json)
                               except json.JSONDecodeError: instance_name_i18n_dict = {"en": name_i18n_json} # Fallback
                           elif isinstance(name_i18n_json, dict): instance_name_i18n_dict = name_i18n_json

                           instance_descriptions_i18n_dict = {}
                           if isinstance(descriptions_i18n_json, str):
                               try: instance_descriptions_i18n_dict = json.loads(descriptions_i18n_json)
                               except json.JSONDecodeError: instance_descriptions_i18n_dict = {"en": descriptions_i18n_json} # Fallback
                           elif isinstance(descriptions_i18n_json, dict): instance_descriptions_i18n_dict = descriptions_i18n_json

                           instance_exits_json = row['exits']
                           instance_state_json_raw = row['state_variables']
                           is_active = row['is_active'] if 'is_active' in row.keys() else 0

                           instance_state_data = json.loads(instance_state_json_raw or '{}') if isinstance(instance_state_json_raw, (str, bytes)) else {}
                           if not isinstance(instance_state_data, dict):
                               instance_state_data = {}
                               print(f"LocationManager: Warning: State data for instance ID {instance_id} not a dict ({type(instance_state_data)}) for guild {guild_id_str}. Resetting.")

                           instance_exits = json.loads(instance_exits_json or '{}') if isinstance(instance_exits_json, (str, bytes)) else {}
                           if not isinstance(instance_exits, dict):
                               instance_exits = {}
                               print(f"LocationManager: Warning: Exits data for instance ID {instance_id} not a dict ({type(instance_exits)}) for guild {guild_id_str}. Resetting.")

                           # Prepare data for Location.from_dict or direct cache
                           # The Location model's from_dict will handle creating name_i18n
                           # and descriptions_i18n directly from these dicts.
                           instance_data_for_model: Dict[str, Any] = {
                               'id': instance_id,
                               'guild_id': guild_id_str,
                               'template_id': template_id,
                               'name_i18n': instance_name_i18n_dict, # Pass parsed i18n dict
                               'descriptions_i18n': instance_descriptions_i18n_dict, # Pass parsed i18n dict
                               'exits': instance_exits,
                               'state': instance_state_data, # Renamed from 'state_variables' to 'state' for model
                               'is_active': bool(is_active),
                               # Include other fields from DB if Location model expects them directly
                               'static_name': row.get('static_name'),
                               'static_connections': row.get('static_connections')
                           }

                           # If caching dicts directly:
                           # guild_instances_cache[instance_id] = instance_data_for_model
                           # If caching Location objects (preferred for consistency):
                           from bot.game.models.location import Location # Local import
                           location_obj = Location.from_dict(instance_data_for_model)
                           guild_instances_cache[location_obj.id] = location_obj.to_dict() # Store as dict in cache for now to match existing type

                           # Validation (template existence check can remain the same)
                           if template_id is not None:
                               if not self.get_location_static(guild_id_str, template_id):
                                    print(f"LocationManager: Warning: Template '{template_id}' not found for instance '{instance_id}' in guild {guild_id_str} during load.")
                           else:
                                print(f"LocationManager: Warning: Instance ID {instance_id} missing template_id for guild {guild_id_str} during load.")
                                continue # Or handle as location without template

                           loaded_instances_count += 1

                      except json.JSONDecodeError:
                          print(f"LocationManager: Error decoding JSON for instance row (ID: {row.get('id', 'N/A')}, guild: {row.get('guild_id', 'N/A')}): {traceback.format_exc()}. Skipping instance row.");
                      except Exception as e:
                          print(f"LocationManager: Error processing instance row (ID: {row.get('id', 'N/A')}, guild: {row.get('guild_id', 'N/A')}): {e}. Skipping instance row."); traceback.print_exc();


                 print(f"LocationManager: Loaded {loaded_instances_count} instances for guild {guild_id_str}.")
            else: print(f"LocationManager: No instances found for guild {guild_id_str}.")

        except Exception as e:
            print(f"LocationManager: ❌ Error during DB instance load for guild {guild_id_str}: {e}"); traceback.print_exc();
            self._location_instances.pop(guild_id_str, None)
            self._dirty_instances.pop(guild_id_str, None)
            self._deleted_instances.pop(guild_id_str, None)
            raise

        print(f"LocationManager: Load state complete for guild {guild_id_str}.")


    async def save_state(self, guild_id: str, **kwargs: Any) -> None:
        """Сохраняет измененные/удаленные динамические инстансы локаций для определенной гильдии."""
        guild_id_str = str(guild_id)
        print(f"LocationManager: Saving state for guild {guild_id_str}...")

        db_service = kwargs.get('db_service', self._db_service) # type: Optional["DBService"] # Changed
        if db_service is None or db_service.adapter is None: # Changed
             print(f"LocationManager: Database service or adapter not available. Skipping save for guild {guild_id_str}.")
             return

        guild_instances_cache = self._location_instances.get(guild_id_str, {})
        dirty_instances_set = self._dirty_instances.get(guild_id_str, set()).copy()
        deleted_instances_set = self._deleted_instances.get(guild_id_str, set()).copy()


        if not dirty_instances_set and not deleted_instances_set:
            self._dirty_instances.pop(guild_id_str, None)
            self._deleted_instances.pop(guild_id_str, None)
            return

        print(f"LocationManager: Saving {len(dirty_instances_set)} dirty, {len(deleted_instances_set)} deleted instances for guild {guild_id_str}...")


        try:
            # Удалить помеченные для удаления инстансы для этого guild_id
            if deleted_instances_set:
                 ids_to_delete = list(deleted_instances_set)
                 if ids_to_delete: # Check if list is not empty
                    placeholders_del = ','.join([f'${i+2}' for i in range(len(ids_to_delete))]) # $2, $3, ...
                    sql_delete_batch = f"DELETE FROM locations WHERE guild_id = $1 AND id IN ({placeholders_del})" # Changed
                    await db_service.adapter.execute(sql_delete_batch, (guild_id_str, *tuple(ids_to_delete))); # Changed
                    print(f"LocationManager: Deleted {len(ids_to_delete)} instances from DB for guild {guild_id_str}.")
                    self._deleted_instances.pop(guild_id_str, None)
                 else: # If set was empty for this guild
                    self._deleted_instances.pop(guild_id_str, None)


            # Обновить или вставить измененные инстансы для этого guild_id
            instances_to_upsert_list = [inst for id_key in list(dirty_instances_set) if (inst := guild_instances_cache.get(id_key)) is not None]

            if instances_to_upsert_list:
                 print(f"LocationManager: Upserting {len(instances_to_upsert_list)} instances for guild {guild_id_str}...")
                  # Use name_i18n and descriptions_i18n in SQL
                 upsert_sql = '''
                 INSERT INTO locations (
                      id, guild_id, template_id, name_i18n, descriptions_i18n,
                     exits, state_variables, is_active
                  ) VALUES ($1, $2, $3, $4, $5, $6, $7, $8)
                 ON CONFLICT (id) DO UPDATE SET
                    guild_id = EXCLUDED.guild_id,
                    template_id = EXCLUDED.template_id,
                     name_i18n = EXCLUDED.name_i18n,
                    descriptions_i18n = EXCLUDED.descriptions_i18n,
                    exits = EXCLUDED.exits,
                    state_variables = EXCLUDED.state_variables,
                    is_active = EXCLUDED.is_active
                 ''' # PostgreSQL UPSERT
                 data_to_upsert = []
                 upserted_instance_ids: Set[str] = set()

                 for instance_data_dict in instances_to_upsert_list: # instance_data_dict is a dict from cache
                      current_instance_description = "UNKNOWN_INSTANCE_IN_SAVE"
                      try:
                          instance_id = instance_data_dict.get('id')
                          instance_guild_id = instance_data_dict.get('guild_id')
                          current_instance_description = f"instance {instance_data_dict.get('id', 'N/A')} (guild {instance_data_dict.get('guild_id', 'N/A')})"

                          if instance_id is None or str(instance_guild_id) != guild_id_str:
                              print(f"LocationManager: Warning: Skipping upsert for instance with invalid ID ('{instance_id}') or mismatched guild ('{instance_guild_id}') during save for guild {guild_id_str}. Expected guild {guild_id_str}.")
                              continue

                          template_id = instance_data_dict.get('template_id')

<<<<<<< HEAD
                           # Directly use name_i18n and descriptions_i18n from the instance data dict
=======
                          # Directly use name_i18n and descriptions_i18n from the instance data dict
>>>>>>> d4b349ee
                          name_i18n_dict = instance_data_dict.get('name_i18n', {})
                          instance_descriptions_i18n_dict = instance_data_dict.get('descriptions_i18n', {})

                          instance_exits = instance_data_dict.get('exits', {})
                          # 'state_variables' in DB, 'state' in model/cache dict
                          state_variables = instance_data_dict.get('state', instance_data_dict.get('state_variables', {}))
                          is_active = instance_data_dict.get('is_active', True)

                          if not isinstance(state_variables, dict):
                              print(f"LocationManager: Warning: Instance {instance_id} state_variables is not a dict ({type(state_variables)}) for guild {guild_id_str}. Saving as empty dict.")
                              state_variables = {}
                          if not isinstance(instance_exits, dict):
                              print(f"LocationManager: Warning: Instance {instance_id} exits is not a dict ({type(instance_exits)}) for guild {guild_id_str}. Saving as empty dict.")
                              instance_exits = {}
                          if not isinstance(instance_descriptions_i18n_dict, dict):
                              print(f"LocationManager: Warning: Instance {instance_id} descriptions_i18n is not a dict ({type(instance_descriptions_i18n_dict)}). Saving as empty dict.")
                              instance_descriptions_i18n_dict = {}


                          data_to_upsert.append((
                              str(instance_id), # id
                              guild_id_str,     # guild_id
                              str(template_id) if template_id is not None else None, # template_id
                               json.dumps(name_i18n_dict),               # name_i18n
                               json.dumps(instance_descriptions_i18n_dict), # descriptions_i18n
                              json.dumps(instance_exits),               # exits
                              json.dumps(state_variables),              # state_variables
                               bool(is_active)                           # is_active (boolean)
                           )); # 8 parameters
                          upserted_instance_ids.add(str(instance_id))

                      except Exception as e:
                          print(f"LocationManager: Error preparing data for {current_instance_description} for upsert: {e}"); traceback.print_exc();

                 if data_to_upsert:
                     try:
                         await db_service.adapter.execute_many(upsert_sql, data_to_upsert); # Changed
                         print(f"LocationManager: Successfully upserted {len(data_to_upsert)} instances for guild {guild_id_str}.")
                         if guild_id_str in self._dirty_instances:
                              self._dirty_instances[guild_id_str].difference_update(upserted_instance_ids)
                              if not self._dirty_instances[guild_id_str]:
                                   del self._dirty_instances[guild_id_str]

                     except Exception as e:
                          print(f"LocationManager: Error during batch upsert for guild {guild_id_str}: {e}"); traceback.print_exc();


        except Exception as e:
             print(f"LocationManager: ❌ Error during saving state for guild {guild_id_str}: {e}"); traceback.print_exc();


        print(f"LocationManager: Save state complete for guild {guild_id_str}.")


    async def rebuild_runtime_caches(self, guild_id: str, **kwargs: Any) -> None:
        """Перестройка кешей, специфичных для выполнения, после загрузки состояния для гильдии."""
        guild_id_str = str(guild_id)
        print(f"LocationManager: Rebuilding runtime caches for guild {guild_id_str}. (Placeholder)")

        print(f"LocationManager: Rebuild runtime caches complete for guild {guild_id_str}.")


    # --- Dynamic Instance Management ---
    async def create_location_instance(self, guild_id: str, template_id: str, initial_state: Optional[Dict[str, Any]] = None, instance_name: Optional[str] = None, instance_description: Optional[str] = None, instance_exits: Optional[Dict[str, str]] = None, **kwargs: Any) -> Optional[Dict[str, Any]]:
         """Создает динамический инстанс локации из шаблона для определенной гильдии."""
         ai_response_data = None
         source_data = None
         guild_id_str = str(guild_id)
         print(f"LocationManager: Creating instance for guild {guild_id_str} from template {template_id} in memory...")

         guild_templates = self._location_templates.get(guild_id_str, {})
         template = guild_templates.get(str(template_id))

         if not template:
             print(f"LocationManager: Error creating instance: Template '{template_id}' not found for guild {guild_id_str}.")
             return None
         if not template.get('name'):
             print(f"LocationManager: Warning: Template '{template_id}' missing 'name' for guild {guild_id_str}. Using template ID as name.")

         new_instance_id = str(uuid.uuid4())

         template_initial_state = template.get('initial_state', {})
         if not isinstance(template_initial_state, dict): template_initial_state = {}
         instance_state_data = dict(template_initial_state)
         if initial_state is not None:
             if isinstance(initial_state, dict): instance_state_data.update(initial_state)
             else: print(f"LocationManager: Warning: Provided initial_state is not a dict. Ignoring.")

         resolved_instance_name = instance_name if instance_name is not None else template.get('name', str(template_id))
         resolved_instance_description = instance_description if instance_description is not None else template.get('description', "")
         resolved_instance_exits = instance_exits if instance_exits is not None else template.get('exits', {})
         if not isinstance(resolved_instance_exits, dict):
              print(f"LocationManager: Warning: Resolved instance exits is not a dict ({type(resolved_instance_exits)}). Using {{}}.")
              resolved_instance_exits = {}

         instance_for_cache: Dict[str, Any] = {
             'id': new_instance_id,
             'guild_id': guild_id_str,
             'template_id': str(template_id),
             'name': str(resolved_instance_name) if resolved_instance_name is not None else None,
             'description': str(resolved_instance_description) if resolved_instance_description is not None else None,
             'exits': resolved_instance_exits,
             'state': instance_state_data,
             'is_active': True,
         }

         self._location_instances.setdefault(guild_id_str, {})[new_instance_id] = instance_for_cache
         self._dirty_instances.setdefault(guild_id_str, set()).add(new_instance_id)

         print(f"LocationManager: Instance {new_instance_id} created and added to cache and marked dirty for guild {guild_id_str}. Template: {template_id}, Name: '{resolved_instance_name}'.")

         return instance_for_cache

    def get_location_instance(self, guild_id: str, instance_id: str) -> Optional[Dict[str, Any]]:
         """Получить динамический инстанс локации по ID для данной гильдии."""
         guild_id_str = str(guild_id)
         guild_instances = self._location_instances.get(guild_id_str, {})
         return guild_instances.get(str(instance_id))


    async def delete_location_instance(self, guild_id: str, instance_id: str, **kwargs: Any) -> bool:
        """Пометить динамический инстанс локации для удаления для данной гильдии."""
        guild_id_str = str(guild_id)
        instance_id_str = str(instance_id)
        print(f"LocationManager: Marking instance {instance_id_str} for deletion for guild {guild_id_str}...")

        guild_instances_cache = self._location_instances.get(guild_id_str, {})
        instance_to_delete = guild_instances_cache.get(instance_id_str)

        if instance_to_delete:
             cleanup_context = {**kwargs, 'guild_id': guild_id_str, 'location_instance_id': instance_id_str, 'location_instance_data': instance_to_delete}
             await self.clean_up_location_contents(instance_id_str, **cleanup_context)

             del guild_instances_cache[instance_id_str]
             print(f"LocationManager: Removed instance {instance_id_str} from cache for guild {guild_id_str}.")

             self._deleted_instances.setdefault(guild_id_str, set()).add(instance_id_str)
             self._dirty_instances.get(guild_id_str, set()).discard(instance_id_str)

             print(f"LocationManager: Instance {instance_id_str} marked for deletion for guild {guild_id_str}.")
             return True
        print(f"LocationManager: Warning: Attempted to delete non-existent instance {instance_id_str} for guild {guild_id_str}.")
        return False


    async def clean_up_location_contents(self, location_instance_id: str, **kwargs: Any) -> None:
         """Очищает сущности и предметы, находящиеся в указанном инстансе локации, при удалении локации."""
         guild_id = kwargs.get('guild_id')
         if not guild_id: print("LocationManager: Warning: guild_id missing in context for clean_up_location_contents."); return
         guild_id_str = str(guild_id)
         print(f"LocationManager: Cleaning up contents of location instance {location_instance_id} in guild {guild_id_str}...")

         char_manager = kwargs.get('character_manager', self._character_manager)
         npc_manager = kwargs.get('npc_manager', self._npc_manager)
         item_manager = kwargs.get('item_manager', self._item_manager)
         party_manager = kwargs.get('party_manager', self._party_manager)
         event_manager = kwargs.get('event_manager', self._event_manager)


         cleanup_context = {**kwargs, 'location_instance_id': location_instance_id}

         if char_manager and hasattr(char_manager, 'get_characters_in_location') and hasattr(char_manager, 'remove_character'):
              characters_to_remove = char_manager.get_characters_in_location(guild_id_str, location_instance_id, **cleanup_context)
              print(f"LocationManager: Found {len(characters_to_remove)} characters in location {location_instance_id} for guild {guild_id_str}.")
              for char in list(characters_to_remove):
                   char_id = getattr(char, 'id', None)
                   if char_id:
                        try:
                             await char_manager.remove_character(char_id, guild_id_str, **cleanup_context)
                        except Exception: traceback.print_exc(); print(f"LocationManager: Error removing character {char_id} from location {location_instance_id} for guild {guild_id_str}.");


         if npc_manager and hasattr(npc_manager, 'get_npcs_in_location') and hasattr(npc_manager, 'remove_npc'):
              npcs_to_remove = npc_manager.get_npcs_in_location(guild_id_str, location_instance_id, **cleanup_context)
              print(f"LocationManager: Found {len(npcs_to_remove)} NPCs in location {location_instance_id} for guild {guild_id_str}.")
              for npc in list(npcs_to_remove):
                   npc_id = getattr(npc, 'id', None)
                   if npc_id:
                        try:
                             await npc_manager.remove_npc(guild_id_str, npc_id, **cleanup_context)
                        except Exception: traceback.print_exc(); print(f"LocationManager: Error removing NPC {npc_id} from location {location_instance_id} for guild {guild_id_str}.");


         if item_manager and hasattr(item_manager, 'remove_items_by_location'):
              try:
                   await item_manager.remove_items_by_location(location_instance_id, guild_id_str, **cleanup_context)
                   print(f"LocationManager: Removed items from location {location_instance_id} for guild {guild_id_str}.")
              except Exception: traceback.print_exc(); print(f"LocationManager: Error removing items from location {location_instance_id} for guild {guild_id_str}.");

         if event_manager and hasattr(event_manager, 'get_events_in_location') and hasattr(event_manager, 'cancel_event'):
              events_in_loc = event_manager.get_events_in_location(guild_id_str, location_instance_id, **cleanup_context)
              print(f"LocationManager: Found {len(events_in_loc)} events in location {location_instance_id} for guild {guild_id_str}.")
              for event in list(events_in_loc):
                   event_id = getattr(event, 'id', None)
                   if event_id:
                        try:
                             await event_manager.cancel_event(event_id, guild_id_str, **cleanup_context)
                             print(f"LocationManager: Cancelled event {event_id} in location {location_instance_id} for guild {guild_id_str}.")
                        except Exception: traceback.print_exc(); print(f"LocationManager: Error cancelling event {event_id} in location {location_instance_id} for guild {guild_id_str}.");


         if party_manager and hasattr(party_manager, 'get_parties_in_location') and hasattr(party_manager, 'disband_party'):
              parties_in_loc = party_manager.get_parties_in_location(guild_id_str, location_instance_id, **cleanup_context)
              print(f"LocationManager: Found {len(parties_in_loc)} parties in location {location_instance_id} for guild {guild_id_str}.")
              for party in list(parties_in_loc):
                   party_id = getattr(party, 'id', None)
                   if party_id:
                        try:
                             await party_manager.disband_party(party_id, guild_id_str, **cleanup_context)
                             print(f"LocationManager: Disbanded party {party_id} in location {location_instance_id} for guild {guild_id_str}.")
                        except Exception: traceback.print_exc(); print(f"LocationManager: Error disbanding party {party_id} in location {location_instance_id} for guild {guild_id_str}.");


         print(f"LocationManager: Cleanup of contents complete for location instance {location_instance_id} in guild {guild_id_str}.")


    def get_location_name(self, guild_id: str, instance_id: str) -> Optional[str]:
         """Получить название инстанса локации по ID для данной гильдии."""
         guild_id_str = str(guild_id)
         instance = self.get_location_instance(guild_id_str, instance_id)
         if instance:
             instance_name = instance.get('name')
             if instance_name is not None:
                 return str(instance_name)

             template_id = instance.get('template_id')
             template = self.get_location_static(guild_id_str, template_id)
             if template and template.get('name') is not None:
                  return str(template['name'])

         if isinstance(instance_id, str):
             return f"Unknown Location ({instance_id[:6]})"
         return None

    def get_connected_locations(self, guild_id: str, instance_id: str) -> Dict[str, str]:
         """Получить связанные локации (выходы) для инстанса локации по ID для данной гильдии."""
         guild_id_str = str(guild_id)
         instance = self.get_location_instance(guild_id_str, instance_id)
         if instance:
              instance_exits = instance.get('exits')
              if instance_exits is not None:
                  if isinstance(instance_exits, dict):
                       return {str(k): str(v) for k, v in instance_exits.items()}
                  print(f"LocationManager: Warning: Instance {instance_id} exits data is not a dict ({type(instance_exits)}) for guild {guild_id_str}. Falling back to template exits.")


              template_id = instance.get('template_id')
              template = self.get_location_static(guild_id_str, template_id)
              if template:
                  template_exits = template.get('exits')
                  if template_exits is None:
                       template_exits = template.get('connected_locations')

                  if isinstance(template_exits, dict):
                       return {str(k): str(v) for k, v in template_exits.items()}
                  if isinstance(template_exits, list):
                       return {str(loc_id): str(loc_id) for loc_id in template_exits if loc_id is not None}
                  if template_exits is not None:
                       print(f"LocationManager: Warning: Template {template_id} exits data is not a dict or list ({type(template_exits)}) for instance {instance_id} in guild {guild_id_str}. Returning {{}}.")


         return {}

    async def update_location_state(self, guild_id: str, instance_id: str, state_updates: Dict[str, Any], **kwargs: Any) -> bool:
        """Обновляет динамическое состояние инстанса локации для данной гильдии."""
        guild_id_str = str(guild_id)
        instance_data = self.get_location_instance(guild_id_str, instance_id)
        if instance_data:
            current_state = instance_data.setdefault('state', {})
            if not isinstance(current_state, dict):
                print(f"LocationManager: Warning: Instance {instance_data.get('id', 'N/A')} state is not a dict ({type(current_state)}) for guild {guild_id_str}. Resetting to {{}}.")
                current_state = {}
                instance_data['state'] = current_state

            if isinstance(state_updates, dict):
                 current_state.update(state_updates)
                 self._dirty_instances.setdefault(guild_id_str, set()).add(instance_data['id'])
                 print(f"LocationManager: Updated state for instance {instance_data['id']} for guild {guild_id_str}. Marked dirty.")
                 return True
            else:
                 print(f"LocationManager: Warning: state_updates is not a dict ({type(state_updates)}) for instance {instance_id} in guild {guild_id_str}. Ignoring update.")
                 return False


        print(f"LocationManager: Warning: Attempted to update state for non-existent instance {instance_id} for guild {guild_id_str}.")
        return False


    def get_location_channel(self, guild_id: str, instance_id: str) -> Optional[int]:
        """Получить ID канала для инстанса локации для данной гильдии."""
        guild_id_str = str(guild_id)
        instance = self.get_location_instance(guild_id_str, instance_id)
        if instance:
            template_id = instance.get('template_id')
            template = self.get_location_static(guild_id_str, template_id)
            if template and template.get('channel_id') is not None:
                 channel_id_raw = template['channel_id']
                 try:
                      return int(channel_id_raw)
                 except (ValueError, TypeError):
                      print(f"LocationManager: Warning: Invalid channel_id '{channel_id_raw}' in template {template.get('id', 'N/A')} for instance {instance_id} in guild {guild_id_str}. Expected integer.");
                      return None
        return None

    def get_default_location_id(self, guild_id: str) -> Optional[str]:
        """Получить ID дефолтной начальной локации для данной гильдии."""
        guild_id_str = str(guild_id)
        guild_settings = self._settings.get('guilds', {}).get(guild_id_str, {})
        default_id = guild_settings.get('default_start_location_id')
        if default_id is None:
             default_id = self._settings.get('default_start_location_id')

        if isinstance(default_id, (str, int)):
             default_id_str = str(default_id)
             if self.get_location_instance(guild_id_str, default_id_str):
                 print(f"LocationManager: Found default start location instance ID '{default_id_str}' in settings for guild {guild_id_str}.")
                 return default_id_str
             else:
                 print(f"LocationManager: Warning: Default start location instance ID '{default_id_str}' found in settings for guild {guild_id_str}, but no corresponding instance exists.")
                 return None

        print(f"LocationManager: Warning: Default start location setting ('default_start_location_id') not found or is invalid for guild {guild_id_str}.")
        return None

    async def move_entity(
        self,
        guild_id: str,
        entity_id: str,
        entity_type: str,
        from_location_id: Optional[str],
        to_location_id: str,
        **kwargs: Any,
    ) -> bool:
        """Универсальный метод для перемещения сущности (Character/NPC/Item/Party) между инстансами локаций для данной гильдии."""
        guild_id_str = str(guild_id)
        print(f"LocationManager: Attempting to move {entity_type} {entity_id} for guild {guild_id_str} from {from_location_id} to {to_location_id}.")

        target_instance = self.get_location_instance(guild_id_str, to_location_id)
        if not target_instance:
             print(f"LocationManager: Error: Target location instance '{to_location_id}' not found for guild {guild_id_str}. Cannot move {entity_type} {entity_id}.")
             send_cb_factory = kwargs.get('send_callback_factory', self._send_callback_factory)
             channel_id = kwargs.get('channel_id') or self.get_location_channel(guild_id_str, from_location_id or to_location_id)
             if send_cb_factory and channel_id is not None:
                 try: await send_cb_factory(channel_id)(f"❌ Ошибка перемещения: Целевая локация `{to_location_id}` не найдена.")
                 except Exception as cb_e: print(f"LocationManager: Error sending feedback for move failure: {cb_e}")
             return False

        mgr: Optional[Any] = None
        update_location_method_name: Optional[str] = None
        manager_attr_name: Optional[str] = None

        if entity_type == 'Character':
            mgr = kwargs.get('character_manager', self._character_manager)
            update_location_method_name = 'update_character_location'
            manager_attr_name = '_character_manager'
        elif entity_type == 'NPC':
            mgr = kwargs.get('npc_manager', self._npc_manager)
            update_location_method_name = 'update_npc_location'
            manager_attr_name = '_npc_manager'
        elif entity_type == 'Item':
             mgr = kwargs.get('item_manager', self._item_manager)
             update_location_method_name = 'update_item_location'
             manager_attr_name = '_item_manager'
        elif entity_type == 'Party':
            mgr = kwargs.get('party_manager', self._party_manager)
            update_location_method_name = 'update_party_location'
            manager_attr_name = '_party_manager'
        else:
            print(f"LocationManager: Error: Movement not supported for entity type {entity_type} for guild {guild_id_str}.")
            send_cb_factory = kwargs.get('send_callback_factory', self._send_callback_factory)
            channel_id = kwargs.get('channel_id') or self.get_location_channel(guild_id_str, from_location_id or to_location_id)
            if send_cb_factory and channel_id is not None:
                 try: await send_cb_factory(channel_id)(f"❌ Ошибка перемещения: Перемещение сущностей типа `{entity_type}` не поддерживается.")
                 except Exception as cb_e: print(f"LocationManager: Error sending feedback: {cb_e}")
            return False

        if not mgr or not hasattr(mgr, update_location_method_name):
            print(f"LocationManager: Error: No suitable manager ({manager_attr_name} or via kwargs) or update method ('{update_location_method_name}') found for entity type {entity_type} for guild {guild_id_str}.")
            send_cb_factory = kwargs.get('send_callback_factory', self._send_callback_factory)
            channel_id = kwargs.get('channel_id') or self.get_location_channel(guild_id_str, from_location_id or to_location_id)
            if send_cb_factory and channel_id is not None:
                 try: await send_cb_factory(channel_id)(f"❌ Ошибка перемещения: Внутренняя ошибка сервера (не найден обработчик для {entity_type}).")
                 except Exception as cb_e: print(f"LocationManager: Error sending feedback: {cb_e}")

            return False

        movement_context: Dict[str, Any] = {
            **kwargs,
            'guild_id': guild_id_str,
            'entity_id': entity_id,
            'entity_type': entity_type,
            'from_location_instance_id': from_location_id,
            'to_location_instance_id': to_location_id,
            'location_manager': self,
        }
        critical_managers = {
            'rule_engine': self._rule_engine, 'event_manager': self._event_manager,
            'character_manager': self._character_manager, 'npc_manager': self._npc_manager,
            'item_manager': self._item_manager, 'combat_manager': self._combat_manager,
            'status_manager': self._status_manager, 'party_manager': self._party_manager,
            'time_manager': self._time_manager, 'send_callback_factory': self._send_callback_factory,
            'event_stage_processor': self._event_stage_processor, 'event_action_processor': self._event_action_processor,
            'on_enter_action_executor': self._on_enter_action_executor, 'stage_description_generator': self._stage_description_generator,
        }
        for mgr_name, mgr_instance in critical_managers.items():
             if mgr_instance is not None and mgr_name not in movement_context:
                  movement_context[mgr_name] = mgr_instance


        if from_location_id:
            from_instance_data = self.get_location_instance(guild_id_str, from_location_id)
            departure_context = {**movement_context, 'location_instance_data': from_instance_data}
            await self.handle_entity_departure(from_location_id, entity_id, entity_type, **departure_context)

        try:
            await getattr(mgr, update_location_method_name)(
                 entity_id,
                 to_location_id,
                 context=movement_context
            )
            print(f"LocationManager: Successfully updated location for {entity_type} {entity_id} to {to_location_id} for guild {guild_id_str} via {type(mgr).__name__}.")
            update_successful = True
        except Exception as e:
             print(f"LocationManager: ❌ Error updating location for {entity_type} {entity_id} to {to_location_id} for guild {guild_id_str} via {type(mgr).__name__}: {e}")
             traceback.print_exc()
             send_cb_factory = kwargs.get('send_callback_factory', self._send_callback_factory)
             channel_id = kwargs.get('channel_id') or self.get_location_channel(guild_id_str, from_location_id or to_location_id)
             if send_cb_factory and channel_id is not None:
                 try: await send_cb_factory(channel_id)(f"❌ Произошла внутренняя ошибка при попытке обновить вашу локацию. Пожалуйста, сообщите об этом администратору.")
                 except Exception as cb_e: print(f"LocationManager: Error sending feedback: {cb_e}")
             return False
        
        if entity_type == 'Party' and update_successful:
            party_manager = movement_context.get('party_manager') # Already used mgr above, which is party_manager in this case
            if party_manager:
                party = await party_manager.get_party(guild_id_str, entity_id)
                if party: # party is a Party object
                    character_manager = movement_context.get('character_manager')
                    if character_manager:
                        player_ids_list = getattr(party, 'player_ids_list', [])
                        for member_id in player_ids_list:
                            try:
                                await character_manager.update_character_location(
                                    character_id=member_id,
                                    location_id=to_location_id,
                                    guild_id=guild_id_str,
                                    context=movement_context
                                )
                                print(f"LocationManager: Successfully updated location for party member {member_id} to {to_location_id}.")
                            except Exception as char_update_e:
                                print(f"LocationManager: ❌ Error updating location for party member {member_id} to {to_location_id}: {char_update_e}")
                                traceback.print_exc() # Log error but continue with other members
                    else:
                        print(f"LocationManager: Warning: CharacterManager not found in movement_context. Cannot update party member locations.")
                else:
                    print(f"LocationManager: Warning: Party {entity_id} not found after move. Cannot update member locations.")
            else:
                print(f"LocationManager: Warning: PartyManager not found in movement_context. Cannot update party member locations.")


        target_instance_data = self.get_location_instance(guild_id_str, to_location_id) # Get target instance data AFTER entity is moved
        arrival_context = {**movement_context, 'location_instance_data': target_instance_data}
        await self.handle_entity_arrival(to_location_id, entity_id, entity_type, **arrival_context)

        print(f"LocationManager: Completed movement process for {entity_type} {entity_id} for guild {guild_id_str} to {to_location_id}.")
        return True

    async def handle_entity_arrival(
        self,
        location_id: str,
        entity_id: str,
        entity_type: str,
        **kwargs: Any,
    ) -> None:
        """Обработка триггеров при входе сущности в локацию (инстанс) для определенной гильдии."""
        guild_id = kwargs.get('guild_id')
        if not guild_id: print("LocationManager: Warning: guild_id missing in context for handle_entity_arrival."); return
        guild_id_str = str(guild_id)

        instance_data = kwargs.get('location_instance_data', self.get_location_instance(guild_id_str, location_id))

        template_id = instance_data.get('template_id') if instance_data else None
        tpl = self.get_location_static(guild_id_str, template_id)

        if not tpl:
             print(f"LocationManager: Warning: No template found for location instance {location_id} (guild {guild_id_str}) on arrival of {entity_type} {entity_id}. Cannot execute triggers.")
             return

        triggers = tpl.get('on_enter_triggers')

        engine: Optional["RuleEngine"] = kwargs.get('rule_engine')
        if engine is None:
            engine = self._rule_engine

        if isinstance(triggers, list) and engine and hasattr(engine, 'execute_triggers'):
            print(f"LocationManager: Executing {len(triggers)} OnEnter triggers for {entity_type} {entity_id} in location {location_id} (guild {guild_id_str}).")
            try:
                trigger_context = {
                     **kwargs,
                     'location_instance_id': location_id,
                     'entity_id': entity_id, 'entity_type': entity_type,
                     'location_template_id': tpl.get('id'),
                     'location_instance_data': instance_data,
                     'location_template_data': tpl,
                 }
                await engine.execute_triggers(triggers, context=trigger_context)
                print(f"LocationManager: OnEnter triggers executed for {entity_type} {entity_id}.")

            except Exception as e:
                print(f"LocationManager: ❌ Error executing OnEnter triggers for {entity_type} {entity_id} in {location_id} (guild {guild_id_str}): {e}")
                traceback.print_exc()
        elif triggers:
             missing = []
             if not engine: missing.append("RuleEngine (injected or in context)")
             if missing:
                 print(f"LocationManager: Warning: OnEnter triggers defined for location {location_id} (guild {guild_id_str}), but missing dependencies: {', '.join(missing)}.")


    async def handle_entity_departure(
        self,
        location_id: str,
        entity_id: str,
        entity_type: str,
        **kwargs: Any,
    ) -> None:
        """Обработка триггеров при выходе сущности из локации (инстанс) для определенной гильдии."""
        guild_id = kwargs.get('guild_id')
        if not guild_id: print("LocationManager: Warning: guild_id missing in context for handle_entity_departure."); return
        guild_id_str = str(guild_id)

        instance_data = kwargs.get('location_instance_data', self.get_location_instance(guild_id_str, location_id))

        template_id = instance_data.get('template_id') if instance_data else None
        if template_id is None: template_id = kwargs.get('location_template_id')

        tpl = self.get_location_static(guild_id_str, template_id)

        if not tpl:
             print(f"LocationManager: Warning: No template found for location instance {location_id} (guild {guild_id_str}) on departure of {entity_type} {entity_id}. Cannot execute triggers.")
             return

        triggers = tpl.get('on_exit_triggers')

        engine: Optional["RuleEngine"] = kwargs.get('rule_engine')
        if engine is None: engine = self._rule_engine

        if isinstance(triggers, list) and engine and hasattr(engine, 'execute_triggers'):
            print(f"LocationManager: Executing {len(triggers)} OnExit triggers for {entity_type} {entity_id} from location {location_id} (guild {guild_id_str}).")
            try:
                 # --- Начало блока try (отступ 4 пробела от if) ---
                 trigger_context = {
                     **kwargs,
                     'location_instance_id': location_id,
                     'entity_id': entity_id, 'entity_type': entity_type,
                     'location_template_id': tpl.get('id'),
                     'location_instance_data': instance_data,
                     'location_template_data': tpl,
                 }
                 await engine.execute_triggers(triggers, context=trigger_context)
                 print(f"LocationManager: OnExit triggers executed for {entity_type} {entity_id}.")
            # --- Конец блока try ---
            except Exception as e: # <--- except должен быть на том же уровне отступа, что и try
                print(f"LocationManager: ❌ Error executing OnExit triggers for {entity_type} {entity_id} from {location_id} (guild {guild_id_str}): {e}")
                traceback.print_exc() # <--- print и traceback должны быть внутри except блока (отступ 4 пробела от except)
        # --- Конец блока if ---
        elif triggers:
            # ... остальная логика elif ...
            pass

    async def process_tick(self, guild_id: str, game_time_delta: float, **kwargs: Any) -> None:
         """Обработка игрового тика для локаций для определенной гильдии."""
         guild_id_str = str(guild_id)

         rule_engine = kwargs.get('rule_engine', self._rule_engine)

         if rule_engine and hasattr(rule_engine, 'process_location_tick'):
             guild_instances = self._location_instances.get(guild_id_str, {}).values()
             managers_context = {
                 **kwargs,
                 'guild_id': guild_id_str,
                 'location_manager': self,
                 'game_time_delta': game_time_delta,
             }
             critical_managers = {
                 'item_manager': self._item_manager, 'status_manager': self._status_manager,
                 'character_manager': self._character_manager, 'npc_manager': self._npc_manager,
                 'party_manager': self._party_manager,
             }
             for mgr_name, mgr_instance in critical_managers.items():
                  if mgr_instance is not None and mgr_name not in managers_context:
                       managers_context[mgr_name] = mgr_instance

             for instance_data in list(guild_instances): # Iterate over a copy
                  instance_id = instance_data.get('id')
                  is_active = instance_data.get('is_active', False)

                  if instance_id and is_active:
                       try: # <-- Corrected Indentation Start
                            template_id = instance_data.get('template_id')
                            template = self.get_location_static(guild_id_str, template_id)

                            if not template:
                                 print(f"LocationManager: Warning: Template not found for active instance {instance_id} in guild {guild_id_str} during tick.")
                                 continue

                            await rule_engine.process_location_tick(
                                instance=instance_data,
                                template=template,
                                context=managers_context
                            )
                       except Exception as e: # <-- Corrected Indentation (aligned with try)
                            print(f"LocationManager: ❌ Error processing tick for location instance {instance_id} in guild {guild_id_str}: {e}")
                            traceback.print_exc() # <-- Corrected Indentation (aligned with print above)
         elif rule_engine:
              print(f"LocationManager: Warning: RuleEngine injected/found, but 'process_location_tick' method not found for tick processing.")

    def get_location_static(self, guild_id: str, template_id: Optional[str]) -> Optional[Dict[str, Any]]:
        """Получить статический шаблон локации по ID для данной гильдии."""
        guild_id_str = str(guild_id)
        guild_templates = self._location_templates.get(guild_id_str, {})
        return guild_templates.get(str(template_id)) if template_id is not None else None

    def _clear_guild_state_cache(self, guild_id: str) -> None:
        guild_id_str = str(guild_id)
        self._location_templates.pop(guild_id_str, None)
        self._location_instances.pop(guild_id_str, None)
        self._dirty_instances.pop(guild_id_str, None)
        self._deleted_instances.pop(guild_id_str, None)
        print(f"LocationManager: Cleared cache for guild {guild_id_str}.")

    def mark_location_instance_dirty(self, guild_id: str, instance_id: str) -> None:
         """Помечает инстанс локации как измененный для последующего сохранения для определенной гильдии."""
         guild_id_str = str(guild_id)
         instance_id_str = str(instance_id)
         if guild_id_str in self._location_instances and instance_id_str in self._location_instances[guild_id_str]:
              self._dirty_instances.setdefault(guild_id_str, set()).add(instance_id_str)

    def get_active_channel_ids_for_guild(self, guild_id: str) -> List[int]:
        """
        Retrieves a list of unique channel IDs for all active location instances in a given guild.
        """
        guild_id_str = str(guild_id)
        active_channel_ids: Set[int] = set()
        guild_instances = self._location_instances.get(guild_id_str, {})

        for instance_data in guild_instances.values():
            if instance_data.get('is_active'):
                template_id = instance_data.get('template_id')
                if not template_id:
                    continue

                template = self.get_location_static(guild_id_str, template_id)
                if template:
                    channel_id_raw = template.get('channel_id')
                    if channel_id_raw is not None:
                        try:
                            active_channel_ids.add(int(channel_id_raw))
                        except (ValueError, TypeError):
                            print(f"LocationManager: Warning: Invalid channel_id '{channel_id_raw}' in template {template.get('id', 'N/A')} for guild {guild_id_str}.")

        return list(active_channel_ids)

# --- Конец класса LocationManager ---<|MERGE_RESOLUTION|>--- conflicted
+++ resolved
@@ -352,11 +352,7 @@
 
                           template_id = instance_data_dict.get('template_id')
 
-<<<<<<< HEAD
-                           # Directly use name_i18n and descriptions_i18n from the instance data dict
-=======
                           # Directly use name_i18n and descriptions_i18n from the instance data dict
->>>>>>> d4b349ee
                           name_i18n_dict = instance_data_dict.get('name_i18n', {})
                           instance_descriptions_i18n_dict = instance_data_dict.get('descriptions_i18n', {})
 
