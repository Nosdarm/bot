# bot/game/managers/character_manager.py

from __future__ import annotations
import json
import uuid
import traceback
import asyncio
import logging
import asyncpg
from typing import Optional, Dict, Any, List, Set, TYPE_CHECKING, Union

from pydantic import BaseModel # Added for UpdateHealthResult

from sqlalchemy.ext.asyncio import AsyncSession
from sqlalchemy.future import select
from sqlalchemy.orm.attributes import flag_modified

<<<<<<< HEAD
from bot.database.models import Player, Character # This is CharacterDB
from bot.game.models.character import Character as CharacterPydantic # Import Pydantic model
=======
from bot.database.models import Player, Character, PlayerDB, CharacterDB # Added PlayerDB, CharacterDB
>>>>>>> bbbd6fce
from builtins import dict, set, list, int

from bot.game.utils import stats_calculator

if TYPE_CHECKING:
    from bot.services.db_service import DBService
    from bot.game.managers.item_manager import ItemManager
    from bot.game.managers.location_manager import LocationManager
    from bot.game.managers.status_manager import StatusManager
    from bot.game.managers.party_manager import PartyManager
    from bot.game.managers.combat_manager import CombatManager
    from bot.game.managers.dialogue_manager import DialogueManager
    from bot.game.rules.rule_engine import RuleEngine
    from bot.game.managers.relationship_manager import RelationshipManager
    from bot.game.managers.game_log_manager import GameLogManager
    from bot.game.managers.npc_manager import NPCManager
    from bot.game.managers.inventory_manager import InventoryManager
    from bot.game.managers.equipment_manager import EquipmentManager
    from bot.game.managers.game_manager import GameManager
    from bot.database.guild_transaction import GuildTransaction # Added for type hint

logger = logging.getLogger(__name__)

class CharacterAlreadyExistsError(Exception):
    pass

# Pydantic model for update_health return type
class UpdateHealthResult(BaseModel):
    applied_amount: float
    actual_hp_change: float
    current_hp: float
    max_hp: float
    is_alive: bool
    original_hp: float

class CharacterManager:
    required_args_for_load = ["guild_id"]
    required_args_for_save = ["guild_id"]
    required_args_for_rebuild = ["guild_id"]

    _characters: Dict[str, Dict[str, Character]]
    _discord_to_player_map: Dict[str, Dict[int, str]] # discord_user_id (int) -> player_id (str)
    _entities_with_active_action: Dict[str, Set[str]]
    _dirty_characters: Dict[str, Set[str]]
    _deleted_characters_ids: Dict[str, Set[str]]

    def __init__(
        self,
        db_service: Optional["DBService"] = None,
        settings: Optional[Dict[str, Any]] = None,
        item_manager: Optional["ItemManager"] = None,
        location_manager: Optional["LocationManager"] = None,
        rule_engine: Optional["RuleEngine"] = None,
        status_manager: Optional["StatusManager"] = None,
        party_manager: Optional["PartyManager"] = None,
        combat_manager: Optional["CombatManager"] = None,
        dialogue_manager: Optional["DialogueManager"] = None,
        relationship_manager: Optional["RelationshipManager"] = None,
        game_log_manager: Optional["GameLogManager"] = None,
        npc_manager: Optional["NPCManager"] = None,
        inventory_manager: Optional["InventoryManager"] = None,
        equipment_manager: Optional["EquipmentManager"] = None,
        game_manager: Optional["GameManager"] = None # Added GameManager
    ):
        logger.info("Initializing CharacterManager...")
        self._db_service = db_service
        self._settings = settings if settings is not None else {}
        self._item_manager = item_manager
        self._location_manager = location_manager
        self._rule_engine = rule_engine
        self._status_manager = status_manager
        self._party_manager = party_manager
        self._combat_manager = combat_manager
        self._dialogue_manager = dialogue_manager
        self._relationship_manager = relationship_manager
        self._game_log_manager = game_log_manager
        self._npc_manager = npc_manager
        self._inventory_manager = inventory_manager
        self._equipment_manager = equipment_manager
        self._game_manager = game_manager # Store GameManager

        self._characters = {}
        self._discord_to_player_map = {}
        self._entities_with_active_action = {}
        self._dirty_characters = {}
        self._deleted_characters_ids = {}
        logger.info("CharacterManager initialized.")

    async def _recalculate_and_store_effective_stats(self, guild_id: str, character_id: str, char_model: Character, session_for_db: Optional[AsyncSession] = None) -> None:
        if not self._game_manager: # Check if game_manager is available
            logger.warning(f"CM: GameManager not available for stats recalculation of character {character_id} in guild {guild_id}.")
            char_model.effective_stats_json = json.dumps({"error": "game_manager_unavailable"})
            if session_for_db: # Only flag modified if a session is provided, otherwise it's an in-memory change
                flag_modified(char_model, "effective_stats_json")
            return
        try:
            # Assuming calculate_effective_stats is an async method or function
            effective_stats_dict = await stats_calculator.calculate_effective_stats(entity=char_model, guild_id=guild_id, game_manager=self._game_manager)
            char_model.effective_stats_json = json.dumps(effective_stats_dict or {}) # Ensure it's not None
            if session_for_db:
                flag_modified(char_model, "effective_stats_json")
            logger.debug(f"CM: Recalculated and stored effective_stats for character {character_id} in guild {guild_id}.")
        except Exception as es_ex:
            logger.error(f"CM: ERROR recalculating effective_stats for character {character_id} in guild {guild_id}: {es_ex}", exc_info=True)
            char_model.effective_stats_json = json.dumps({"error": "calculation_failed"})
            if session_for_db:
                flag_modified(char_model, "effective_stats_json")


    async def trigger_stats_recalculation(self, guild_id: str, character_id: str, session: Optional[AsyncSession] = None) -> None:
        """Triggers recalculation of effective stats for a character and marks them dirty or updates in session."""
        char_model: Optional[Character] = None # Use the ORM model Character
        if session: # If a session is provided, try to get the character from the DB via session
            char_model = await session.get(Character, character_id)
            # Ensure the character belongs to the correct guild
            if char_model and str(char_model.guild_id) != guild_id:
                logger.warning(f"CM.trigger_stats_recalculation: Character {character_id} found but belongs to different guild {char_model.guild_id} instead of {guild_id}.")
                char_model = None # Invalidate if guild mismatch
        else: # Otherwise, get from cache
            char_model = self.get_character(guild_id, character_id)

        if char_model:
            await self._recalculate_and_store_effective_stats(guild_id, character_id, char_model, session_for_db=session)
            if session: # If session was provided, the changes are part of the session
                session.add(char_model) # Ensure it's added if it was fetched/modified
            else: # If no session, mark as dirty for the main save loop
                self.mark_character_dirty(guild_id, character_id)
            logger.info(f"CM: Stats recalculation triggered for character {character_id} in guild {guild_id}. Session used: {'Yes' if session else 'No'}.")
        else:
            logger.warning(f"CM.trigger_stats_recalculation: Character {character_id} not found in guild {guild_id}.")


    def get_character(self, guild_id: str, character_id: str) -> Optional[Character]:
        """Retrieves a character from the manager's cache."""
        guild_chars = self._characters.get(str(guild_id))
        if guild_chars:
            return guild_chars.get(character_id)
        return None

    async def get_character_by_discord_id(self, guild_id: str, discord_user_id: int, session: Optional[AsyncSession] = None) -> Optional[Character]:
        """
        Retrieves the active character for a given Discord user ID within a guild.
        Uses cache first, then falls back to DB query.
        """
        guild_id_str = str(guild_id)
        active_char_id: Optional[str] = None

        # Try to find player_id from discord_to_player_map cache
        player_id_from_cache = self._discord_to_player_map.get(guild_id_str, {}).get(discord_user_id)

        db_session_is_external = session is not None
        actual_session: AsyncSession = session if db_session_is_external else self._db_service.get_session() # type: ignore
        if not actual_session and not self._db_service:
             logger.error("CM.get_character_by_discord_id: DBService not available and no session passed.")
             return None

        try:
            if not db_session_is_external: await actual_session.__aenter__() # type: ignore

            if player_id_from_cache:
                # If player_id is cached, try to get Player from DB to confirm active_character_id
                player = await actual_session.get(Player, player_id_from_cache) # Use Player ORM model
                if player and str(player.guild_id) == guild_id_str:
                    active_char_id = player.active_character_id
                else:
                    logger.debug(f"Player {player_id_from_cache} (from cache for Discord {discord_user_id}) not found in DB or guild mismatch.")
                    # Clear potentially stale cache entry
                    if guild_id_str in self._discord_to_player_map and discord_user_id in self._discord_to_player_map[guild_id_str]:
                        del self._discord_to_player_map[guild_id_str][discord_user_id]
            else:
                # Player not in cache, query DB by discord_id and guild_id
                from bot.database.crud_utils import get_entity_by_attributes
                player_account = await get_entity_by_attributes(actual_session, Player, {"discord_id": str(discord_user_id)}, guild_id_str) # Use Player ORM model
                if player_account:
                    # Update cache
                    self._discord_to_player_map.setdefault(guild_id_str, {})[discord_user_id] = player_account.id
                    active_char_id = player_account.active_character_id
                else:
                    logger.info(f"Player account not found in DB for Discord ID {discord_user_id} in guild {guild_id_str}.")
                    return None # No player, so no character

            if active_char_id:
                # Try to get character from cache first
                character = self.get_character(guild_id_str, active_char_id)
                if character:
                    return character
                # If not in cache, fetch from DB
                character = await actual_session.get(Character, active_char_id) # Use Character ORM model
                if character and str(character.guild_id) == guild_id_str:
                    # Add to cache if fetched from DB
                    self._characters.setdefault(guild_id_str, {})[active_char_id] = character
                    return character
                else:
                    logger.warning(f"Active character {active_char_id} for player (Discord: {discord_user_id}) not found in DB or guild mismatch.")
                    return None
            else: # No active_character_id set for the player
                logger.info(f"No active character set for player (Discord: {discord_user_id}) in guild {guild_id_str}.")
                return None

        except Exception as e:
            logger.error(f"Error in get_character_by_discord_id for {discord_user_id} in guild {guild_id_str}: {e}", exc_info=True)
            return None
        finally:
            if not db_session_is_external and actual_session : await actual_session.__aexit__(None, None, None) # type: ignore

    async def _create_and_activate_char_in_session(
        self, session: AsyncSession, guild_id: str, discord_user_id: int, character_name: str, player_language: Optional[str] = None
    ) -> Optional[Character]: # Return type is ORM Character model
        from bot.database.crud_utils import get_entity_by_attributes, create_entity
        # PlayerDB and CharacterDB are likely aliases or specific types for ORM models.
        # Assuming PlayerDB refers to the ORM model Player, and CharacterDB to Character.
        # If they are different, the import `from bot.database.models import Player, Character, PlayerDB, CharacterDB`
        # should make them available. For clarity, I'll use Player and Character where appropriate if PlayerDB/CharacterDB are just conceptual.
        # If PlayerDB/CharacterDB are distinct ORM models, those should be used. The log used PlayerDB.

        guild_id_str = str(guild_id)
        discord_user_id_str = str(discord_user_id)

        # 1. Find or Create Player
        # The error was here: guild_id was in the attributes dict.
        # Corrected: guild_id_str is now a separate argument. Model is PlayerDB (as per log).
        player_db_model = await get_entity_by_attributes(session, PlayerDB, {"discord_id": discord_user_id_str}, guild_id_str)
        if not player_db_model:
            logger.info(f"Player not found for Discord ID {discord_user_id_str}, guild {guild_id_str}. Creating new player.")
            player_data = {
                "discord_id": discord_user_id_str,
                "guild_id": guild_id_str, # guild_id is part of player data
                "settings_json": json.dumps({"language": player_language or self._settings.get("DEFAULT_LANGUAGE", "en")})
            }
            # create_entity's third arg is 'data', fourth is 'guild_id' for explicit override/check.
            player_db_model = await create_entity(session, PlayerDB, player_data, guild_id=guild_id_str)
            if not player_db_model:
                logger.error(f"Failed to create player for Discord ID {discord_user_id_str}, guild {guild_id_str}.")
                return None
            logger.info(f"Player {player_db_model.id} created for Discord ID {discord_user_id_str}, guild {guild_id_str}.")
        else:
            logger.info(f"Player {player_db_model.id} found for Discord ID {discord_user_id_str}, guild {guild_id_str}.")
            player_settings_str = player_db_model.settings_json if player_db_model.settings_json else '{}'
            player_settings = json.loads(player_settings_str)
            if player_language and player_settings.get('language') != player_language:
                player_settings['language'] = player_language
                player_db_model.settings_json = json.dumps(player_settings)
                flag_modified(player_db_model, "settings_json") # Mark as modified for SQLAlchemy
                logger.info(f"Updated language for player {player_db_model.id} to {player_language}.")

        # Check for existing character with the same name for this player
        # Corrected: guild_id_str is now a separate argument. Model is CharacterDB.
        existing_character_with_name = await get_entity_by_attributes(
            session,
            CharacterDB,
            {"name": character_name, "player_id": player_db_model.id}, # attributes dict
            guild_id_str # guild_id as separate parameter
        )
        if existing_character_with_name:
            logger.warning(f"Character with name '{character_name}' already exists for player {player_db_model.id} in guild {guild_id_str}.")
            # Consider raising CharacterAlreadyExistsError here to be caught by the caller
            # raise CharacterAlreadyExistsError(f"A character named '{character_name}' already exists for your player.")
            return None # Or specific error code/object

        # 2. Create Character
        default_stats = self._settings.get("new_character_defaults", {}).get("stats", {"health": 100, "attack": 10, "defense": 5})
        default_level_details = self._settings.get("new_character_defaults", {}).get("level_details", {"current_level": 1, "current_xp": 0, "xp_to_next_level": 100})
        default_status_effects = self._settings.get("new_character_defaults", {}).get("status_effects", [])
        default_location_id = self._settings.get("new_character_defaults", {}).get("location_id")

        character_id = str(uuid.uuid4())
        character_data = {
            "id": character_id,
            "player_id": player_db_model.id,
            "guild_id": guild_id_str, # guild_id is part of character data
            "name": character_name,
            "current_hp": float(default_stats.get("health", 100.0)),
            "max_hp": float(default_stats.get("health", 100.0)),
            "base_stats_json": json.dumps(default_stats),
            "level_details_json": json.dumps(default_level_details),
            "status_effects_json": json.dumps(default_status_effects),
            "action_queue_json": json.dumps([]),
            "is_npc": False,
            "is_alive": True,
        }
        if default_location_id:
            character_data["location_id"] = default_location_id

        # Create inventory and equipment if managers are available
        if self._inventory_manager:
            inv_id = await self._inventory_manager.create_inventory_for_entity(session, entity_id=character_id, entity_type="character", guild_id=guild_id_str)
            if inv_id: character_data["inventory_id"] = inv_id
        if self._equipment_manager:
            eq_id = await self._equipment_manager.create_equipment_for_entity(session, entity_id=character_id, entity_type="character", guild_id=guild_id_str)
            if eq_id: character_data["equipment_id"] = eq_id

        new_character_db = await create_entity(session, CharacterDB, character_data, guild_id=guild_id_str)
        if not new_character_db:
            logger.error(f"Failed to create character '{character_name}' for player {player_db_model.id}, guild {guild_id_str}.")
            return None
        logger.info(f"Character {new_character_db.id} ('{character_name}') created for player {player_db_model.id}, guild {guild_id_str}.")

        # Initialize effective stats
        await self._recalculate_and_store_effective_stats(guild_id_str, new_character_db.id, new_character_db, session_for_db=session)

        # 3. Activate Character for Player
        player_db_model.active_character_id = new_character_db.id
        # session.add(player_db_model) # Not strictly needed if already in session and GuildTransaction commits

        # 4. Update caches
        self._discord_to_player_map.setdefault(guild_id_str, {})[discord_user_id] = player_db_model.id
        self._characters.setdefault(guild_id_str, {})[new_character_db.id] = new_character_db
        self.mark_character_dirty(guild_id_str, new_character_db.id) # Mark as dirty for next save cycle

        logger.info(f"Character {new_character_db.id} ('{character_name}') activated for player {player_db_model.id} (Discord: {discord_user_id_str}), guild {guild_id_str}.")
        return new_character_db # Return the ORM model instance


    async def create_and_activate_character_for_discord_user(
        self,
        guild_id: str,
        discord_user_id: int,
        character_name: str,
        player_language: Optional[str] = None
    ) -> Optional[Character]: # Return type is ORM Character model
        if not self._db_service or not hasattr(self._db_service, 'get_session_factory'):
            logger.error(f"CM: DBService or session factory not available for character creation (guild {guild_id}).")
            return None

        from bot.database.guild_transaction import GuildTransaction # Local import
        guild_id_str = str(guild_id)

        try:
            async with GuildTransaction(self._db_service.get_session_factory, guild_id_str) as session:
                created_char = await self._create_and_activate_char_in_session(
                    session, guild_id_str, discord_user_id, character_name, player_language
                )
                # Transaction commits automatically on successful exit of GuildTransaction context
                if created_char:
                    logger.info(f"CM: Successfully created and activated char '{character_name}' (ID: {created_char.id}) for user {discord_user_id} in guild {guild_id_str} within transaction.")
                else:
                    # If _create_and_activate_char_in_session returns None, it implies an issue like char already exists
                    # or failed to create player/char. The GuildTransaction will rollback if an unhandled exception occurred.
                    # If it's a "graceful" None return (e.g. char exists), the transaction might still commit if no error was raised.
                    # It's important that _create_and_activate_char_in_session raises an exception if the transaction should rollback.
                    logger.warning(f"CM: _create_and_activate_char_in_session returned None for '{character_name}', user {discord_user_id}, guild {guild_id_str}. Possible existing char or creation failure.")
                return created_char
        except IntegrityError as ie:
            logger.error(f"CM: Database integrity error (e.g. unique constraint) creating character '{character_name}' for user {discord_user_id} in guild {guild_id_str}: {ie}", exc_info=True)
            # Check if the error is due to character name uniqueness
            # This check is basic; more robust parsing might be needed depending on DB
            if "characters.name" in str(ie).lower() or "character_name_guild_idx" in str(ie).lower() : # Common unique constraint names
                 raise CharacterAlreadyExistsError(f"A character named '{character_name}' already exists in this guild.") from ie
            return None # Or re-raise a more generic error
        except CharacterAlreadyExistsError: # Re-raise if caught from _create_and_activate_char_in_session
             raise
        except Exception as e:
            logger.error(f"CM: Unexpected error in create_and_activate_character_for_discord_user for {discord_user_id} in {guild_id_str}: {e}", exc_info=True)
            return None

    async def update_health(
        self,
        guild_id: str,
        character_id: str,
        amount: float,
        session: Optional[AsyncSession] = None,
        **kwargs: Any
    ) -> Optional[UpdateHealthResult]:
        if not self._db_service and not session: # Need either DB service for new session or an existing one
            logger.error(f"CM: DBService not available and no session passed for update_health: char {character_id}.")
            return None

        manage_session = session is None
        actual_session: AsyncSession = session if session else self._db_service.get_session() # type: ignore

        try:
            # Begin transaction or nested block if session is managed, otherwise assume caller manages transaction
            async with actual_session.begin() if manage_session else asyncio.Semaphore(1): # Dummy async context if not managing
                char_model = await actual_session.get(Character, character_id)
                if not char_model or str(char_model.guild_id) != guild_id:
                    logger.warning(f"CM.update_health: Character {character_id} not found or guild mismatch in guild {guild_id}.")
                    if manage_session: await actual_session.rollback() # Rollback if we started transaction
                    return None

                original_hp = float(char_model.current_hp)
                char_model.current_hp = float(char_model.current_hp) + amount
                char_model.max_hp = float(char_model.max_hp) # Ensure it's float

                if char_model.current_hp < 0: char_model.current_hp = 0.0
                if char_model.current_hp > char_model.max_hp: char_model.current_hp = char_model.max_hp

                actual_hp_change = char_model.current_hp - original_hp
                char_model.is_alive = char_model.current_hp > 0

                flag_modified(char_model, "current_hp")
                flag_modified(char_model, "is_alive")
                actual_session.add(char_model) # Add to session to ensure changes are tracked

                logger.info(f"Character {character_id} health updated by {amount}. Original: {original_hp}, New: {char_model.current_hp}, Max: {char_model.max_hp}. Applied in session.")

                # If we manage session, commit happens on exiting 'async with actual_session.begin()'
                # If not manage_session, caller is responsible for commit/rollback.

                return UpdateHealthResult(
                    applied_amount=amount,
                    actual_hp_change=actual_hp_change,
                    current_hp=char_model.current_hp,
                    max_hp=char_model.max_hp,
                    is_alive=char_model.is_alive,
                    original_hp=original_hp
                )
        except Exception as e:
            logger.error(f"CM: Error updating health for char {character_id} in guild {guild_id}: {e}", exc_info=True)
            # if manage_session and actual_session.in_transaction(): # Ensure rollback if we started it and error occurred
            #    await actual_session.rollback() # This might be tricky with begin_nested or if begin() already handles it
            return None
        finally:
            if manage_session and actual_session: # Close session only if CharacterManager created it
                 await actual_session.close()


    async def save_state(self, guild_id: str, **kwargs: Any) -> None:
        if self._db_service is None or not hasattr(self._db_service, 'get_session_factory'): # Added factory check
            logger.error(f"CharacterManager: DB service or session factory not available for save_state in guild {guild_id}.")
            return

        guild_id_str = str(guild_id)
        # Create copies to avoid issues if sets are modified during iteration (though less likely here)
        dirty_ids = self._dirty_characters.get(guild_id_str, set()).copy()
        deleted_ids = self._deleted_characters_ids.get(guild_id_str, set()).copy()

        if not dirty_ids and not deleted_ids:
            logger.debug(f"CharacterManager: No dirty or deleted characters to save for guild {guild_id_str}.")
            return

        from bot.database.guild_transaction import GuildTransaction # Local import
        try:
            async with GuildTransaction(self._db_service.get_session_factory, guild_id_str) as session:
                if deleted_ids:
                    from sqlalchemy import delete as sqlalchemy_delete # Renamed to avoid conflict
                    # Important: Ensure that deleted_ids only contains IDs that truly belong to this guild.
                    # The mark_character_deleted method should ensure this.
                    stmt = sqlalchemy_delete(Character).where(Character.id.in_(list(deleted_ids)), Character.guild_id == guild_id_str)
                    result = await session.execute(stmt)
                    logger.info(f"CharacterManager: Executed delete for {result.rowcount} characters in DB for guild {guild_id_str}.")

                guild_cache = self._characters.get(guild_id_str, {})
                merged_count = 0
                for char_id in dirty_ids:
                    if char_id in guild_cache:
                        char_obj_from_cache = guild_cache[char_id]
                        # Ensure guild_id matches before merge - GuildTransaction also checks this
                        if str(getattr(char_obj_from_cache, 'guild_id', 'DIFFERENT')) != guild_id_str:
                            logger.error(f"CRITICAL: Character {char_id} in guild {guild_id_str} cache has mismatched guild_id {getattr(char_obj_from_cache, 'guild_id')}. Skipping save for this character.")
                            continue
                        await session.merge(char_obj_from_cache) # Merge from cache
                        merged_count +=1
                    else:
                        logger.warning(f"Character {char_id} marked dirty but not found in local cache for guild {guild_id_str}. Cannot save.")
                if merged_count > 0:
                    logger.info(f"CharacterManager: Merged {merged_count} dirty characters for guild {guild_id_str}.")

            # Cleanup local dirty/deleted sets only after successful transaction
            if guild_id_str in self._deleted_characters_ids:
                self._deleted_characters_ids[guild_id_str].clear() # Clear all processed deleted IDs
            if guild_id_str in self._dirty_characters:
                self._dirty_characters[guild_id_str].clear() # Clear all processed dirty IDs
                if not self._dirty_characters[guild_id_str]: # Remove empty set
                    del self._dirty_characters[guild_id_str]

            logger.info(f"CharacterManager: Successfully saved state for guild {guild_id_str}.")

        except ValueError as ve:
            logger.error(f"CharacterManager: GuildTransaction integrity error during save_state for guild {guild_id_str}: {ve}", exc_info=True)
        except Exception as e:
            logger.error(f"CharacterManager: Error during save_state for guild {guild_id_str}: {e}", exc_info=True)


    async def load_state(self, guild_id: str, **kwargs: Any) -> None:
        if self._db_service is None or not hasattr(self._db_service, 'get_session_factory'): # Added factory check
            logger.error(f"CharacterManager: DB service or session factory not available for load_state in guild {guild_id}.")
            return

        guild_id_str = str(guild_id)
        logger.info(f"CharacterManager: Loading state for guild {guild_id_str}.")

        # Reset guild-specific caches
        self._characters[guild_id_str] = {}
        self._discord_to_player_map[guild_id_str] = {}
        self._entities_with_active_action.pop(guild_id_str, None) # Remove or reset
        self._dirty_characters.pop(guild_id_str, None)
        self._deleted_characters_ids.pop(guild_id_str, None)

        from bot.database.crud_utils import get_entities
        from bot.database.guild_transaction import GuildTransaction # Local import

        try:
            # Use GuildTransaction for read-only operations to ensure session.info is set if crud_utils use it.
            async with GuildTransaction(self._db_service.get_session_factory, guild_id_str, commit_on_exit=False) as session:
                all_players_in_guild = await get_entities(session, Player, guild_id=guild_id_str) # Use Player ORM model
                for player_obj in all_players_in_guild:
                    if player_obj.discord_id: # Ensure discord_id is not None
                        try:
                            # discord_id from DB is string, map key is int
                            self._discord_to_player_map.setdefault(guild_id_str, {})[int(player_obj.discord_id)] = player_obj.id
                        except ValueError:
                             logger.warning(f"Could not parse discord_id '{player_obj.discord_id}' to int for player mapping (Player ID: {player_obj.id}).")
                logger.info(f"CharacterManager: Loaded {len(self._discord_to_player_map.get(guild_id_str, {}))} player ID mappings for guild {guild_id_str}.")

                all_characters_in_guild = await get_entities(session, Character, guild_id=guild_id_str) # Use Character ORM model
                loaded_char_count = 0
                for char_obj in all_characters_in_guild:
                    self._characters.setdefault(guild_id_str, {})[char_obj.id] = char_obj

                    # Check for active actions (current or queued)
                    current_action_q_str = char_obj.action_queue_json if char_obj.action_queue_json else "[]"
                    current_action_q = []
                    try:
                        current_action_q = json.loads(current_action_q_str)
                    except json.JSONDecodeError:
                        logger.warning(f"Corrupt action_queue_json for char {char_obj.id} in guild {guild_id_str}: {current_action_q_str}")

                    has_current_action = False
                    if char_obj.current_action_json:
                        if isinstance(char_obj.current_action_json, str) and char_obj.current_action_json.strip() and char_obj.current_action_json != "null":
                            try:
                                # Attempt to parse to ensure it's valid JSON and not just an empty string or "null"
                                if json.loads(char_obj.current_action_json): has_current_action = True
                            except json.JSONDecodeError:
                                logger.warning(f"Corrupt current_action_json for char {char_obj.id} in guild {guild_id_str}: {char_obj.current_action_json}")
                        elif isinstance(char_obj.current_action_json, dict) and char_obj.current_action_json: # if already a dict
                            has_current_action = True

                    if has_current_action or current_action_q:
                        self._entities_with_active_action.setdefault(guild_id_str, set()).add(char_obj.id)
                    loaded_char_count += 1
                logger.info(f"CharacterManager: Loaded {loaded_char_count} characters for guild {guild_id_str}.")
                logger.info(f"CharacterManager: {len(self._entities_with_active_action.get(guild_id_str, set()))} entities with active actions in guild {guild_id_str}.")

        except ValueError as ve:
            logger.error(f"CharacterManager: GuildTransaction integrity error during load_state for guild {guild_id_str}: {ve}", exc_info=True)
        except Exception as e:
            logger.error(f"CharacterManager: DB error during load_state for guild {guild_id_str}: {e}", exc_info=True)


    async def rebuild_runtime_caches(self, guild_id: str, **kwargs: Any) -> None:
        """Rebuilds runtime caches, e.g., after a bulk update or data migration."""
        logger.info(f"CharacterManager: Rebuilding runtime caches for guild {guild_id}. This involves reloading player maps and active action sets.")
        # This can be similar to parts of load_state, but focused on derived caches rather than primary data like self._characters.
        # For example, re-populating _discord_to_player_map and _entities_with_active_action from the current _characters cache.

        guild_id_str = str(guild_id)
        self._discord_to_player_map[guild_id_str] = {} # Reset player map for the guild
        self._entities_with_active_action[guild_id_str] = set() # Reset active action set

        # This part needs a session to fetch Players if _characters cache doesn't have player discord_id directly.
        # Assuming Character model has player_id, and Player model has discord_id.
        # For now, let's assume load_state would be called if a full refresh from DB is needed.
        # This rebuild will focus on caches derived from already loaded characters.

        guild_chars = self._characters.get(guild_id_str, {})
        if not guild_chars:
            logger.info(f"CharacterManager.rebuild_runtime_caches: No characters loaded for guild {guild_id_str}, nothing to rebuild caches from.")
            return

        # Rebuild _entities_with_active_action from current character objects in memory
        for char_id, char_obj in guild_chars.items():
            current_action_q_str = char_obj.action_queue_json or "[]"
            current_action_q = []
            try: current_action_q = json.loads(current_action_q_str)
            except json.JSONDecodeError: pass # Already logged in load_state

            has_current_action = False
            if char_obj.current_action_json:
                if isinstance(char_obj.current_action_json, str) and char_obj.current_action_json.strip() and char_obj.current_action_json != "null":
                    try:
                        if json.loads(char_obj.current_action_json): has_current_action = True
                    except json.JSONDecodeError: pass
                elif isinstance(char_obj.current_action_json, dict) and char_obj.current_action_json:
                    has_current_action = True

            if has_current_action or current_action_q:
                self._entities_with_active_action.setdefault(guild_id_str, set()).add(char_id)

        logger.info(f"CharacterManager.rebuild_runtime_caches: Rebuilt _entities_with_active_action for guild {guild_id_str} ({len(self._entities_with_active_action.get(guild_id_str, set()))} active).")
        # Rebuilding _discord_to_player_map would require fetching Player objects or having discord_id on Character,
        # which is more involved than a simple cache rebuild from existing Character objects.
        # Typically, load_state handles the full population. If this method is needed for more, it might require DB access.
        logger.warning("CharacterManager.rebuild_runtime_caches: _discord_to_player_map not fully rebuilt by this method; rely on load_state for full DB sync.")
        pass


    def mark_character_dirty(self, guild_id: str, character_id: str) -> None:
        """Marks a character as needing to be saved to the database."""
        guild_id_str = str(guild_id)
        # Ensure the character actually exists in the cache for this guild before marking dirty
        if guild_id_str in self._characters and character_id in self._characters[guild_id_str]:
            self._dirty_characters.setdefault(guild_id_str, set()).add(character_id)
            logger.debug(f"Character {character_id} in guild {guild_id_str} marked as dirty.")
        else:
            logger.warning(f"Attempted to mark non-cached character {character_id} in guild {guild_id_str} as dirty.")

    def get_character_by_name(self, guild_id: str, name: str) -> Optional[Character]:
        """Gets a character by name from the cache. Assumes names are unique within a guild for non-NPCs."""
        guild_id_str = str(guild_id)
        guild_chars = self._characters.get(guild_id_str)
        if guild_chars:
            for char in guild_chars.values():
                if char.name == name and not char.is_npc: # Example: only for player characters
                    return char
        return None

    async def get_character_by_name_async(self, session: AsyncSession, guild_id: str, name: str, is_npc: Optional[bool] = None) -> Optional[CharacterDB]:
        """ Fetches a character by name from the DB using the provided session. """
        from bot.database.crud_utils import get_entity_by_attributes
        # Uses CharacterDB as per original definition context of this example method

<<<<<<< HEAD
    async def _create_and_activate_char_in_session(
        self,
        session: AsyncSession,
        guild_id: str,
        discord_user_id: str,
        character_name: str,
        player_language: Optional[str],
        char_class_key: Optional[str], # Not used yet, for future expansion
        race_key: Optional[str] # Not used yet, for future expansion
    ) -> Optional[CharacterPydantic]: # Return Pydantic model

        from bot.database.models import Player as PlayerDB, Character as CharacterDB
        from bot.game.models.character import Character as CharacterPydantic
        from bot.database.crud_utils import get_entity_by_attributes, create_entity # create_entity might not be used if we construct directly

        # 1. Find or Create Player DB record
        player_db_model = await get_entity_by_attributes(session, PlayerDB, {"discord_id": discord_user_id, "guild_id": guild_id})

        if not player_db_model:
            logger.info(f"CM: No existing PlayerDB found for {discord_user_id} in guild {guild_id}. Creating new PlayerDB.")
            player_default_lang = player_language or await self._game_manager.get_rule(guild_id, 'default_language', 'en') # type: ignore

            # Attempt to get display name; requires interaction object or pre-fetched name.
            # For robustness, if interaction isn't passed, use a placeholder.
            # This part of logic is better handled at command level or by passing display_name.
            user_display_name = f"User_{discord_user_id}" # Fallback

            player_data = {
                "id": str(uuid.uuid4()),
                "discord_id": discord_user_id,
                "guild_id": guild_id,
                "name_i18n": {"en": user_display_name, player_default_lang: user_display_name},
                "selected_language": player_default_lang,
                "is_active": True,
            }
            # Using create_entity, assuming it handles add & flush, and returns the instance.
            player_db_model = await create_entity(session, PlayerDB, player_data, guild_id=guild_id)
            if not player_db_model:
                logger.error(f"CM: Failed to create PlayerDB for {discord_user_id} in guild {guild_id}.")
                return None
            logger.info(f"CM: PlayerDB {player_db_model.id} created for {discord_user_id} in guild {guild_id}.")
            self._discord_to_player_map.setdefault(guild_id, {})[int(discord_user_id)] = player_db_model.id
            await session.flush() # Ensure player_db_model.id is available if create_entity doesn't flush

        # 2. Check if Character with the same name already exists for this player
        # A more robust check would involve checking name_i18n if it's the source of truth
        # For simplicity, assuming character_name is the primary name to check.
        stmt_existing_char = select(CharacterDB).where(
            CharacterDB.player_id == player_db_model.id,
            CharacterDB.name_i18n[player_language or self._game_manager.get_rule(guild_id, 'default_language', 'en')].astext == character_name # type: ignore
        )
        result_existing_char = await session.execute(stmt_existing_char)
        if result_existing_char.scalars().first():
            raise CharacterAlreadyExistsError(f"Character '{character_name}' already exists for player {player_db_model.id}.")

        # 3. Get default starting attributes from RuleEngine via GameManager
        starting_location_id = await self._game_manager.get_rule(guild_id, 'starting_location_id', 'town_square') # type: ignore
        starting_hp = float(await self._game_manager.get_rule(guild_id, 'starting_hp', 100.0)) # type: ignore
        starting_max_hp = float(await self._game_manager.get_rule(guild_id, 'starting_max_health', 100.0)) # type: ignore
        starting_gold = int(await self._game_manager.get_rule(guild_id, 'starting_gold', 0)) # type: ignore

        char_name_i18n_map = {"en": character_name}
        effective_lang = player_language or player_db_model.selected_language or await self._game_manager.get_rule(guild_id, 'default_language', 'en') # type: ignore
        if effective_lang and effective_lang != "en":
            char_name_i18n_map[effective_lang] = character_name

        new_char_id = str(uuid.uuid4())
        character_db_data = {
            "id": new_char_id, "player_id": player_db_model.id, "guild_id": guild_id,
            "name_i18n": char_name_i18n_map,
            "character_class_i18n": {"en": char_class_key or "Adventurer", effective_lang: char_class_key or "Adventurer"},
            "race_key": race_key or "human",
            "level": 1, "xp": 0, "unspent_xp": 0, "gold": starting_gold,
            "current_hp": starting_hp, "max_hp": starting_max_hp, "is_alive": True,
            "current_location_id": starting_location_id,
            "stats_json": {}, "effective_stats_json": {}, "status_effects_json": [],
            "skills_data_json": {}, "abilities_data_json": {}, "spells_data_json": {},
            "known_spells_json": [], "spell_cooldowns_json": {}, "inventory_json": [],
            "equipment_slots_json": {}, "active_quests_json": [], "flags_json": {},
            "state_variables_json": {}, "current_game_status": "active",
            "action_queue_json": "[]", "collected_actions_json": "[]"
        }
        new_character_db = CharacterDB(**character_db_data)
        session.add(new_character_db)
        await session.flush()

        player_db_model.active_character_id = new_char_id
        flag_modified(player_db_model, "active_character_id")
        session.add(player_db_model)

        await self._recalculate_and_store_effective_stats(guild_id, new_char_id, new_character_db, session_for_db=session)
        await session.flush() # Ensure all changes, including stats, are flushed before refresh
        await session.refresh(new_character_db)
        await session.refresh(player_db_model)


        # Convert DB model to Pydantic model dictionary
        char_dict_for_pydantic = {c.name: getattr(new_character_db, c.name) for c in CharacterDB.__table__.columns} # type: ignore

        json_fields_to_parse = [ # Ensure these match CharacterPydantic expectations
            "name_i18n", "character_class_i18n", "race_i18n", "description_i18n",
            "stats_json", "effective_stats_json", "status_effects_json",
            "skills_data_json", "abilities_data_json", "spells_data_json",
            "known_spells_json", "spell_cooldowns_json", "inventory_json",
            "equipment_slots_json", "active_quests_json", "flags_json",
            "state_variables_json", "current_action_json", "action_queue_json",
            "collected_actions_json"
        ]

        for field in json_fields_to_parse:
            val = char_dict_for_pydantic.get(field)
            if isinstance(val, str):
                try: char_dict_for_pydantic[field] = json.loads(val)
                except json.JSONDecodeError:
                    logger.warning(f"CM: JSONDecodeError for field {field} on char {new_char_id}, value: {val}. Using default.")
                    if field in ["status_effects_json", "known_spells_json", "inventory_json", "active_quests_json", "action_queue_json", "collected_actions_json", "abilities_data_json", "spells_data_json", "skills_data_json"]: # these are lists
                        char_dict_for_pydantic[field] = []
                    else: # these are dicts
                        char_dict_for_pydantic[field] = {}
            elif val is None: # Ensure JSON fields are at least empty dict/list if None from DB
                if field in ["status_effects_json", "known_spells_json", "inventory_json", "active_quests_json", "action_queue_json", "collected_actions_json", "abilities_data_json", "spells_data_json", "skills_data_json"]:
                    char_dict_for_pydantic[field] = []
                else:
                    char_dict_for_pydantic[field] = {}

        # Map DB field names to Pydantic field names if they differ
        char_dict_for_pydantic['discord_user_id'] = int(discord_user_id)
        char_dict_for_pydantic['selected_language'] = player_language or player_db_model.selected_language
        char_dict_for_pydantic['location_id'] = char_dict_for_pydantic.get('current_location_id')
        char_dict_for_pydantic['party_id'] = char_dict_for_pydantic.get('current_party_id')
        char_dict_for_pydantic['hp'] = char_dict_for_pydantic.get('current_hp', starting_hp)
        char_dict_for_pydantic['max_health'] = char_dict_for_pydantic.get('max_hp', starting_max_hp)
        char_dict_for_pydantic['experience'] = char_dict_for_pydantic.get('xp',0)
        char_dict_for_pydantic['stats'] = char_dict_for_pydantic.get('stats_json', {}) # Pydantic model expects 'stats'
        # Populate potentially missing fields expected by Pydantic model from CharacterPydantic.from_dict
        # These are fields in Pydantic Character not directly columns in DB Character or with different names
        char_dict_for_pydantic.setdefault('name', character_name) # Fallback if name_i18n is empty
        char_dict_for_pydantic.setdefault('skills', {}) # Old field, ensure it exists
        char_dict_for_pydantic.setdefault('known_abilities', []) # Old field
        char_dict_for_pydantic.setdefault('character_class', (char_dict_for_pydantic.get('character_class_i18n') or {}).get(effective_lang))

        try:
            character_pydantic = CharacterPydantic.from_dict(char_dict_for_pydantic)
        except Exception as pydantic_conversion_err:
            logger.error(f"CM: Error converting CharacterDB to CharacterPydantic for char {new_char_id} using from_dict: {pydantic_conversion_err}", exc_info=True)
            logger.error(f"Data passed to from_dict: {json.dumps(char_dict_for_pydantic, indent=2)}")
            return None

        self._characters.setdefault(guild_id, {})[new_char_id] = character_pydantic
        self.mark_character_dirty(guild_id, new_char_id)

        logger.info(f"CM: Character {new_char_id} ({character_name}) created and activated for player {player_db_model.id} (Discord: {discord_user_id}) in guild {guild_id}.")
        return character_pydantic

    async def create_and_activate_character_for_discord_user(
        self,
        guild_id: str,
        discord_user_id: str,
        character_name: str,
        player_language: Optional[str] = None,
        char_class_key: Optional[str] = None,
        race_key: Optional[str] = None
    ) -> Optional[CharacterPydantic]:
        if not self._db_service:
            logger.error("CM: DBService not available for character creation.")
            return None

        try:
            # Use GuildTransaction to manage the session and transaction
            from bot.database.guild_transaction import GuildTransaction # Ensure import
            async with GuildTransaction(self._db_service.get_session_factory, guild_id) as session: # type: ignore
                return await self._create_and_activate_char_in_session(
                    session, guild_id, discord_user_id, character_name, player_language, char_class_key, race_key
                )
        except CharacterAlreadyExistsError:
            # Logged inside _create_and_activate_char_in_session or by caller
            raise
        except Exception as e:
            logger.error(f"CM: Outer error in create_and_activate_character_for_discord_user for {discord_user_id} in {guild_id}: {e}", exc_info=True)
            return None
=======
        attributes: Dict[str, Any] = {"name": name}
        if is_npc is not None:
            attributes["is_npc"] = is_npc

        # guild_id is a separate parameter for get_entity_by_attributes
        return await get_entity_by_attributes(session, CharacterDB, attributes, str(guild_id))


    def get_all_characters(self, guild_id: str, include_npcs: bool = True) -> List[Character]:
        """Returns a list of all characters (optionally including NPCs) in a guild from cache."""
        guild_id_str = str(guild_id)
        guild_chars = self._characters.get(guild_id_str, {})
        if include_npcs:
            return list(guild_chars.values())
        else:
            return [char for char in guild_chars.values() if not char.is_npc]

    def get_characters_in_location(self, guild_id: str, location_id: str, include_npcs: bool = True) -> List[Character]:
        """Returns characters from cache currently in the specified location."""
        guild_id_str = str(guild_id)
        location_id_str = str(location_id) # Ensure location_id is also string for comparison

        chars_in_location = []
        for char in self._characters.get(guild_id_str, {}).values():
            if str(char.location_id) == location_id_str:
                if include_npcs or not char.is_npc:
                    chars_in_location.append(char)
        return chars_in_location

    def get_entities_with_active_action(self, guild_id: str) -> Set[str]:
        """Returns a set of character IDs that have an active action or items in their action queue."""
        return self._entities_with_active_action.get(str(guild_id), set()).copy() # Return a copy

    def is_busy(self, guild_id: str, character_id: str) -> bool:
        """Checks if a character is currently busy (has an active action or queued actions)."""
        guild_id_str = str(guild_id)
        return character_id in self._entities_with_active_action.get(guild_id_str, set())

    def mark_character_deleted(self, guild_id: str, character_id: str) -> None:
        """Marks a character for deletion from the database and removes from cache."""
        guild_id_str = str(guild_id)

        # Remove from main character cache
        if guild_id_str in self._characters and character_id in self._characters[guild_id_str]:
            del self._characters[guild_id_str][character_id]
            if not self._characters[guild_id_str]: # Remove guild entry if empty
                del self._characters[guild_id_str]

            # Add to deleted set for DB operation
            self._deleted_characters_ids.setdefault(guild_id_str, set()).add(character_id)
            logger.info(f"Character {character_id} in guild {guild_id_str} marked for deletion and removed from cache.")

            # Clean up other caches
            self._dirty_characters.get(guild_id_str, set()).discard(character_id)
            self._entities_with_active_action.get(guild_id_str, set()).discard(character_id)

            # Player's active_character_id should be cleared if this was their active character.
            # This requires finding the player linked to this character, typically via Player.active_character_id == character_id.
            # This operation might be better handled in a higher-level service that can update the Player model.
            # For now, this manager focuses on the Character entity itself.
            # Consider: if a player's active char is deleted, their active_character_id should be set to None.
            # This would typically be part of the same transaction deleting the character.

        else:
            logger.warning(f"Attempted to mark non-cached or already removed character {character_id} in guild {guild_id_str} for deletion.")


    async def set_party_id(self, guild_id: str, character_id: str, party_id: Optional[str], session: Optional[AsyncSession] = None, **kwargs: Any) -> bool:
        """Sets or clears the party ID for a character both in cache and DB (if session provided)."""
        guild_id_str = str(guild_id)
        char = self.get_character(guild_id_str, character_id)

        if char:
            char.party_id = party_id
            self.mark_character_dirty(guild_id_str, character_id)
            logger.debug(f"Character {character_id} party_id set to {party_id} in cache for guild {guild_id_str}.")

            if session: # If a DB session is provided, update in DB as well
                db_char = await session.get(Character, character_id)
                if db_char and str(db_char.guild_id) == guild_id_str:
                    db_char.party_id = party_id
                    session.add(db_char) # Add to session to track changes
                    flag_modified(db_char, "party_id")
                    logger.debug(f"Character {character_id} party_id updated in DB session for guild {guild_id_str}.")
                elif db_char: # Found but guild mismatch
                     logger.warning(f"set_party_id: Character {character_id} found in DB but guild mismatch ({db_char.guild_id} vs {guild_id_str}).")
                else: # Not found in DB
                    logger.warning(f"set_party_id: Character {character_id} not found in DB for guild {guild_id_str} during session update.")
            return True
        else:
            logger.warning(f"Character {character_id} not found in cache for guild {guild_id_str}. Cannot set party ID.")
            return False

    async def update_character_location(
        self, character_id: str, new_location_id: Optional[str], guild_id: str, session: Optional[AsyncSession] = None, **kwargs: Any
    ) -> Optional[Character]:
        """Updates a character's location in cache and optionally in DB if session is provided."""
        guild_id_str = str(guild_id)
        char_in_cache = self.get_character(guild_id_str, character_id)

        if char_in_cache:
            char_in_cache.location_id = new_location_id
            self.mark_character_dirty(guild_id_str, character_id)
            logger.info(f"Character {character_id} location updated to {new_location_id} in cache (Guild: {guild_id_str}).")

            if session:
                db_char = await session.get(Character, character_id)
                if db_char and str(db_char.guild_id) == guild_id_str:
                    db_char.location_id = new_location_id
                    session.add(db_char)
                    flag_modified(db_char, "location_id")
                    logger.info(f"Character {character_id} location updated in DB session (Guild: {guild_id_str}).")
                    return db_char # Return the DB model if updated in session
                else:
                    logger.warning(f"update_character_location: Character {character_id} not found in DB or guild mismatch during session update (Guild: {guild_id_str}).")
                    return None # DB update failed
            return char_in_cache # Return cache model if no session
        else:
            logger.warning(f"update_character_location: Character {character_id} not found in cache (Guild: {guild_id_str}).")
            return None

    # Inventory and Equipment related methods would typically delegate to InventoryManager and EquipmentManager
    # For example:
    # async def add_item_to_inventory(...) -> bool:
    #     if self._inventory_manager:
    #         return await self._inventory_manager.add_item_to_character_inventory(...)
    #     logger.warning("InventoryManager not available.")
    #     return False
    # Similar for remove_item_from_inventory, equip_item, unequip_item etc.


    def set_active_action(self, guild_id: str, character_id: str, action_details: Optional[Dict[str, Any]]) -> None:
        """Sets the current action for a character in cache and updates active action tracking."""
        guild_id_str = str(guild_id)
        char = self.get_character(guild_id_str, character_id)
        if char:
            current_action_json_str = json.dumps(action_details) if action_details else None
            char.current_action_json = current_action_json_str
            self.mark_character_dirty(guild_id_str, character_id)

            active_actions_set = self._entities_with_active_action.setdefault(guild_id_str, set())
            action_queue = json.loads(char.action_queue_json or "[]")

            if action_details: # If setting a new action
                active_actions_set.add(character_id)
                logger.debug(f"Active action set for {character_id} in guild {guild_id_str}: {action_details}")
            elif not action_queue: # If clearing action AND queue is empty
                active_actions_set.discard(character_id)
                logger.debug(f"Active action cleared for {character_id} (no queued actions) in guild {guild_id_str}.")
            else: # Clearing current action but queue still has items
                logger.debug(f"Active action cleared for {character_id}, but queue still has actions in guild {guild_id_str}.")
        else:
            logger.warning(f"Cannot set active action: Character {character_id} not found in guild {guild_id_str}.")


    def add_action_to_queue(self, guild_id: str, character_id: str, action_details: Dict[str, Any]) -> None:
        """Adds an action to a character's action queue in cache."""
        guild_id_str = str(guild_id)
        char = self.get_character(guild_id_str, character_id)
        if char:
            current_queue = json.loads(char.action_queue_json or "[]")
            current_queue.append(action_details)
            char.action_queue_json = json.dumps(current_queue)
            self.mark_character_dirty(guild_id_str, character_id)

            # Entity is now busy if it wasn't before
            self._entities_with_active_action.setdefault(guild_id_str, set()).add(character_id)
            logger.debug(f"Action added to queue for {character_id} in guild {guild_id_str}: {action_details}")
        else:
            logger.warning(f"Cannot add action to queue: Character {character_id} not found in guild {guild_id_str}.")


    def get_next_action_from_queue(self, guild_id: str, character_id: str) -> Optional[Dict[str, Any]]:
        """Retrieves and removes the next action from a character's queue in cache."""
        guild_id_str = str(guild_id)
        char = self.get_character(guild_id_str, character_id)
        if char:
            current_queue = json.loads(char.action_queue_json or "[]")
            if current_queue:
                next_action = current_queue.pop(0)
                char.action_queue_json = json.dumps(current_queue)
                self.mark_character_dirty(guild_id_str, character_id)

                # If queue becomes empty AND there's no current action, mark not busy
                if not current_queue and not (char.current_action_json and json.loads(char.current_action_json)):
                    self._entities_with_active_action.get(guild_id_str, set()).discard(character_id)
                logger.debug(f"Retrieved next action for {character_id} from queue in guild {guild_id_str}: {next_action}")
                return next_action
            else: # Queue is empty
                # Ensure is_busy status is correct if current_action is also null
                if not (char.current_action_json and json.loads(char.current_action_json)):
                     self._entities_with_active_action.get(guild_id_str, set()).discard(character_id)
                logger.debug(f"Action queue empty for {character_id} in guild {guild_id_str}.")
                return None
        else:
            logger.warning(f"Cannot get next action: Character {character_id} not found in guild {guild_id_str}.")
            return None

    async def save_character(self, character: Character, guild_id: str) -> bool:
        """Saves a single character object to DB using a new session/transaction."""
        if not self._db_service or not hasattr(self._db_service, 'get_session_factory'):
            logger.error(f"CM.save_character: DBService or session factory not available (guild {guild_id}).")
            return False

        guild_id_str = str(guild_id)
        if str(character.guild_id) != guild_id_str:
            logger.error(f"CM.save_character: Character {character.id} guild_id ({character.guild_id}) does not match target guild_id ({guild_id_str}). Aborting save.")
            return False

        from bot.database.guild_transaction import GuildTransaction # Local import
        try:
            async with GuildTransaction(self._db_service.get_session_factory, guild_id_str) as session:
                await session.merge(character)
            # Update cache after successful save
            self._characters.setdefault(guild_id_str, {})[character.id] = character
            self._dirty_characters.get(guild_id_str, set()).discard(character.id) # Remove from dirty set
            logger.info(f"Character {character.id} saved successfully to DB and cache updated for guild {guild_id_str}.")
            return True
        except Exception as e:
            logger.error(f"CM.save_character: Error saving character {character.id} for guild {guild_id_str}: {e}", exc_info=True)
            return False


    async def gain_xp(self, guild_id: str, character_id: str, amount: int, session: Optional[AsyncSession] = None, **kwargs: Any) -> Optional[Dict[str, Any]]:
        """Adds XP to a character, handles level ups, and updates in cache/DB."""
        if amount <= 0:
            logger.debug(f"gain_xp: Non-positive XP amount ({amount}) for char {character_id}, no change.")
            return None

        guild_id_str = str(guild_id)

        # Determine if we need to manage the session
        manage_session = session is None
        actual_session: AsyncSession = session if session else self._db_service.get_session() # type: ignore
        if not actual_session and not self._db_service :
             logger.error(f"CM.gain_xp: DBService not available and no session passed for char {character_id}.")
             return None

        try:
            async with actual_session.begin() if manage_session else asyncio.Semaphore(1): # Dummy async context if not managing
                # Get character - try cache first, then DB if using own session
                char_model: Optional[Character] = None
                if not manage_session: # If session is passed, assume it might have the latest char
                    char_model = await actual_session.get(Character, character_id)
                    if char_model and str(char_model.guild_id) != guild_id_str: char_model = None # Guild mismatch

                if not char_model: # If not found via passed session or if we manage session
                    char_model = self.get_character(guild_id_str, character_id)
                    if char_model and manage_session: # If from cache and we manage session, ensure it's attached
                        char_model = await actual_session.merge(char_model)

                if not char_model:
                    logger.warning(f"gain_xp: Character {character_id} not found in guild {guild_id_str}.")
                    # if manage_session : await actual_session.rollback() # Rollback if we started transaction. begin() might handle this.
                    return None

                level_details = json.loads(char_model.level_details_json or '{}')
                original_level = level_details.get('current_level', 1)
                current_xp = level_details.get('current_xp', 0)
                xp_to_next = level_details.get('xp_to_next_level', 100) # Default from settings if not present

                current_xp += amount
                leveled_up = False
                levels_gained = 0

                # TODO: Incorporate RuleEngine for level progression if available
                # xp_to_next_level calculation might be dynamic (e.g., self._rule_engine.get_xp_for_level(new_level))
                while current_xp >= xp_to_next:
                    current_xp -= xp_to_next
                    level_details['current_level'] += 1
                    leveled_up = True
                    levels_gained +=1
                    # Get XP for the *new* next level
                    # Placeholder: simple doubling, replace with RuleEngine logic
                    xp_to_next = self._settings.get("xp_per_level_map", {}).get(str(level_details['current_level'] +1), xp_to_next * 2)
                    level_details['xp_to_next_level'] = xp_to_next

                level_details['current_xp'] = current_xp
                char_model.level_details_json = json.dumps(level_details)
                flag_modified(char_model, "level_details_json")

                if manage_session: # If we manage the session, model is already part of it via merge or get
                    pass
                else: # If session is passed, ensure char_model is added if it came from cache
                    actual_session.add(char_model)

                # Update cache directly
                self.mark_character_dirty(guild_id_str, character_id) # Mark dirty for save_state if session not managed by this call directly

                logger.info(f"Character {character_id} gained {amount} XP. New XP: {current_xp}, Level: {level_details['current_level']}.")
                if leveled_up:
                    logger.info(f"Character {character_id} leveled up to {level_details['current_level']}!")
                    # Potentially trigger stats update or other level-up events
                    await self.trigger_stats_recalculation(guild_id_str, character_id, session=actual_session)


                return {
                    "character_id": character_id,
                    "xp_gained": amount,
                    "current_xp": current_xp,
                    "current_level": level_details['current_level'],
                    "xp_to_next_level": xp_to_next,
                    "leveled_up": leveled_up,
                    "levels_gained": levels_gained,
                    "original_level": original_level
                }
        except Exception as e:
            logger.error(f"CM.gain_xp: Error processing XP for char {character_id} in guild {guild_id_str}: {e}", exc_info=True)
            return None
        finally:
            if manage_session and actual_session: # Close session only if CharacterManager created it
                 await actual_session.close()


    async def update_character_stats(
        self, guild_id: str, character_id: str, stats_update: Dict[str, Any],
        session: Optional[AsyncSession] = None, recalculate_effective: bool = True, **kwargs: Any
    ) -> bool:
        """
        Updates base stats for a character and optionally recalculates effective stats.
        Stats_update should be a dict like {"attack": 10, "defense": 5}.
        """
        guild_id_str = str(guild_id)
        manage_session = session is None
        actual_session: AsyncSession = session if session else self._db_service.get_session() # type: ignore
        if not actual_session and not self._db_service:
             logger.error(f"CM.update_character_stats: DBService not available and no session passed for char {character_id}.")
             return False

        try:
            async with actual_session.begin() if manage_session else asyncio.Semaphore(1): # Dummy async context
                char_model: Optional[Character] = None
                if not manage_session:
                    char_model = await actual_session.get(Character, character_id)
                    if char_model and str(char_model.guild_id) != guild_id_str: char_model = None

                if not char_model:
                    char_model = self.get_character(guild_id_str, character_id)
                    if char_model and manage_session:
                        char_model = await actual_session.merge(char_model) # Attach to session if managing

                if not char_model:
                    logger.warning(f"update_character_stats: Character {character_id} not found in guild {guild_id_str}.")
                    return False

                base_stats = json.loads(char_model.base_stats_json or '{}')
                updated_any = False
                for stat_name, value in stats_update.items():
                    if stat_name in base_stats and base_stats[stat_name] != value:
                        base_stats[stat_name] = value
                        updated_any = True
                    elif stat_name not in base_stats: # New stat being added
                        base_stats[stat_name] = value
                        updated_any = True

                if updated_any:
                    char_model.base_stats_json = json.dumps(base_stats)
                    flag_modified(char_model, "base_stats_json")
                    if not manage_session: actual_session.add(char_model) # Add if session passed

                    self.mark_character_dirty(guild_id_str, character_id) # Mark dirty for cache state
                    logger.info(f"Base stats updated for character {character_id} in guild {guild_id_str}. Update: {stats_update}")

                    if recalculate_effective:
                        await self.trigger_stats_recalculation(guild_id_str, character_id, session=actual_session)
                else:
                    logger.debug(f"No change in base stats for character {character_id} with update: {stats_update}")

                return True
        except Exception as e:
            logger.error(f"CM.update_character_stats: Error for char {character_id}, guild {guild_id_str}: {e}", exc_info=True)
            return False
        finally:
            if manage_session and actual_session:
                 await actual_session.close()
>>>>>>> bbbd6fce
<|MERGE_RESOLUTION|>--- conflicted
+++ resolved
@@ -15,12 +15,7 @@
 from sqlalchemy.future import select
 from sqlalchemy.orm.attributes import flag_modified
 
-<<<<<<< HEAD
-from bot.database.models import Player, Character # This is CharacterDB
-from bot.game.models.character import Character as CharacterPydantic # Import Pydantic model
-=======
 from bot.database.models import Player, Character, PlayerDB, CharacterDB # Added PlayerDB, CharacterDB
->>>>>>> bbbd6fce
 from builtins import dict, set, list, int
 
 from bot.game.utils import stats_calculator
@@ -633,188 +628,6 @@
         from bot.database.crud_utils import get_entity_by_attributes
         # Uses CharacterDB as per original definition context of this example method
 
-<<<<<<< HEAD
-    async def _create_and_activate_char_in_session(
-        self,
-        session: AsyncSession,
-        guild_id: str,
-        discord_user_id: str,
-        character_name: str,
-        player_language: Optional[str],
-        char_class_key: Optional[str], # Not used yet, for future expansion
-        race_key: Optional[str] # Not used yet, for future expansion
-    ) -> Optional[CharacterPydantic]: # Return Pydantic model
-
-        from bot.database.models import Player as PlayerDB, Character as CharacterDB
-        from bot.game.models.character import Character as CharacterPydantic
-        from bot.database.crud_utils import get_entity_by_attributes, create_entity # create_entity might not be used if we construct directly
-
-        # 1. Find or Create Player DB record
-        player_db_model = await get_entity_by_attributes(session, PlayerDB, {"discord_id": discord_user_id, "guild_id": guild_id})
-
-        if not player_db_model:
-            logger.info(f"CM: No existing PlayerDB found for {discord_user_id} in guild {guild_id}. Creating new PlayerDB.")
-            player_default_lang = player_language or await self._game_manager.get_rule(guild_id, 'default_language', 'en') # type: ignore
-
-            # Attempt to get display name; requires interaction object or pre-fetched name.
-            # For robustness, if interaction isn't passed, use a placeholder.
-            # This part of logic is better handled at command level or by passing display_name.
-            user_display_name = f"User_{discord_user_id}" # Fallback
-
-            player_data = {
-                "id": str(uuid.uuid4()),
-                "discord_id": discord_user_id,
-                "guild_id": guild_id,
-                "name_i18n": {"en": user_display_name, player_default_lang: user_display_name},
-                "selected_language": player_default_lang,
-                "is_active": True,
-            }
-            # Using create_entity, assuming it handles add & flush, and returns the instance.
-            player_db_model = await create_entity(session, PlayerDB, player_data, guild_id=guild_id)
-            if not player_db_model:
-                logger.error(f"CM: Failed to create PlayerDB for {discord_user_id} in guild {guild_id}.")
-                return None
-            logger.info(f"CM: PlayerDB {player_db_model.id} created for {discord_user_id} in guild {guild_id}.")
-            self._discord_to_player_map.setdefault(guild_id, {})[int(discord_user_id)] = player_db_model.id
-            await session.flush() # Ensure player_db_model.id is available if create_entity doesn't flush
-
-        # 2. Check if Character with the same name already exists for this player
-        # A more robust check would involve checking name_i18n if it's the source of truth
-        # For simplicity, assuming character_name is the primary name to check.
-        stmt_existing_char = select(CharacterDB).where(
-            CharacterDB.player_id == player_db_model.id,
-            CharacterDB.name_i18n[player_language or self._game_manager.get_rule(guild_id, 'default_language', 'en')].astext == character_name # type: ignore
-        )
-        result_existing_char = await session.execute(stmt_existing_char)
-        if result_existing_char.scalars().first():
-            raise CharacterAlreadyExistsError(f"Character '{character_name}' already exists for player {player_db_model.id}.")
-
-        # 3. Get default starting attributes from RuleEngine via GameManager
-        starting_location_id = await self._game_manager.get_rule(guild_id, 'starting_location_id', 'town_square') # type: ignore
-        starting_hp = float(await self._game_manager.get_rule(guild_id, 'starting_hp', 100.0)) # type: ignore
-        starting_max_hp = float(await self._game_manager.get_rule(guild_id, 'starting_max_health', 100.0)) # type: ignore
-        starting_gold = int(await self._game_manager.get_rule(guild_id, 'starting_gold', 0)) # type: ignore
-
-        char_name_i18n_map = {"en": character_name}
-        effective_lang = player_language or player_db_model.selected_language or await self._game_manager.get_rule(guild_id, 'default_language', 'en') # type: ignore
-        if effective_lang and effective_lang != "en":
-            char_name_i18n_map[effective_lang] = character_name
-
-        new_char_id = str(uuid.uuid4())
-        character_db_data = {
-            "id": new_char_id, "player_id": player_db_model.id, "guild_id": guild_id,
-            "name_i18n": char_name_i18n_map,
-            "character_class_i18n": {"en": char_class_key or "Adventurer", effective_lang: char_class_key or "Adventurer"},
-            "race_key": race_key or "human",
-            "level": 1, "xp": 0, "unspent_xp": 0, "gold": starting_gold,
-            "current_hp": starting_hp, "max_hp": starting_max_hp, "is_alive": True,
-            "current_location_id": starting_location_id,
-            "stats_json": {}, "effective_stats_json": {}, "status_effects_json": [],
-            "skills_data_json": {}, "abilities_data_json": {}, "spells_data_json": {},
-            "known_spells_json": [], "spell_cooldowns_json": {}, "inventory_json": [],
-            "equipment_slots_json": {}, "active_quests_json": [], "flags_json": {},
-            "state_variables_json": {}, "current_game_status": "active",
-            "action_queue_json": "[]", "collected_actions_json": "[]"
-        }
-        new_character_db = CharacterDB(**character_db_data)
-        session.add(new_character_db)
-        await session.flush()
-
-        player_db_model.active_character_id = new_char_id
-        flag_modified(player_db_model, "active_character_id")
-        session.add(player_db_model)
-
-        await self._recalculate_and_store_effective_stats(guild_id, new_char_id, new_character_db, session_for_db=session)
-        await session.flush() # Ensure all changes, including stats, are flushed before refresh
-        await session.refresh(new_character_db)
-        await session.refresh(player_db_model)
-
-
-        # Convert DB model to Pydantic model dictionary
-        char_dict_for_pydantic = {c.name: getattr(new_character_db, c.name) for c in CharacterDB.__table__.columns} # type: ignore
-
-        json_fields_to_parse = [ # Ensure these match CharacterPydantic expectations
-            "name_i18n", "character_class_i18n", "race_i18n", "description_i18n",
-            "stats_json", "effective_stats_json", "status_effects_json",
-            "skills_data_json", "abilities_data_json", "spells_data_json",
-            "known_spells_json", "spell_cooldowns_json", "inventory_json",
-            "equipment_slots_json", "active_quests_json", "flags_json",
-            "state_variables_json", "current_action_json", "action_queue_json",
-            "collected_actions_json"
-        ]
-
-        for field in json_fields_to_parse:
-            val = char_dict_for_pydantic.get(field)
-            if isinstance(val, str):
-                try: char_dict_for_pydantic[field] = json.loads(val)
-                except json.JSONDecodeError:
-                    logger.warning(f"CM: JSONDecodeError for field {field} on char {new_char_id}, value: {val}. Using default.")
-                    if field in ["status_effects_json", "known_spells_json", "inventory_json", "active_quests_json", "action_queue_json", "collected_actions_json", "abilities_data_json", "spells_data_json", "skills_data_json"]: # these are lists
-                        char_dict_for_pydantic[field] = []
-                    else: # these are dicts
-                        char_dict_for_pydantic[field] = {}
-            elif val is None: # Ensure JSON fields are at least empty dict/list if None from DB
-                if field in ["status_effects_json", "known_spells_json", "inventory_json", "active_quests_json", "action_queue_json", "collected_actions_json", "abilities_data_json", "spells_data_json", "skills_data_json"]:
-                    char_dict_for_pydantic[field] = []
-                else:
-                    char_dict_for_pydantic[field] = {}
-
-        # Map DB field names to Pydantic field names if they differ
-        char_dict_for_pydantic['discord_user_id'] = int(discord_user_id)
-        char_dict_for_pydantic['selected_language'] = player_language or player_db_model.selected_language
-        char_dict_for_pydantic['location_id'] = char_dict_for_pydantic.get('current_location_id')
-        char_dict_for_pydantic['party_id'] = char_dict_for_pydantic.get('current_party_id')
-        char_dict_for_pydantic['hp'] = char_dict_for_pydantic.get('current_hp', starting_hp)
-        char_dict_for_pydantic['max_health'] = char_dict_for_pydantic.get('max_hp', starting_max_hp)
-        char_dict_for_pydantic['experience'] = char_dict_for_pydantic.get('xp',0)
-        char_dict_for_pydantic['stats'] = char_dict_for_pydantic.get('stats_json', {}) # Pydantic model expects 'stats'
-        # Populate potentially missing fields expected by Pydantic model from CharacterPydantic.from_dict
-        # These are fields in Pydantic Character not directly columns in DB Character or with different names
-        char_dict_for_pydantic.setdefault('name', character_name) # Fallback if name_i18n is empty
-        char_dict_for_pydantic.setdefault('skills', {}) # Old field, ensure it exists
-        char_dict_for_pydantic.setdefault('known_abilities', []) # Old field
-        char_dict_for_pydantic.setdefault('character_class', (char_dict_for_pydantic.get('character_class_i18n') or {}).get(effective_lang))
-
-        try:
-            character_pydantic = CharacterPydantic.from_dict(char_dict_for_pydantic)
-        except Exception as pydantic_conversion_err:
-            logger.error(f"CM: Error converting CharacterDB to CharacterPydantic for char {new_char_id} using from_dict: {pydantic_conversion_err}", exc_info=True)
-            logger.error(f"Data passed to from_dict: {json.dumps(char_dict_for_pydantic, indent=2)}")
-            return None
-
-        self._characters.setdefault(guild_id, {})[new_char_id] = character_pydantic
-        self.mark_character_dirty(guild_id, new_char_id)
-
-        logger.info(f"CM: Character {new_char_id} ({character_name}) created and activated for player {player_db_model.id} (Discord: {discord_user_id}) in guild {guild_id}.")
-        return character_pydantic
-
-    async def create_and_activate_character_for_discord_user(
-        self,
-        guild_id: str,
-        discord_user_id: str,
-        character_name: str,
-        player_language: Optional[str] = None,
-        char_class_key: Optional[str] = None,
-        race_key: Optional[str] = None
-    ) -> Optional[CharacterPydantic]:
-        if not self._db_service:
-            logger.error("CM: DBService not available for character creation.")
-            return None
-
-        try:
-            # Use GuildTransaction to manage the session and transaction
-            from bot.database.guild_transaction import GuildTransaction # Ensure import
-            async with GuildTransaction(self._db_service.get_session_factory, guild_id) as session: # type: ignore
-                return await self._create_and_activate_char_in_session(
-                    session, guild_id, discord_user_id, character_name, player_language, char_class_key, race_key
-                )
-        except CharacterAlreadyExistsError:
-            # Logged inside _create_and_activate_char_in_session or by caller
-            raise
-        except Exception as e:
-            logger.error(f"CM: Outer error in create_and_activate_character_for_discord_user for {discord_user_id} in {guild_id}: {e}", exc_info=True)
-            return None
-=======
         attributes: Dict[str, Any] = {"name": name}
         if is_npc is not None:
             attributes["is_npc"] = is_npc
@@ -1189,5 +1002,4 @@
             return False
         finally:
             if manage_session and actual_session:
-                 await actual_session.close()
->>>>>>> bbbd6fce
+                 await actual_session.close()