--- conflicted
+++ resolved
@@ -547,23 +547,5 @@
             self._characters.setdefault(guild_id_str, {})[new_char_orm_instance.id] = new_char_orm_instance
             self._discord_to_player_map.setdefault(guild_id_str, {})[user_id] = player_record.id # type: ignore
             logger.info(f"CM.create_new_character: Successfully created and cached Character {new_char_orm_instance.id} for Player {player_record.id} in guild {guild_id_str}. Cached (pending caller's commit if session was external).") # type: ignore
-<<<<<<< HEAD
         
-        return new_char_orm_instance
-
-        except CharacterAlreadyExistsError as caee:
-            logger.info(f"CM.create_new_character: Attempt to create character for Discord ID {discord_id_str} in guild {guild_id_str} failed as character already exists.")
-            # Rollback is handled by transaction_cm's __aexit__ if an exception occurs
-            raise caee
-        except Exception as e:
-            logger.error(f"CM.create_new_character: Error creating character for Discord ID {discord_id_str} in guild {guild_id_str}: {e}", exc_info=True)
-            # Rollback is handled by transaction_cm's __aexit__
-            return None
-        finally:
-            if manage_session and outer_session_cm:
-                await outer_session_cm.__aexit__(None, None, None)
-
-=======
-
-        return new_char_orm_instance
->>>>>>> ea604680
+        return new_char_orm_instance