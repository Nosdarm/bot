# bot/game/managers/character_manager.py

from __future__ import annotations
import json
import uuid
import traceback
import asyncio
import logging
import asyncpg
from typing import Optional, Dict, Any, List, Set, TYPE_CHECKING, Union

from pydantic import BaseModel # Added for UpdateHealthResult

from sqlalchemy.ext.asyncio import AsyncSession
from sqlalchemy.future import select
from sqlalchemy.orm.attributes import flag_modified

from bot.database.models import Player, Character
from builtins import dict, set, list, int

from bot.game.utils import stats_calculator

if TYPE_CHECKING:
    from bot.services.db_service import DBService
    from bot.game.managers.item_manager import ItemManager
    from bot.game.managers.location_manager import LocationManager
    from bot.game.managers.status_manager import StatusManager
    from bot.game.managers.party_manager import PartyManager
    from bot.game.managers.combat_manager import CombatManager
    from bot.game.managers.dialogue_manager import DialogueManager
    from bot.game.rules.rule_engine import RuleEngine
    from bot.game.managers.relationship_manager import RelationshipManager
    from bot.game.managers.game_log_manager import GameLogManager
    from bot.game.managers.npc_manager import NPCManager
    from bot.game.managers.inventory_manager import InventoryManager
    from bot.game.managers.equipment_manager import EquipmentManager
    from bot.game.managers.game_manager import GameManager

logger = logging.getLogger(__name__)

class CharacterAlreadyExistsError(Exception):
    pass

# Pydantic model for update_health return type
class UpdateHealthResult(BaseModel):
    applied_amount: float
    actual_hp_change: float
    current_hp: float
    max_hp: float
    is_alive: bool
    original_hp: float

class CharacterManager:
    required_args_for_load = ["guild_id"]
    required_args_for_save = ["guild_id"]
    required_args_for_rebuild = ["guild_id"]

    _characters: Dict[str, Dict[str, Character]]
    _discord_to_player_map: Dict[str, Dict[int, str]]
    _entities_with_active_action: Dict[str, Set[str]]
    _dirty_characters: Dict[str, Set[str]]
    _deleted_characters_ids: Dict[str, Set[str]]

    def __init__(
        self,
        db_service: Optional["DBService"] = None,
        settings: Optional[Dict[str, Any]] = None,
        item_manager: Optional["ItemManager"] = None,
        location_manager: Optional["LocationManager"] = None,
        rule_engine: Optional["RuleEngine"] = None,
        status_manager: Optional["StatusManager"] = None,
        party_manager: Optional["PartyManager"] = None,
        combat_manager: Optional["CombatManager"] = None,
        dialogue_manager: Optional["DialogueManager"] = None,
        relationship_manager: Optional["RelationshipManager"] = None,
        game_log_manager: Optional["GameLogManager"] = None,
        npc_manager: Optional["NPCManager"] = None,
        inventory_manager: Optional["InventoryManager"] = None,
        equipment_manager: Optional["EquipmentManager"] = None,
        game_manager: Optional["GameManager"] = None
    ):
        logger.info("Initializing CharacterManager...")
        self._db_service = db_service
        self._settings = settings if settings is not None else {}
        self._item_manager = item_manager
        self._location_manager = location_manager
        self._rule_engine = rule_engine
        self._status_manager = status_manager
        self._party_manager = party_manager
        self._combat_manager = combat_manager
        self._dialogue_manager = dialogue_manager
        self._relationship_manager = relationship_manager
        self._game_log_manager = game_log_manager
        self._npc_manager = npc_manager
        self._inventory_manager = inventory_manager
        self._equipment_manager = equipment_manager
        self._game_manager = game_manager

        self._characters = {}
        self._discord_to_player_map = {}
        self._entities_with_active_action = {}
        self._dirty_characters = {}
        self._deleted_characters_ids = {}
        logger.info("CharacterManager initialized.")

    async def _recalculate_and_store_effective_stats(self, guild_id: str, character_id: str, char_model: Character, session_for_db: Optional[AsyncSession] = None) -> None:
        if not self._game_manager:
            logger.warning(f"CM: GameManager NA for stats recalc: char {character_id}, guild {guild_id}.")
            char_model.effective_stats_json = json.dumps({"error": "game_manager_unavailable"})
            if session_for_db: flag_modified(char_model, "effective_stats_json")
            return
        try:
            effective_stats_dict = await stats_calculator.calculate_effective_stats(entity=char_model, guild_id=guild_id, game_manager=self._game_manager)
            char_model.effective_stats_json = json.dumps(effective_stats_dict or {})
            if session_for_db: flag_modified(char_model, "effective_stats_json")
            logger.debug(f"CM: Recalculated effective_stats for char {character_id}, guild {guild_id}.")
        except Exception as es_ex:
            logger.error(f"CM: ERROR recalculating stats for char {character_id}, guild {guild_id}: {es_ex}", exc_info=True)
            char_model.effective_stats_json = json.dumps({"error": "calculation_failed"})
            if session_for_db: flag_modified(char_model, "effective_stats_json")

    async def trigger_stats_recalculation(self, guild_id: str, character_id: str, session: Optional[AsyncSession] = None) -> None:
        char_model: Optional[Character] = None
        if session:
            char_model = await session.get(Character, character_id)
            if char_model and str(char_model.guild_id) != guild_id: char_model = None
        else: char_model = self.get_character(guild_id, character_id)

        if char_model:
            await self._recalculate_and_store_effective_stats(guild_id, character_id, char_model, session_for_db=session)
            if session: session.add(char_model)
            else: self.mark_character_dirty(guild_id, character_id)
            logger.info(f"CM: Stats recalc triggered for char {character_id}, guild {guild_id}. Session used: {'Yes' if session else 'No'}.")
        else: logger.warning(f"CM.trigger_stats_recalculation: Character {character_id} not found in guild {guild_id}.")

    def get_character(self, guild_id: str, character_id: str) -> Optional[Character]:
        guild_chars = self._characters.get(str(guild_id))
        if guild_chars: return guild_chars.get(character_id)
        return None

    async def get_character_by_discord_id(self, guild_id: str, discord_user_id: int, session: Optional[AsyncSession] = None) -> Optional[Character]:
        guild_id_str = str(guild_id)
        player_id_in_cache = self._discord_to_player_map.get(guild_id_str, {}).get(discord_user_id)
        active_char_id: Optional[str] = None
        db_session_is_external = session is not None
        actual_session: AsyncSession = session if db_session_is_external else self._db_service.get_session() # type: ignore
        if not actual_session and not self._db_service :
            logger.error("CM.get_character_by_discord_id: DBService not available and no session passed.")
            return None
        try:
            if not db_session_is_external: await actual_session.__aenter__() # type: ignore
            if player_id_in_cache:
                player = await actual_session.get(Player, player_id_in_cache)
                if player and str(player.guild_id) == guild_id_str: active_char_id = player.active_character_id
                else: logger.debug(f"Player {player_id_in_cache} for Discord {discord_user_id} not found or guild mismatch in DB.")
            else:
                from bot.database.crud_utils import get_entity_by_attributes
                player = await get_entity_by_attributes(actual_session, Player, {"discord_id": str(discord_user_id)}, guild_id_str)
                if player: self._discord_to_player_map.setdefault(guild_id_str, {})[discord_user_id] = player.id; active_char_id = player.active_character_id
            if active_char_id:
                char_from_cache = self.get_character(guild_id_str, active_char_id)
                if char_from_cache: return char_from_cache
                char_from_db = await actual_session.get(Character, active_char_id)
                if char_from_db and str(char_from_db.guild_id) == guild_id_str:
                    self._characters.setdefault(guild_id_str, {})[active_char_id] = char_from_db
                    return char_from_db
                logger.warning(f"Active character {active_char_id} for Discord {discord_user_id} not found in DB or guild mismatch.")
            return None
        finally:
            if not db_session_is_external and actual_session: await actual_session.__aexit__(None, None, None) # type: ignore

    async def update_health(
        self,
        guild_id: str,
        character_id: str,
        amount: float, # This is the amount to change health by (can be negative for damage)
        session: Optional[AsyncSession] = None,
        **kwargs: Any # For potential future use, e.g., source of damage/healing
    ) -> Optional[UpdateHealthResult]:
        if not self._db_service:
            logger.error(f"CM: DBService not available for update_health: char {character_id}.")
            return None

        manage_session = session is None
        actual_session: AsyncSession = session if session else self._db_service.get_session() # type: ignore

        try:
            async with actual_session.begin() if manage_session else actual_session.begin_nested(): # type: ignore
                char_model = await actual_session.get(Character, character_id)
                if not char_model or str(char_model.guild_id) != guild_id:
                    logger.warning(f"CM.update_health: Character {character_id} not found in guild {guild_id}.")
                    return None

                original_hp = char_model.current_hp if char_model.current_hp is not None else 0.0
                old_is_alive_val = char_model.is_alive

                if not old_is_alive_val and amount <= 0:
                    logger.debug(f"CM.update_health: Char {character_id} (guild {guild_id}) already not alive and damage/no-heal applied. No change.")
                    return UpdateHealthResult(
                        applied_amount=amount, actual_hp_change=0.0, current_hp=original_hp,
                        max_hp=char_model.max_hp if char_model.max_hp is not None else 0.0, # Max HP might need recalc later if stats change
                        is_alive=old_is_alive_val, original_hp=original_hp
                    )

                current_max_hp = char_model.max_hp if char_model.max_hp is not None else 0.0
                # Try to get max_hp from effective_stats first if available and valid
                if char_model.effective_stats_json:
                    try:
                        effective_stats = json.loads(char_model.effective_stats_json)
                        current_max_hp = float(effective_stats.get('max_hp', current_max_hp))
                    except (json.JSONDecodeError, ValueError) as e:
                        logger.warning(f"CM.update_health: Using base max_hp for char {character_id} due to parsing error in effective_stats_json: {e}")

                new_hp_value = original_hp + amount
                clamped_hp = max(0.0, min(current_max_hp, new_hp_value))
                actual_hp_change = clamped_hp - original_hp

                char_model.current_hp = clamped_hp
                new_is_alive_status = char_model.current_hp > 0

                hp_changed = abs(actual_hp_change) > 1e-9 # Comparing floats
                is_alive_status_changed = new_is_alive_status != old_is_alive_val
                char_model.is_alive = new_is_alive_status

                changes_made_to_db = False
                if hp_changed:
                    flag_modified(char_model, "current_hp")
                    changes_made_to_db = True
                if is_alive_status_changed:
                    flag_modified(char_model, "is_alive")
                    changes_made_to_db = True

                if changes_made_to_db:
                    actual_session.add(char_model)
                    await self._recalculate_and_store_effective_stats(guild_id, character_id, char_model, session_for_db=actual_session)
                    logger.info(f"CM.update_health: Updated health for char {character_id}. HP: {original_hp:.1f} -> {char_model.current_hp:.1f}. Change: {actual_hp_change:.1f}. Alive: {old_is_alive_val} -> {char_model.is_alive}.")
                    if char_model.current_hp <= 0 and old_is_alive_val:
                        logger.info(f"CM.update_health: Character {character_id} in guild {guild_id} has died.")
                        await self.handle_character_death(guild_id, character_id, session=actual_session, **kwargs)

                # Update cache after potential DB commit (if manage_session is True) or before if session is external
                self._characters.setdefault(str(guild_id), {})[character_id] = char_model

            # If manage_session is True, commit happens here by exiting 'async with actual_session.begin()'
            return UpdateHealthResult(
                applied_amount=amount, actual_hp_change=actual_hp_change, current_hp=char_model.current_hp,
                max_hp=current_max_hp, # Use the max_hp value used for clamping
                is_alive=char_model.is_alive, original_hp=original_hp
            )

        except Exception as e:
            logger.error(f"CM.update_health: Error for char {character_id}: {e}", exc_info=True)
            return None # Rollback handled by 'async with' if manage_session is True
        finally:
            if manage_session: await actual_session.close()

    # ... (rest of CharacterManager methods, ensuring they are compatible with the new Character model and session handling if they do DB ops)
    # For brevity, only including a few more method signatures that were in the previous version.
    # Actual implementations would need to be verified/updated.
    async def handle_character_death(self, guild_id: str, character_id: str, session: Optional[AsyncSession] = None, **kwargs: Any):
        # Simplified: This method ensures is_alive is False and HP is 0.
        # Actual game logic for death (penalties, respawn, notifications) would be more complex.
        db_session_is_external = session is not None
        actual_session: AsyncSession = session if db_session_is_external else self._db_service.get_session() # type: ignore
        if not actual_session and not self._db_service: logger.error("CM.handle_death: DBService missing."); return
        try:
            if not db_session_is_external: await actual_session.__aenter__() # type: ignore
            if not db_session_is_external: await actual_session.begin() # type: ignore
            char_model = await actual_session.get(Character, character_id)
            if not char_model or str(char_model.guild_id) != guild_id: logger.warning(f"CM.handle_death: Char {character_id} not found."); return

            modified = False
            if char_model.is_alive: char_model.is_alive = False; flag_modified(char_model, "is_alive"); modified = True
            if char_model.current_hp != 0.0: char_model.current_hp = 0.0; flag_modified(char_model, "current_hp"); modified = True
            if modified: actual_session.add(char_model); logger.info(f"CM.handle_death: Processed death for char {character_id} in DB context.")

            if not db_session_is_external: await actual_session.commit() # type: ignore
            if modified and char_model: self._characters.setdefault(str(guild_id), {})[character_id] = char_model
        except Exception as e:
            logger.error(f"CM.handle_death: Error for char {character_id}: {e}", exc_info=True)
            if not db_session_is_external and actual_session and actual_session.in_transaction(): await actual_session.rollback() # type: ignore
        finally:
            if not db_session_is_external and actual_session: await actual_session.close() # type: ignore

    async def create_character(self, player_id: str, character_name: str, guild_id_verification: str, session: AsyncSession, **kwargs: Any) -> Optional[Character]: # Simplified for brevity, full impl above
        if not self._game_manager or not self._item_manager : raise ValueError("GM or ItemManager missing")
        logger.info(f"Creating character {character_name} for player {player_id}")
        # ... (full logic as previously provided, ensuring session is used for all DB ops) ...
        return None # Placeholder for actual return

    def mark_character_dirty(self, guild_id: str, character_id: str) -> None:
         if str(guild_id) in self._characters and character_id in self._characters[str(guild_id)]:
              self._dirty_characters.setdefault(str(guild_id), set()).add(character_id)
<<<<<<< HEAD

    def mark_character_deleted(self, guild_id: str, character_id: str) -> None:
        logger.info(f"CharacterManager: Marking character {character_id} for deletion in guild {guild_id}.")
        guild_id_str = str(guild_id)
        char_to_delete = self._characters.get(guild_id_str, {}).pop(character_id, None)

        if char_to_delete:
            # Player mapping cleanup is harder here as Character model doesn't store discord_id directly.
            # This might need to be handled when Player.active_character_id is unset.
            self._entities_with_active_action.get(guild_id_str, set()).discard(character_id)
            self._deleted_characters_ids.setdefault(guild_id_str, set()).add(character_id)
            logger.info(f"CharacterManager: Character {character_id} removed from active cache and marked for DB deletion in guild {guild_id_str}.")
        else:
            logger.warning(f"CharacterManager: Attempted to mark non-existent character {character_id} for deletion in guild {guild_id_str}.")


    async def set_party_id(self, guild_id: str, character_id: str, party_id: Optional[str], **kwargs: Any) -> bool:
        char = self.get_character(guild_id, character_id)
        if char:
            char.current_party_id = str(party_id) if party_id else None
            self.mark_character_dirty(guild_id, character_id)
            await self._recalculate_and_store_effective_stats(guild_id, character_id, char)
            logger.info(f"CharacterManager: Set current_party_id to {party_id} for char {character_id} in guild {guild_id}.")
            return True
        logger.warning(f"CharacterManager: Char {character_id} not found in guild {guild_id} to set current_party_id.")
        return False

    async def update_character_location(self, character_id: str, location_id: Optional[str], guild_id: str, **kwargs: Any) -> Optional[Character]:
        char = self.get_character(guild_id, character_id)
        if char:
            char.current_location_id = str(location_id) if location_id else None
            self.mark_character_dirty(guild_id, character_id)
            await self._recalculate_and_store_effective_stats(guild_id, character_id, char)
            logger.info(f"CharacterManager: Updated location for char {character_id} to {location_id} in guild {guild_id}.")
            return char
        logger.warning(f"CharacterManager: Char {character_id} not found in guild {guild_id} to update location.")
        return None

    async def add_item_to_inventory(self, guild_id: str, character_id: str, item_id: str, quantity: int = 1, **kwargs: Any) -> bool:
        logger.debug(f"CharacterManager: add_item_to_inventory called for char {character_id}, item {item_id}, quantity {quantity}. Needs ItemManager integration with Character.inventory_json or separate Inventory table.")
        char = self.get_character(guild_id, character_id)
        if char and self._item_manager:
            # This is conceptual; assumes ItemManager is updated to work with character_id and a session
            # and potentially Character.inventory_json if that's the chosen inventory storage method.
            # success = await self._item_manager.add_item_to_character_inventory(guild_id, character_id, item_id, quantity, session=kwargs.get('session'))
            # if success:
            #    self.mark_character_dirty(guild_id, character_id) # If inventory_json is on Character
            #    await self._recalculate_and_store_effective_stats(guild_id, character_id, char)
            #    return True
            pass
        return False

    async def remove_item_from_inventory(self, guild_id: str, character_id: str, item_id: str, quantity: int = 1, **kwargs: Any) -> bool:
        logger.debug(f"CharacterManager: remove_item_from_inventory for char {character_id}, item {item_id}, quantity {quantity}. Needs ItemManager integration.")
        return False

    async def update_health(self, guild_id: str, character_id: str, amount: float, **kwargs: Any) -> bool:
         char = self.get_character(guild_id, character_id)
         if not char:
             logger.warning(f"CharacterManager: Char {character_id} not found in guild {guild_id} for health update.")
             return False

         old_hp_val = char.current_hp if char.current_hp is not None else 0.0
         old_is_alive_val = char.is_alive

         if not old_is_alive_val and amount <= 0:
             logger.debug(f"CharacterManager: Char {character_id} in guild {guild_id} already not alive and damage applied, no change.")
             return False

         current_max_hp = char.max_hp if char.max_hp is not None else 0.0
         try:
             effective_stats = json.loads(char.effective_stats_json or '{}')
             current_max_hp = float(effective_stats.get('max_hp', char.max_hp if char.max_hp is not None else 0.0))
         except (json.JSONDecodeError, ValueError):
             logger.warning(f"Could not parse effective_stats_json for max_hp on char {character_id}. Using base max_hp.")

         char.current_hp = max(0.0, min(current_max_hp, old_hp_val + amount))
         new_is_alive_status = char.current_hp > 0

         hp_changed = char.current_hp != old_hp_val
         is_alive_status_changed = new_is_alive_status != old_is_alive_val
         char.is_alive = new_is_alive_status

         if hp_changed or is_alive_status_changed:
            self.mark_character_dirty(guild_id, character_id)
            await self._recalculate_and_store_effective_stats(guild_id, character_id, char)
            logger.info(f"CharacterManager: Updated health for char {character_id}. HP: {old_hp_val} -> {char.current_hp}. Alive: {old_is_alive_val} -> {char.is_alive}.")

         if char.current_hp <= 0 and old_is_alive_val:
              logger.info(f"CharacterManager: Character {character_id} in guild {guild_id} has died.")
              await self.handle_character_death(guild_id, character_id, **kwargs)
         return True

    async def update_character_stats(self, guild_id: str, character_id: str, stats_update: Dict[str, Any], **kwargs: Any) -> bool:
        char = self.get_character(guild_id, character_id)
        if not char:
            logger.warning(f"CharacterManager: Char {character_id} not found for stats update.")
            return False

        updated_fields = []
        recalc_needed = False

        base_stats = json.loads(char.stats_json or '{}')
        original_base_stats_json_str = char.stats_json

        for key, value in stats_update.items():
            if key == "current_hp":
                await self.update_health(guild_id, character_id, float(value) - (char.current_hp or 0.0), **kwargs)
                updated_fields.append(f"current_hp to {char.current_hp}")
                continue
            elif key in ["current_mp", "gold", "level", "xp", "unspent_xp", "max_hp", "max_mp", "base_attack", "base_defense"]: # Direct Character attributes
                 if hasattr(char, key) and getattr(char, key) != value:
                    setattr(char, key, value)
                    updated_fields.append(f"{key} to {value}")
                    if key not in ["current_mp", "gold"]:
                        recalc_needed = True
            elif key in base_stats: # Modifying a base stat like "strength", "dexterity" stored in stats_json
                if base_stats.get(key) != value:
                    base_stats[key] = value
                    updated_fields.append(f"base_stat_{key} to {value}")
                    recalc_needed = True
            elif hasattr(char, key): # Other direct attributes on Character model
                if getattr(char, key) != value:
                    setattr(char, key, value)
                    updated_fields.append(f"{key} to {value}")
                    recalc_needed = True
            else:
                logger.debug(f"Key {key} not directly on Character model or in base stats for update of {character_id}.")
                continue

        new_base_stats_json_str = json.dumps(base_stats)
        if original_base_stats_json_str != new_base_stats_json_str: # Check if base_stats dict actually changed
            char.stats_json = new_base_stats_json_str
            # No need to add to updated_fields again, individual changes already noted

        if updated_fields:
            self.mark_character_dirty(guild_id, character_id)
            if recalc_needed:
                await self._recalculate_and_store_effective_stats(guild_id, character_id, char)
            logger.info(f"CharacterManager: Updated stats for char {character_id}: {updated_fields}. Recalc_needed: {recalc_needed}.")
            return True
        logger.debug(f"No effective stat changes for char {character_id} from update: {stats_update}")
        return False

    async def handle_character_death(self, guild_id: str, character_id: str, **kwargs: Any):
        char = self.get_character(guild_id, character_id)
        if char and char.is_alive:
            char.is_alive = False
            char.current_hp = 0
            self.mark_character_dirty(guild_id, character_id)
            await self._recalculate_and_store_effective_stats(guild_id, character_id, char)
            logger.info(f"CharacterManager: Processed death for char {character_id}. Marked not alive.")
        elif char and not char.is_alive:
             logger.info(f"CharacterManager: Character {character_id} already marked as not alive during death processing.")
        else:
             logger.warning(f"CharacterManager: Character {character_id} not found for death processing.")

    def set_active_action(self, guild_id: str, character_id: str, action_details: Optional[Dict[str, Any]]) -> None:
        char = self.get_character(guild_id, character_id)
        if char:
            char.current_action_json = json.dumps(action_details) if action_details else None
            self.mark_character_dirty(guild_id, character_id)
            logger.debug(f"CharacterManager: set_active_action for char {character_id}. Action: {action_details}")
        else:
            logger.warning(f"Character {character_id} not found in guild {guild_id} to set active action.")


    def add_action_to_queue(self, guild_id: str, character_id: str, action_details: Dict[str, Any]) -> None:
        char = self.get_character(guild_id, character_id)
        if char:
            current_queue = json.loads(char.action_queue_json or "[]")
            current_queue.append(action_details)
            char.action_queue_json = json.dumps(current_queue)
            self.mark_character_dirty(guild_id, character_id)
            logger.debug(f"CharacterManager: add_action_to_queue for char {character_id}. Action: {action_details}")
        else:
            logger.warning(f"Character {character_id} not found in guild {guild_id} to add action to queue.")


    def get_next_action_from_queue(self, guild_id: str, character_id: str) -> Optional[Dict[str, Any]]:
        char = self.get_character(guild_id, character_id)
        if char:
            current_queue = json.loads(char.action_queue_json or "[]")
            if current_queue:
                next_action = current_queue.pop(0)
                char.action_queue_json = json.dumps(current_queue)
                self.mark_character_dirty(guild_id, character_id)
                logger.debug(f"CharacterManager: get_next_action_from_queue for char {character_id}. Action: {next_action}")
                return next_action
        logger.debug(f"CharacterManager: No action in queue for char {character_id}.")
        return None

    async def save_character(self, character: Character, guild_id: str) -> bool:
        if not isinstance(character, Character):
            logger.error("save_character expects a Character SQLAlchemy model instance.")
            return False
        if self._db_service is None:
            logger.error(f"CharacterManager: DB Service not available, cannot save char {character.id} in guild {guild_id}.")
            return False
        self.mark_character_dirty(guild_id, character.id)
        logger.debug(f"CharacterManager: Marked char {character.id} for saving in guild {guild_id}.")
        return True

    async def set_current_party_id(self, guild_id: str, character_id: str, party_id: Optional[str], **kwargs: Any) -> bool:
        char = self.get_character(guild_id, character_id)
        if char:
            char.current_party_id = str(party_id) if party_id else None
            self.mark_character_dirty(guild_id, character_id)
            await self._recalculate_and_store_effective_stats(guild_id, character_id, char)
            logger.info(f"CharacterManager: Set current_party_id to {party_id} for char {character_id} in guild {guild_id}.")
            return True
        logger.warning(f"CharacterManager: Char {character_id} not found in guild {guild_id} to set current_party_id.")
        return False

    async def save_character_field(self, guild_id: str, character_id: str, field_name: str, value: Any, **kwargs: Any) -> bool:
        char = self.get_character(guild_id, character_id)
        if char and hasattr(char, field_name):
            setattr(char, field_name, value)
            self.mark_character_dirty(guild_id, character_id)
            if field_name in ["stats_json", "level", "is_alive", "current_hp", "max_hp", "current_mp", "max_mp", "base_attack", "base_defense"] or field_name.startswith("base_"):
                await self._recalculate_and_store_effective_stats(guild_id, character_id, char)
            logger.info(f"CharacterManager: Saved field {field_name} to {value} for char {character_id} in guild {guild_id}.")
            return True
        logger.warning(f"CharacterManager: Field {field_name} not found or char {character_id} not found in guild {guild_id} for save_character_field.")
        return False

    async def revert_location_change(self, guild_id: str, character_id: str, old_location_id: str, **kwargs: Any) -> bool:
        char = self.get_character(guild_id, character_id)
        if char:
            char.current_location_id = old_location_id
            self.mark_character_dirty(guild_id, character_id)
            await self._recalculate_and_store_effective_stats(guild_id, character_id, char)
            logger.info(f"CharacterManager: Reverted location for char {character_id} to {old_location_id} in guild {guild_id}.")
            return True
        return False

    async def revert_hp_change(self, guild_id: str, character_id: str, old_hp: float, old_is_alive: bool, **kwargs: Any) -> bool:
        char = self.get_character(guild_id, character_id)
        if char:
            char.current_hp = old_hp
            char.is_alive = old_is_alive
            self.mark_character_dirty(guild_id, character_id)
            await self._recalculate_and_store_effective_stats(guild_id, character_id, char)
            logger.info(f"CharacterManager: Reverted HP for char {character_id} to {old_hp} (Alive: {old_is_alive}) in guild {guild_id}.")
            return True
        return False

    async def revert_stat_changes(self, guild_id: str, character_id: str, stat_changes: List[Dict[str, Any]], **kwargs: Any) -> bool:
        char = self.get_character(guild_id, character_id)
        if char:
            base_stats = json.loads(char.stats_json or '{}')
            for change in stat_changes:
                base_stats[change["stat_name"]] = change["old_value"]
            char.stats_json = json.dumps(base_stats)
            self.mark_character_dirty(guild_id, character_id)
            await self._recalculate_and_store_effective_stats(guild_id, character_id, char)
            logger.info(f"CharacterManager: Reverted stat changes for char {character_id} in guild {guild_id} (simplified recalc).")
            return True
        return False

    async def revert_party_id_change(self, guild_id: str, character_id: str, old_party_id: Optional[str], **kwargs: Any) -> bool:
        char = self.get_character(guild_id, character_id)
        if char:
            char.current_party_id = old_party_id
            self.mark_character_dirty(guild_id, character_id)
            await self._recalculate_and_store_effective_stats(guild_id, character_id, char)
            logger.info(f"CharacterManager: Reverted current_party_id for char {character_id} to {old_party_id} in guild {guild_id}.")
            return True
        return False

    async def revert_xp_change(self, guild_id: str, character_id: str, old_xp: int, old_level: int, old_unspent_xp: int, **kwargs: Any) -> bool:
        char = self.get_character(guild_id, character_id)
        if char:
            char.xp = old_xp
            char.level = old_level
            char.unspent_xp = old_unspent_xp
            self.mark_character_dirty(guild_id, character_id)
            await self._recalculate_and_store_effective_stats(guild_id, character_id, char)
            logger.info(f"CharacterManager: Reverted XP for char {character_id} to L{old_level}, {old_xp} XP, {old_unspent_xp} unspent in guild {guild_id}.")
            return True
        return False

    async def revert_status_effect_change(self, guild_id: str, character_id: str, action_taken: str, status_effect_id: str, full_status_effect_data: Optional[Dict[str, Any]] = None, **kwargs: Any) -> bool:
        char = self.get_character(guild_id, character_id)
        if char:
            current_effects = json.loads(char.status_effects_json or "[]")
            if action_taken == "added" :
                current_effects = [ef for ef in current_effects if ef.get("id") != status_effect_id]
            elif action_taken == "removed" and full_status_effect_data:
                current_effects.append(full_status_effect_data)
            char.status_effects_json = json.dumps(current_effects)
            self.mark_character_dirty(guild_id, character_id)
            await self._recalculate_and_store_effective_stats(guild_id, character_id, char)
            logger.info(f"Reverted status effect {action_taken} for {status_effect_id} on char {character_id}.")
            return True
        return False

    async def revert_inventory_changes(self, guild_id: str, character_id: str, inventory_changes: List[Dict[str, Any]], **kwargs: Any) -> bool:
        logger.debug(f"CharacterManager: revert_inventory_changes for char {character_id}. Needs proper ItemManager/inventory_json handling.")
        char = self.get_character(guild_id, character_id)
        if char:
            self.mark_character_dirty(guild_id, character_id)
            await self._recalculate_and_store_effective_stats(guild_id, character_id, char)
            return True
        return False

    async def revert_gold_change(self, guild_id: str, character_id: str, old_gold: int, **kwargs: Any) -> bool:
        char = self.get_character(guild_id, character_id)
        if char:
             char.gold = old_gold
             self.mark_character_dirty(guild_id, character_id)
             logger.info(f"CharacterManager: Reverted gold for char {character_id} to {old_gold} in guild {guild_id}.")
             return True
        return False

    async def revert_action_queue_change(self, guild_id: str, character_id: str, old_action_queue_json: str, **kwargs: Any) -> bool:
        char = self.get_character(guild_id, character_id)
        if char:
            char.action_queue_json = old_action_queue_json
            self.mark_character_dirty(guild_id, character_id)
            logger.info(f"CharacterManager: Reverted action queue for char {character_id} in guild {guild_id}.")
            return True
        return False

    async def revert_collected_actions_change(self, guild_id: str, character_id: str, old_collected_actions_json: str, **kwargs: Any) -> bool:
        char = self.get_character(guild_id, character_id)
        if char:
            char.collected_actions_json = old_collected_actions_json
            self.mark_character_dirty(guild_id, character_id)
            logger.info(f"CharacterManager: Reverted collected_actions for char {character_id} in guild {guild_id}.")
            return True
        return False

    async def revert_character_creation(self, guild_id: str, character_id: str, **kwargs: Any) -> bool:
        session = kwargs.get("session")
        if not session:
            logger.error("revert_character_creation requires a session.")
            return False

        char_to_delete = await session.get(Character, character_id)
        if char_to_delete:
            if char_to_delete.player_id:
                player_account = await session.get(Player, char_to_delete.player_id)
                if player_account and player_account.active_character_id == character_id:
                    player_account.active_character_id = None
                    session.add(player_account)

            await session.delete(char_to_delete)
            if str(guild_id) in self._characters:
                self._characters[str(guild_id)].pop(character_id, None)
            logger.info(f"CharacterManager: Reverted character creation for char {character_id} (deleted from DB and cache).")
            return True
        logger.warning(f"Character {character_id} not found in DB for revert_character_creation.")
        return False

    async def recreate_character_from_data(self, guild_id: str, character_data: Dict[str, Any], **kwargs: Any) -> bool:
        guild_id_str = str(guild_id)
        char_id = character_data.get('id')
        if not char_id:
            logger.error(f"CharacterManager: Cannot recreate character, missing ID in data for guild {guild_id_str}.")
            return False

        session = kwargs.get("session")
        if not session:
            logger.error("recreate_character_from_data requires a session.")
            return False

        try:
            new_char = Character(**character_data)
            await session.merge(new_char)

            if new_char.player_id: # is_active_character is not on Character model anymore
                player_account = await session.get(Player, new_char.player_id)
                if player_account and player_account.active_character_id != new_char.id : # Check if it needs to be set
                    # This logic might need refinement based on whether recreation implies making active.
                    # For now, if a character is recreated, it doesn't automatically become the active one unless explicitly set.
                    pass # player_account.active_character_id = new_char.id; session.add(player_account)

            self._characters.setdefault(guild_id_str, {})[new_char.id] = new_char
            await self._recalculate_and_store_effective_stats(guild_id_str, new_char.id, new_char)
            logger.info(f"CharacterManager: Recreated/merged character {new_char.id} from data in guild {guild_id_str}.")
            return True
        except Exception as e:
            logger.error(f"CharacterManager: Error recreating character {char_id} from data: {e}", exc_info=True)
            return False

    def level_up(self, character: Character) -> None:
        if not character:
            logger.warning("CharacterManager.level_up: Attempted to level up a None character.")
            return

        character.level = (character.level or 0) + 1
        logger.info(f"CharacterManager.level_up: Character {character.name_i18n.get('en', character.id) if isinstance(character.name_i18n, dict) else character.id} (ID: {character.id}) leveled up to {character.level}")

        base_stats = json.loads(character.stats_json or '{}')

        base_stats["strength"] = base_stats.get("strength", 8) + 1
        base_stats["dexterity"] = base_stats.get("dexterity", 8) + 1
        base_stats["constitution"] = base_stats.get("constitution", 8) + 1
        base_stats["intelligence"] = base_stats.get("intelligence", 8) + 1
        base_stats["wisdom"] = base_stats.get("wisdom", 8) + 1
        base_stats["charisma"] = base_stats.get("charisma", 8) + 1

        character.stats_json = json.dumps(base_stats)

    async def gain_xp(self, guild_id: str, character_id: str, amount: int) -> Dict[str, Any]:
        guild_id_str = str(guild_id)
        char = self.get_character(guild_id_str, character_id)

        if not char:
            logger.error(f"CharacterManager.gain_xp: Character {character_id} not found in guild {guild_id_str}.")
            raise ValueError(f"Character {character_id} not found in guild {guild_id_str}")

        if amount <= 0:
            logger.warning(f"CharacterManager.gain_xp: XP amount must be positive. Received {amount} for char {character_id}.")
            raise ValueError("XP amount must be positive.")

        char.xp = (char.xp or 0) + amount
        levels_gained = 0

        xp_for_next_level = (char.level or 1) * 100

        while (char.xp or 0) >= xp_for_next_level:
            char.xp -= xp_for_next_level
            self.level_up(char)
            levels_gained += 1
            xp_for_next_level = (char.level or 1) * 100

        self.mark_character_dirty(guild_id_str, character_id)
        await self._recalculate_and_store_effective_stats(guild_id_str, character_id, char)

        logger.info(f"CharacterManager.gain_xp: Character {char.id} gained {amount} XP. Levels gained: {levels_gained}. New XP: {char.xp}, New Level: {char.level}.")

        return {
            "id": char.id,
            "player_id": char.player_id,
            "guild_id": char.guild_id,
            "name_i18n": char.name_i18n,
            "character_class_key": char.character_class_key,
            "race_key": char.race_key,
            "level": char.level,
            "experience": char.xp,
            "unspent_xp": char.unspent_xp,
            "gold": char.gold,
            "current_hp": char.current_hp,
            "max_hp": char.max_hp,
            "current_mp": char.mp, # Changed from current_mp
            "max_mp": char.mp, # Assuming max_mp is same as mp for now, or derived
            "is_alive": char.is_alive,
            "stats_json": char.stats_json,
            "effective_stats_json": char.effective_stats_json,
            "levels_gained": levels_gained,
            "xp_added": amount,
            "xp_for_next_level": xp_for_next_level
        }

=======
    async def save_state(self, guild_id: str, **kwargs: Any) -> None: pass # Assumes DB writes are transactional per method now
    async def load_state(self, guild_id: str, **kwargs: Any) -> None: # Needs full DB load
        if self._db_service is None: logger.error(f"CM: DB service NA for load_state guild {guild_id}."); return
        # ... (full load logic as previously provided) ...
    async def get_character_details_context(self, guild_id: str, character_id: str) -> Optional[Dict[str, Any]]: return None # Placeholder

    # Other methods would need similar review for direct DB interaction with sessions or cache management
    def get_character_by_name(self, guild_id: str, name: str) -> Optional[Character]: return None
    def get_all_characters(self, guild_id: str) -> List[Character]: return []
    def get_characters_in_location(self, guild_id: str, location_id: str, **kwargs: Any) -> List[Character]: return []
    def get_entities_with_active_action(self, guild_id: str) -> Set[str]: return set()
    def is_busy(self, guild_id: str, character_id: str) -> bool: return False
    def mark_character_deleted(self, guild_id: str, character_id: str) -> None: pass
    async def set_party_id(self, guild_id: str, character_id: str, party_id: Optional[str], **kwargs: Any) -> bool: return False
    async def update_character_location(self, character_id: str, location_id: Optional[str], guild_id: str, **kwargs: Any) -> Optional[Character]: return None
    async def add_item_to_inventory(self, guild_id: str, character_id: str, item_id: str, quantity: int = 1, **kwargs: Any) -> bool: return False
    async def remove_item_from_inventory(self, guild_id: str, character_id: str, item_id: str, quantity: int = 1, **kwargs: Any) -> bool: return False
    def set_active_action(self, guild_id: str, character_id: str, action_details: Optional[Dict[str, Any]]) -> None: pass
    def add_action_to_queue(self, guild_id: str, character_id: str, action_details: Dict[str, Any]) -> None: pass
    def get_next_action_from_queue(self, guild_id: str, character_id: str) -> Optional[Dict[str, Any]]: return None
    async def save_character(self, character: Character, guild_id: str) -> bool: return False
    async def set_current_party_id(self, guild_id: str, character_id: str, party_id: Optional[str], **kwargs: Any) -> bool: return False
    async def save_character_field(self, guild_id: str, character_id: str, field_name: str, value: Any, **kwargs: Any) -> bool: return False
    async def gain_xp(self, guild_id: str, character_id: str, amount: int, session: Optional[AsyncSession] = None) -> Optional[Dict[str, Any]]: return None # Placeholder
    async def update_character_stats(self, guild_id: str, character_id: str, stats_update: Dict[str, Any], session: Optional[AsyncSession] = None, **kwargs: Any) -> bool: return False

```
>>>>>>> 946c1137
<|MERGE_RESOLUTION|>--- conflicted
+++ resolved
@@ -291,464 +291,6 @@
     def mark_character_dirty(self, guild_id: str, character_id: str) -> None:
          if str(guild_id) in self._characters and character_id in self._characters[str(guild_id)]:
               self._dirty_characters.setdefault(str(guild_id), set()).add(character_id)
-<<<<<<< HEAD
-
-    def mark_character_deleted(self, guild_id: str, character_id: str) -> None:
-        logger.info(f"CharacterManager: Marking character {character_id} for deletion in guild {guild_id}.")
-        guild_id_str = str(guild_id)
-        char_to_delete = self._characters.get(guild_id_str, {}).pop(character_id, None)
-
-        if char_to_delete:
-            # Player mapping cleanup is harder here as Character model doesn't store discord_id directly.
-            # This might need to be handled when Player.active_character_id is unset.
-            self._entities_with_active_action.get(guild_id_str, set()).discard(character_id)
-            self._deleted_characters_ids.setdefault(guild_id_str, set()).add(character_id)
-            logger.info(f"CharacterManager: Character {character_id} removed from active cache and marked for DB deletion in guild {guild_id_str}.")
-        else:
-            logger.warning(f"CharacterManager: Attempted to mark non-existent character {character_id} for deletion in guild {guild_id_str}.")
-
-
-    async def set_party_id(self, guild_id: str, character_id: str, party_id: Optional[str], **kwargs: Any) -> bool:
-        char = self.get_character(guild_id, character_id)
-        if char:
-            char.current_party_id = str(party_id) if party_id else None
-            self.mark_character_dirty(guild_id, character_id)
-            await self._recalculate_and_store_effective_stats(guild_id, character_id, char)
-            logger.info(f"CharacterManager: Set current_party_id to {party_id} for char {character_id} in guild {guild_id}.")
-            return True
-        logger.warning(f"CharacterManager: Char {character_id} not found in guild {guild_id} to set current_party_id.")
-        return False
-
-    async def update_character_location(self, character_id: str, location_id: Optional[str], guild_id: str, **kwargs: Any) -> Optional[Character]:
-        char = self.get_character(guild_id, character_id)
-        if char:
-            char.current_location_id = str(location_id) if location_id else None
-            self.mark_character_dirty(guild_id, character_id)
-            await self._recalculate_and_store_effective_stats(guild_id, character_id, char)
-            logger.info(f"CharacterManager: Updated location for char {character_id} to {location_id} in guild {guild_id}.")
-            return char
-        logger.warning(f"CharacterManager: Char {character_id} not found in guild {guild_id} to update location.")
-        return None
-
-    async def add_item_to_inventory(self, guild_id: str, character_id: str, item_id: str, quantity: int = 1, **kwargs: Any) -> bool:
-        logger.debug(f"CharacterManager: add_item_to_inventory called for char {character_id}, item {item_id}, quantity {quantity}. Needs ItemManager integration with Character.inventory_json or separate Inventory table.")
-        char = self.get_character(guild_id, character_id)
-        if char and self._item_manager:
-            # This is conceptual; assumes ItemManager is updated to work with character_id and a session
-            # and potentially Character.inventory_json if that's the chosen inventory storage method.
-            # success = await self._item_manager.add_item_to_character_inventory(guild_id, character_id, item_id, quantity, session=kwargs.get('session'))
-            # if success:
-            #    self.mark_character_dirty(guild_id, character_id) # If inventory_json is on Character
-            #    await self._recalculate_and_store_effective_stats(guild_id, character_id, char)
-            #    return True
-            pass
-        return False
-
-    async def remove_item_from_inventory(self, guild_id: str, character_id: str, item_id: str, quantity: int = 1, **kwargs: Any) -> bool:
-        logger.debug(f"CharacterManager: remove_item_from_inventory for char {character_id}, item {item_id}, quantity {quantity}. Needs ItemManager integration.")
-        return False
-
-    async def update_health(self, guild_id: str, character_id: str, amount: float, **kwargs: Any) -> bool:
-         char = self.get_character(guild_id, character_id)
-         if not char:
-             logger.warning(f"CharacterManager: Char {character_id} not found in guild {guild_id} for health update.")
-             return False
-
-         old_hp_val = char.current_hp if char.current_hp is not None else 0.0
-         old_is_alive_val = char.is_alive
-
-         if not old_is_alive_val and amount <= 0:
-             logger.debug(f"CharacterManager: Char {character_id} in guild {guild_id} already not alive and damage applied, no change.")
-             return False
-
-         current_max_hp = char.max_hp if char.max_hp is not None else 0.0
-         try:
-             effective_stats = json.loads(char.effective_stats_json or '{}')
-             current_max_hp = float(effective_stats.get('max_hp', char.max_hp if char.max_hp is not None else 0.0))
-         except (json.JSONDecodeError, ValueError):
-             logger.warning(f"Could not parse effective_stats_json for max_hp on char {character_id}. Using base max_hp.")
-
-         char.current_hp = max(0.0, min(current_max_hp, old_hp_val + amount))
-         new_is_alive_status = char.current_hp > 0
-
-         hp_changed = char.current_hp != old_hp_val
-         is_alive_status_changed = new_is_alive_status != old_is_alive_val
-         char.is_alive = new_is_alive_status
-
-         if hp_changed or is_alive_status_changed:
-            self.mark_character_dirty(guild_id, character_id)
-            await self._recalculate_and_store_effective_stats(guild_id, character_id, char)
-            logger.info(f"CharacterManager: Updated health for char {character_id}. HP: {old_hp_val} -> {char.current_hp}. Alive: {old_is_alive_val} -> {char.is_alive}.")
-
-         if char.current_hp <= 0 and old_is_alive_val:
-              logger.info(f"CharacterManager: Character {character_id} in guild {guild_id} has died.")
-              await self.handle_character_death(guild_id, character_id, **kwargs)
-         return True
-
-    async def update_character_stats(self, guild_id: str, character_id: str, stats_update: Dict[str, Any], **kwargs: Any) -> bool:
-        char = self.get_character(guild_id, character_id)
-        if not char:
-            logger.warning(f"CharacterManager: Char {character_id} not found for stats update.")
-            return False
-
-        updated_fields = []
-        recalc_needed = False
-
-        base_stats = json.loads(char.stats_json or '{}')
-        original_base_stats_json_str = char.stats_json
-
-        for key, value in stats_update.items():
-            if key == "current_hp":
-                await self.update_health(guild_id, character_id, float(value) - (char.current_hp or 0.0), **kwargs)
-                updated_fields.append(f"current_hp to {char.current_hp}")
-                continue
-            elif key in ["current_mp", "gold", "level", "xp", "unspent_xp", "max_hp", "max_mp", "base_attack", "base_defense"]: # Direct Character attributes
-                 if hasattr(char, key) and getattr(char, key) != value:
-                    setattr(char, key, value)
-                    updated_fields.append(f"{key} to {value}")
-                    if key not in ["current_mp", "gold"]:
-                        recalc_needed = True
-            elif key in base_stats: # Modifying a base stat like "strength", "dexterity" stored in stats_json
-                if base_stats.get(key) != value:
-                    base_stats[key] = value
-                    updated_fields.append(f"base_stat_{key} to {value}")
-                    recalc_needed = True
-            elif hasattr(char, key): # Other direct attributes on Character model
-                if getattr(char, key) != value:
-                    setattr(char, key, value)
-                    updated_fields.append(f"{key} to {value}")
-                    recalc_needed = True
-            else:
-                logger.debug(f"Key {key} not directly on Character model or in base stats for update of {character_id}.")
-                continue
-
-        new_base_stats_json_str = json.dumps(base_stats)
-        if original_base_stats_json_str != new_base_stats_json_str: # Check if base_stats dict actually changed
-            char.stats_json = new_base_stats_json_str
-            # No need to add to updated_fields again, individual changes already noted
-
-        if updated_fields:
-            self.mark_character_dirty(guild_id, character_id)
-            if recalc_needed:
-                await self._recalculate_and_store_effective_stats(guild_id, character_id, char)
-            logger.info(f"CharacterManager: Updated stats for char {character_id}: {updated_fields}. Recalc_needed: {recalc_needed}.")
-            return True
-        logger.debug(f"No effective stat changes for char {character_id} from update: {stats_update}")
-        return False
-
-    async def handle_character_death(self, guild_id: str, character_id: str, **kwargs: Any):
-        char = self.get_character(guild_id, character_id)
-        if char and char.is_alive:
-            char.is_alive = False
-            char.current_hp = 0
-            self.mark_character_dirty(guild_id, character_id)
-            await self._recalculate_and_store_effective_stats(guild_id, character_id, char)
-            logger.info(f"CharacterManager: Processed death for char {character_id}. Marked not alive.")
-        elif char and not char.is_alive:
-             logger.info(f"CharacterManager: Character {character_id} already marked as not alive during death processing.")
-        else:
-             logger.warning(f"CharacterManager: Character {character_id} not found for death processing.")
-
-    def set_active_action(self, guild_id: str, character_id: str, action_details: Optional[Dict[str, Any]]) -> None:
-        char = self.get_character(guild_id, character_id)
-        if char:
-            char.current_action_json = json.dumps(action_details) if action_details else None
-            self.mark_character_dirty(guild_id, character_id)
-            logger.debug(f"CharacterManager: set_active_action for char {character_id}. Action: {action_details}")
-        else:
-            logger.warning(f"Character {character_id} not found in guild {guild_id} to set active action.")
-
-
-    def add_action_to_queue(self, guild_id: str, character_id: str, action_details: Dict[str, Any]) -> None:
-        char = self.get_character(guild_id, character_id)
-        if char:
-            current_queue = json.loads(char.action_queue_json or "[]")
-            current_queue.append(action_details)
-            char.action_queue_json = json.dumps(current_queue)
-            self.mark_character_dirty(guild_id, character_id)
-            logger.debug(f"CharacterManager: add_action_to_queue for char {character_id}. Action: {action_details}")
-        else:
-            logger.warning(f"Character {character_id} not found in guild {guild_id} to add action to queue.")
-
-
-    def get_next_action_from_queue(self, guild_id: str, character_id: str) -> Optional[Dict[str, Any]]:
-        char = self.get_character(guild_id, character_id)
-        if char:
-            current_queue = json.loads(char.action_queue_json or "[]")
-            if current_queue:
-                next_action = current_queue.pop(0)
-                char.action_queue_json = json.dumps(current_queue)
-                self.mark_character_dirty(guild_id, character_id)
-                logger.debug(f"CharacterManager: get_next_action_from_queue for char {character_id}. Action: {next_action}")
-                return next_action
-        logger.debug(f"CharacterManager: No action in queue for char {character_id}.")
-        return None
-
-    async def save_character(self, character: Character, guild_id: str) -> bool:
-        if not isinstance(character, Character):
-            logger.error("save_character expects a Character SQLAlchemy model instance.")
-            return False
-        if self._db_service is None:
-            logger.error(f"CharacterManager: DB Service not available, cannot save char {character.id} in guild {guild_id}.")
-            return False
-        self.mark_character_dirty(guild_id, character.id)
-        logger.debug(f"CharacterManager: Marked char {character.id} for saving in guild {guild_id}.")
-        return True
-
-    async def set_current_party_id(self, guild_id: str, character_id: str, party_id: Optional[str], **kwargs: Any) -> bool:
-        char = self.get_character(guild_id, character_id)
-        if char:
-            char.current_party_id = str(party_id) if party_id else None
-            self.mark_character_dirty(guild_id, character_id)
-            await self._recalculate_and_store_effective_stats(guild_id, character_id, char)
-            logger.info(f"CharacterManager: Set current_party_id to {party_id} for char {character_id} in guild {guild_id}.")
-            return True
-        logger.warning(f"CharacterManager: Char {character_id} not found in guild {guild_id} to set current_party_id.")
-        return False
-
-    async def save_character_field(self, guild_id: str, character_id: str, field_name: str, value: Any, **kwargs: Any) -> bool:
-        char = self.get_character(guild_id, character_id)
-        if char and hasattr(char, field_name):
-            setattr(char, field_name, value)
-            self.mark_character_dirty(guild_id, character_id)
-            if field_name in ["stats_json", "level", "is_alive", "current_hp", "max_hp", "current_mp", "max_mp", "base_attack", "base_defense"] or field_name.startswith("base_"):
-                await self._recalculate_and_store_effective_stats(guild_id, character_id, char)
-            logger.info(f"CharacterManager: Saved field {field_name} to {value} for char {character_id} in guild {guild_id}.")
-            return True
-        logger.warning(f"CharacterManager: Field {field_name} not found or char {character_id} not found in guild {guild_id} for save_character_field.")
-        return False
-
-    async def revert_location_change(self, guild_id: str, character_id: str, old_location_id: str, **kwargs: Any) -> bool:
-        char = self.get_character(guild_id, character_id)
-        if char:
-            char.current_location_id = old_location_id
-            self.mark_character_dirty(guild_id, character_id)
-            await self._recalculate_and_store_effective_stats(guild_id, character_id, char)
-            logger.info(f"CharacterManager: Reverted location for char {character_id} to {old_location_id} in guild {guild_id}.")
-            return True
-        return False
-
-    async def revert_hp_change(self, guild_id: str, character_id: str, old_hp: float, old_is_alive: bool, **kwargs: Any) -> bool:
-        char = self.get_character(guild_id, character_id)
-        if char:
-            char.current_hp = old_hp
-            char.is_alive = old_is_alive
-            self.mark_character_dirty(guild_id, character_id)
-            await self._recalculate_and_store_effective_stats(guild_id, character_id, char)
-            logger.info(f"CharacterManager: Reverted HP for char {character_id} to {old_hp} (Alive: {old_is_alive}) in guild {guild_id}.")
-            return True
-        return False
-
-    async def revert_stat_changes(self, guild_id: str, character_id: str, stat_changes: List[Dict[str, Any]], **kwargs: Any) -> bool:
-        char = self.get_character(guild_id, character_id)
-        if char:
-            base_stats = json.loads(char.stats_json or '{}')
-            for change in stat_changes:
-                base_stats[change["stat_name"]] = change["old_value"]
-            char.stats_json = json.dumps(base_stats)
-            self.mark_character_dirty(guild_id, character_id)
-            await self._recalculate_and_store_effective_stats(guild_id, character_id, char)
-            logger.info(f"CharacterManager: Reverted stat changes for char {character_id} in guild {guild_id} (simplified recalc).")
-            return True
-        return False
-
-    async def revert_party_id_change(self, guild_id: str, character_id: str, old_party_id: Optional[str], **kwargs: Any) -> bool:
-        char = self.get_character(guild_id, character_id)
-        if char:
-            char.current_party_id = old_party_id
-            self.mark_character_dirty(guild_id, character_id)
-            await self._recalculate_and_store_effective_stats(guild_id, character_id, char)
-            logger.info(f"CharacterManager: Reverted current_party_id for char {character_id} to {old_party_id} in guild {guild_id}.")
-            return True
-        return False
-
-    async def revert_xp_change(self, guild_id: str, character_id: str, old_xp: int, old_level: int, old_unspent_xp: int, **kwargs: Any) -> bool:
-        char = self.get_character(guild_id, character_id)
-        if char:
-            char.xp = old_xp
-            char.level = old_level
-            char.unspent_xp = old_unspent_xp
-            self.mark_character_dirty(guild_id, character_id)
-            await self._recalculate_and_store_effective_stats(guild_id, character_id, char)
-            logger.info(f"CharacterManager: Reverted XP for char {character_id} to L{old_level}, {old_xp} XP, {old_unspent_xp} unspent in guild {guild_id}.")
-            return True
-        return False
-
-    async def revert_status_effect_change(self, guild_id: str, character_id: str, action_taken: str, status_effect_id: str, full_status_effect_data: Optional[Dict[str, Any]] = None, **kwargs: Any) -> bool:
-        char = self.get_character(guild_id, character_id)
-        if char:
-            current_effects = json.loads(char.status_effects_json or "[]")
-            if action_taken == "added" :
-                current_effects = [ef for ef in current_effects if ef.get("id") != status_effect_id]
-            elif action_taken == "removed" and full_status_effect_data:
-                current_effects.append(full_status_effect_data)
-            char.status_effects_json = json.dumps(current_effects)
-            self.mark_character_dirty(guild_id, character_id)
-            await self._recalculate_and_store_effective_stats(guild_id, character_id, char)
-            logger.info(f"Reverted status effect {action_taken} for {status_effect_id} on char {character_id}.")
-            return True
-        return False
-
-    async def revert_inventory_changes(self, guild_id: str, character_id: str, inventory_changes: List[Dict[str, Any]], **kwargs: Any) -> bool:
-        logger.debug(f"CharacterManager: revert_inventory_changes for char {character_id}. Needs proper ItemManager/inventory_json handling.")
-        char = self.get_character(guild_id, character_id)
-        if char:
-            self.mark_character_dirty(guild_id, character_id)
-            await self._recalculate_and_store_effective_stats(guild_id, character_id, char)
-            return True
-        return False
-
-    async def revert_gold_change(self, guild_id: str, character_id: str, old_gold: int, **kwargs: Any) -> bool:
-        char = self.get_character(guild_id, character_id)
-        if char:
-             char.gold = old_gold
-             self.mark_character_dirty(guild_id, character_id)
-             logger.info(f"CharacterManager: Reverted gold for char {character_id} to {old_gold} in guild {guild_id}.")
-             return True
-        return False
-
-    async def revert_action_queue_change(self, guild_id: str, character_id: str, old_action_queue_json: str, **kwargs: Any) -> bool:
-        char = self.get_character(guild_id, character_id)
-        if char:
-            char.action_queue_json = old_action_queue_json
-            self.mark_character_dirty(guild_id, character_id)
-            logger.info(f"CharacterManager: Reverted action queue for char {character_id} in guild {guild_id}.")
-            return True
-        return False
-
-    async def revert_collected_actions_change(self, guild_id: str, character_id: str, old_collected_actions_json: str, **kwargs: Any) -> bool:
-        char = self.get_character(guild_id, character_id)
-        if char:
-            char.collected_actions_json = old_collected_actions_json
-            self.mark_character_dirty(guild_id, character_id)
-            logger.info(f"CharacterManager: Reverted collected_actions for char {character_id} in guild {guild_id}.")
-            return True
-        return False
-
-    async def revert_character_creation(self, guild_id: str, character_id: str, **kwargs: Any) -> bool:
-        session = kwargs.get("session")
-        if not session:
-            logger.error("revert_character_creation requires a session.")
-            return False
-
-        char_to_delete = await session.get(Character, character_id)
-        if char_to_delete:
-            if char_to_delete.player_id:
-                player_account = await session.get(Player, char_to_delete.player_id)
-                if player_account and player_account.active_character_id == character_id:
-                    player_account.active_character_id = None
-                    session.add(player_account)
-
-            await session.delete(char_to_delete)
-            if str(guild_id) in self._characters:
-                self._characters[str(guild_id)].pop(character_id, None)
-            logger.info(f"CharacterManager: Reverted character creation for char {character_id} (deleted from DB and cache).")
-            return True
-        logger.warning(f"Character {character_id} not found in DB for revert_character_creation.")
-        return False
-
-    async def recreate_character_from_data(self, guild_id: str, character_data: Dict[str, Any], **kwargs: Any) -> bool:
-        guild_id_str = str(guild_id)
-        char_id = character_data.get('id')
-        if not char_id:
-            logger.error(f"CharacterManager: Cannot recreate character, missing ID in data for guild {guild_id_str}.")
-            return False
-
-        session = kwargs.get("session")
-        if not session:
-            logger.error("recreate_character_from_data requires a session.")
-            return False
-
-        try:
-            new_char = Character(**character_data)
-            await session.merge(new_char)
-
-            if new_char.player_id: # is_active_character is not on Character model anymore
-                player_account = await session.get(Player, new_char.player_id)
-                if player_account and player_account.active_character_id != new_char.id : # Check if it needs to be set
-                    # This logic might need refinement based on whether recreation implies making active.
-                    # For now, if a character is recreated, it doesn't automatically become the active one unless explicitly set.
-                    pass # player_account.active_character_id = new_char.id; session.add(player_account)
-
-            self._characters.setdefault(guild_id_str, {})[new_char.id] = new_char
-            await self._recalculate_and_store_effective_stats(guild_id_str, new_char.id, new_char)
-            logger.info(f"CharacterManager: Recreated/merged character {new_char.id} from data in guild {guild_id_str}.")
-            return True
-        except Exception as e:
-            logger.error(f"CharacterManager: Error recreating character {char_id} from data: {e}", exc_info=True)
-            return False
-
-    def level_up(self, character: Character) -> None:
-        if not character:
-            logger.warning("CharacterManager.level_up: Attempted to level up a None character.")
-            return
-
-        character.level = (character.level or 0) + 1
-        logger.info(f"CharacterManager.level_up: Character {character.name_i18n.get('en', character.id) if isinstance(character.name_i18n, dict) else character.id} (ID: {character.id}) leveled up to {character.level}")
-
-        base_stats = json.loads(character.stats_json or '{}')
-
-        base_stats["strength"] = base_stats.get("strength", 8) + 1
-        base_stats["dexterity"] = base_stats.get("dexterity", 8) + 1
-        base_stats["constitution"] = base_stats.get("constitution", 8) + 1
-        base_stats["intelligence"] = base_stats.get("intelligence", 8) + 1
-        base_stats["wisdom"] = base_stats.get("wisdom", 8) + 1
-        base_stats["charisma"] = base_stats.get("charisma", 8) + 1
-
-        character.stats_json = json.dumps(base_stats)
-
-    async def gain_xp(self, guild_id: str, character_id: str, amount: int) -> Dict[str, Any]:
-        guild_id_str = str(guild_id)
-        char = self.get_character(guild_id_str, character_id)
-
-        if not char:
-            logger.error(f"CharacterManager.gain_xp: Character {character_id} not found in guild {guild_id_str}.")
-            raise ValueError(f"Character {character_id} not found in guild {guild_id_str}")
-
-        if amount <= 0:
-            logger.warning(f"CharacterManager.gain_xp: XP amount must be positive. Received {amount} for char {character_id}.")
-            raise ValueError("XP amount must be positive.")
-
-        char.xp = (char.xp or 0) + amount
-        levels_gained = 0
-
-        xp_for_next_level = (char.level or 1) * 100
-
-        while (char.xp or 0) >= xp_for_next_level:
-            char.xp -= xp_for_next_level
-            self.level_up(char)
-            levels_gained += 1
-            xp_for_next_level = (char.level or 1) * 100
-
-        self.mark_character_dirty(guild_id_str, character_id)
-        await self._recalculate_and_store_effective_stats(guild_id_str, character_id, char)
-
-        logger.info(f"CharacterManager.gain_xp: Character {char.id} gained {amount} XP. Levels gained: {levels_gained}. New XP: {char.xp}, New Level: {char.level}.")
-
-        return {
-            "id": char.id,
-            "player_id": char.player_id,
-            "guild_id": char.guild_id,
-            "name_i18n": char.name_i18n,
-            "character_class_key": char.character_class_key,
-            "race_key": char.race_key,
-            "level": char.level,
-            "experience": char.xp,
-            "unspent_xp": char.unspent_xp,
-            "gold": char.gold,
-            "current_hp": char.current_hp,
-            "max_hp": char.max_hp,
-            "current_mp": char.mp, # Changed from current_mp
-            "max_mp": char.mp, # Assuming max_mp is same as mp for now, or derived
-            "is_alive": char.is_alive,
-            "stats_json": char.stats_json,
-            "effective_stats_json": char.effective_stats_json,
-            "levels_gained": levels_gained,
-            "xp_added": amount,
-            "xp_for_next_level": xp_for_next_level
-        }
-
-=======
     async def save_state(self, guild_id: str, **kwargs: Any) -> None: pass # Assumes DB writes are transactional per method now
     async def load_state(self, guild_id: str, **kwargs: Any) -> None: # Needs full DB load
         if self._db_service is None: logger.error(f"CM: DB service NA for load_state guild {guild_id}."); return
@@ -775,5 +317,3 @@
     async def gain_xp(self, guild_id: str, character_id: str, amount: int, session: Optional[AsyncSession] = None) -> Optional[Dict[str, Any]]: return None # Placeholder
     async def update_character_stats(self, guild_id: str, character_id: str, stats_update: Dict[str, Any], session: Optional[AsyncSession] = None, **kwargs: Any) -> bool: return False
 
-```
->>>>>>> 946c1137
