--- conflicted
+++ resolved
@@ -543,19 +543,11 @@
                 return None # Or re-raise e
 
         # Cache update happens after successful operation, outside explicit transaction blocks
-<<<<<<< HEAD
-        if new_char_orm_instance and player_record : # Ensure player_record was fetched
-             self._characters.setdefault(guild_id_str, {})[new_char_orm_instance.id] = new_char_orm_instance
-             self._discord_to_player_map.setdefault(guild_id_str, {})[user_id] = player_record.id
-             logger.info(f"CM.create_new_character: Successfully created Character {new_char_orm_instance.id} for Player {player_record.id} in guild {guild_id_str}. Cached (pending caller's commit if session was external).")
-        
-=======
         if (new_char_orm_instance is not None) and (player_record is not None):
             self._characters.setdefault(guild_id_str, {})[new_char_orm_instance.id] = new_char_orm_instance
             self._discord_to_player_map.setdefault(guild_id_str, {})[user_id] = player_record.id # type: ignore
             logger.info(f"CM.create_new_character: Successfully created and cached Character {new_char_orm_instance.id} for Player {player_record.id} in guild {guild_id_str}. Cached (pending caller's commit if session was external).") # type: ignore
 
->>>>>>> d89a9f22
         return new_char_orm_instance
 -
 -        except CharacterAlreadyExistsError as caee:
