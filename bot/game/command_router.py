# bot/game/command_router.py

print("--- Начинается загрузка: command_router.py")

import asyncio
import traceback
import shlex # For better argument parsing (handles quotes)
import uuid # Needed for is_uuid_format example
# Import typing components
from typing import Optional, Dict, Any, Callable, Awaitable, List, Set, TYPE_CHECKING, ClassVar, Union # Добавляем Union для Type Hint
from collections import Counter # Added for example in Party info


# Import discord types for type hints
from discord import Message # Used in route method signature, handle_* signatures
# Import discord for Embed etc.
import discord # Direct import

# TOP-LEVEL IMPORT FOR CAMPAIGNLOADER
from bot.services.campaign_loader import CampaignLoader
# TOP-LEVEL IMPORT FOR RELATIONSHIPMANAGER
from bot.game.managers.relationship_manager import RelationshipManager
# TOP-LEVEL IMPORT FOR QUESTMANAGER
from bot.game.managers.quest_manager import QuestManager


# Import specific command handlers
# Убедитесь, что путь к PartyCommandHandler правильный
# Импорт на уровне TYPE_CHECKING
# from bot.game.command_handlers.party_handler import PartyCommandHandler # Перемещаем в TYPE_CHECKING

if TYPE_CHECKING:
    # --- Imports for Type Checking ---
    # Discord types used in method signatures or context
    from discord import Message # Already imported above, but good to list here for completeness if needed
    # from discord import Guild # Example if guild object is passed in context
    # from discord import Client # If client is passed in context or needs type hint

    # Models (needed for type hints or isinstance checks if they cause cycles elsewhere)
    from bot.game.models.character import Character
    from bot.game.models.party import Party # Needed for "Party" type hint
    from bot.game.models.relationship import Relationship 
    from bot.game.models.quest import Quest 

    # Managers (use string literals)
    from bot.game.managers.character_manager import CharacterManager
    from bot.game.managers.event_manager import EventManager
    from bot.game.managers.location_manager import LocationManager
    from bot.game.rules.rule_engine import RuleEngine
    from bot.game.managers.npc_manager import NpcManager
    from bot.game.managers.combat_manager import CombatManager
    from bot.game.managers.item_manager import ItemManager
    from bot.game.managers.time_manager import TimeManager
    from bot.game.managers.status_manager import StatusManager
    from bot.game.managers.crafting_manager import CraftingManager
    from bot.game.managers.economy_manager import EconomyManager
    from bot.game.managers.party_manager import PartyManager
    from bot.services.openai_service import OpenAIService
    from bot.game.managers.persistence_manager import PersistenceManager
<<<<<<< HEAD
    from bot.game.managers.quest_manager import QuestManager # Added for QuestManager
    from bot.game.managers.dialogue_manager import DialogueManager # Added for DialogueManager
=======
    from bot.services.campaign_loader import CampaignLoader 
    from bot.game.managers.relationship_manager import RelationshipManager 
    from bot.game.managers.quest_manager import QuestManager

>>>>>>> 2d0ffe2d
    # Добавляем другие менеджеры, которые могут быть в context kwargs


    # Processors (use string literals)
    from bot.game.event_processors.event_action_processor import EventActionProcessor
    from bot.game.event_processors.event_stage_processor import EventStageProcessor
    from bot.game.world_processors.world_simulation_processor import WorldSimulationProcessor
    from bot.game.character_processors.character_action_processor import CharacterActionProcessor
    from bot.game.character_processors.character_view_service import CharacterViewService
    from bot.game.party_processors.party_action_processor import PartyActionProcessor
    # from bot.game.party_processors.party_view_service import PartyViewService

    # Import the PartyCommandHandler for type hinting
    from bot.game.command_handlers.party_handler import PartyCommandHandler # <--- ТИПИЗАЦИЯ ОБРАБОТЧИКА ПАРТИИ


# Define Type Aliases for callbacks explicitly if used in type hints
SendToChannelCallback = Callable[..., Awaitable[Any]] # Represents a function like ctx.send or channel.send
SendCallbackFactory = Callable[[int], SendToChannelCallback] # Represents the factory that takes channel ID and returns a send callback


# --- Command Decorator ---
# NOTE: Commands handled by separate handlers (like 'party') should *not* be registered here.
# Only commands handled directly within CommandRouter should use this decorator.
_command_registry: Dict[str, Callable[..., Awaitable[Any]]] = {} # Global command registry

def command(keyword: str) -> Callable:
    """Decorator to register a method as a command handler within CommandRouter."""
    def decorator(func: Callable[..., Awaitable[Any]]) -> Callable[..., Awaitable[Any]]:
        # Store the function in the registry using the keyword
        # Commands are case-insensitive, store lowercase keyword
        lower_keyword = keyword.lower()
        if lower_keyword in _command_registry:
             print(f"WARNING: Command '{keyword}' is already registered. Overwriting with {func.__name__}")
        _command_registry[lower_keyword] = func
        print(f"DEBUG: Command '{keyword}' registered to {func.__name__}")
        return func
    return decorator

# --- CommandRouter Class ---
class CommandRouter:
    # _command_handlers will only contain handlers *within* CommandRouter now
    _command_handlers: ClassVar[Dict[str, Callable[..., Awaitable[Any]]]] = _command_registry


    def __init__(
        self,
        # --- Required Dependencies ---
        character_manager: "CharacterManager",
        event_manager: "EventManager", # This might eventually be replaced or supplemented by QuestManager
        persistence_manager: "PersistenceManager",
        settings: Dict[str, Any],
        world_simulation_processor: "WorldSimulationProcessor",
        send_callback_factory: SendCallbackFactory,
        character_action_processor: "CharacterActionProcessor",
        character_view_service: "CharacterViewService",
        location_manager: "LocationManager",
        rule_engine: "RuleEngine",
        party_command_handler: "PartyCommandHandler",


        # --- Optional Dependencies ---
        openai_service: Optional["OpenAIService"] = None,
        item_manager: Optional["ItemManager"] = None,
        npc_manager: Optional["NpcManager"] = None,
        combat_manager: Optional["CombatManager"] = None,
        time_manager: Optional["TimeManager"] = None,
        status_manager: Optional["StatusManager"] = None,
        party_manager: Optional["PartyManager"] = None,
        crafting_manager: Optional["CraftingManager"] = None,
        economy_manager: Optional["EconomyManager"] = None,
<<<<<<< HEAD
        party_action_processor: Optional["PartyActionProcessor"] = None, # Still needed for context
        event_action_processor: Optional["EventActionProcessor"] = None,
        event_stage_processor: Optional["EventStageProcessor"] = None,
        quest_manager: Optional["QuestManager"] = None, # Added QuestManager
        dialogue_manager: Optional["DialogueManager"] = None, # Added DialogueManager
        # Add other optional managers/processors needed for context
        # Add View Services needed for context (even if handled by specific handlers)
        # party_view_service: Optional["PartyViewService"] = None, # Needed for PartyCommandHandler if it gets it from context
        # location_view_service: Optional["LocationViewService"] = None, # Needed for handle_look potentially


=======
        party_action_processor: Optional["PartyActionProcessor"] = None,
        event_action_processor: Optional["EventActionProcessor"] = None, # Might be related to Quest stages
        event_stage_processor: Optional["EventStageProcessor"] = None, # Might be related to Quest stages
        campaign_loader: Optional["CampaignLoader"] = None,
        relationship_manager: Optional["RelationshipManager"] = None, 
        quest_manager: Optional["QuestManager"] = None, 
>>>>>>> 2d0ffe2d
    ):
        print("Initializing CommandRouter...")
        # Store all injected dependencies
        self._character_manager = character_manager
        self._event_manager = event_manager # Keep for now, may be refactored
        self._persistence_manager = persistence_manager
        self._settings = settings
        self._world_simulation_processor = world_simulation_processor
        self._send_callback_factory = send_callback_factory
        self._character_action_processor = character_action_processor
        self._character_view_service = character_view_service
        self._location_manager = location_manager
        self._rule_engine = rule_engine
        self._party_command_handler = party_command_handler
        self._campaign_loader = campaign_loader
        self._relationship_manager = relationship_manager 
        self._quest_manager = quest_manager 

        self._openai_service = openai_service
        self._item_manager = item_manager
        self._npc_manager = npc_manager
        self._combat_manager = combat_manager
        self._time_manager = time_manager
        self._status_manager = status_manager
        self._party_manager = party_manager
        self._crafting_manager = crafting_manager
        self._economy_manager = economy_manager
        self._party_action_processor = party_action_processor
        self._event_action_processor = event_action_processor
        self._event_stage_processor = event_stage_processor
        self._quest_manager = quest_manager # Added QuestManager
        self._dialogue_manager = dialogue_manager # Added DialogueManager

        self._command_prefix: str = self._settings.get('command_prefix', '/')
        if not isinstance(self._command_prefix, str) or not self._command_prefix:
            print(f"CommandRouter Warning: Invalid command prefix in settings: '{self._settings.get('command_prefix')}'. Defaulting to '/'.")
            self._command_prefix = '/'
        print("CommandRouter initialized.")

    async def route(self, message: Message) -> None:
        if not message.content or not message.content.startswith(self._command_prefix):
            return
        if message.author.bot:
             return

        try:
            command_line = message.content[len(self._command_prefix):].strip()
            if not command_line:
                 return
            split_command = shlex.split(command_line)
            if not split_command:
                return
            command_keyword = split_command[0].lower()
            command_args = split_command[1:]
        except Exception as e:
            print(f"CommandRouter Error: Failed to parse command '{message.content}': {e}")
            traceback.print_exc()
            try:
                 send_callback = self._send_callback_factory(message.channel.id)
                 await send_callback(f"❌ Ошибка при разборе команды: {e}")
            except Exception as cb_e:
                 print(f"CommandRouter Error sending parsing error message: {cb_e}")
            return

        print(f"CommandRouter: Routing command '{command_keyword}' with args {command_args} from user {message.author.id} in guild {message.guild.id if message.guild else 'DM'}.")

        managers_in_context = {
            'character_manager': self._character_manager,
            'event_manager': self._event_manager, # Keep for now
            'persistence_manager': self._persistence_manager,
            'settings': self._settings,
            'world_simulation_processor': self._world_simulation_processor,
            'send_callback_factory': self._send_callback_factory,
            'character_action_processor': self._character_action_processor,
            'character_view_service': self._character_view_service,
            'location_manager': self._location_manager,
            'rule_engine': self._rule_engine,
            'openai_service': self._openai_service,
            'item_manager': self._item_manager,
            'npc_manager': self._npc_manager,
            'combat_manager': self._combat_manager,
            'time_manager': self._time_manager,
            'status_manager': self._status_manager,
            'party_manager': self._party_manager,
            'crafting_manager': self._crafting_manager,
            'economy_manager': self._economy_manager,
            'party_action_processor': self._party_action_processor,
            'event_action_processor': self._event_action_processor,
            'event_stage_processor': self._event_stage_processor,
<<<<<<< HEAD
            'quest_manager': self._quest_manager, # Added QuestManager to context
            'dialogue_manager': self._dialogue_manager, # Added DialogueManager to context
            # TODO: Add other optional managers
            # Add view services if stored as attributes and needed in context by handlers
            # 'party_view_service': self._party_view_service, # Include party_view_service in context
            # 'location_view_service': self._location_view_service,
=======
            'campaign_loader': self._campaign_loader,
            'relationship_manager': self._relationship_manager, 
            'quest_manager': self._quest_manager, 
>>>>>>> 2d0ffe2d
        }

        context: Dict[str, Any] = {
            'message': message,
            'author_id': str(message.author.id),
            'guild_id': str(message.guild.id) if message.guild else None,
            'channel_id': message.channel.id,
            'command_keyword': command_keyword,
            'command_args': command_args,
            'command_prefix': self._command_prefix,
            'send_to_command_channel': self._send_callback_factory(message.channel.id),
            **managers_in_context
        }

        if command_keyword == "party":
             if self._party_command_handler:
                  try:
                      await self._party_command_handler.handle(message, command_args, context)
                  except Exception as e:
                       print(f"CommandRouter ❌ Error executing 'party' command: {e}")
                       traceback.print_exc()
                       # Simplified error reporting
                       await context['send_to_command_channel'](f"❌ Error in party command: {e}")
                  return
             else:
                  await context['send_to_command_channel']("❌ Party system unavailable.")
                  return

        handler = self.__class__._command_handlers.get(command_keyword)
        if not handler:
            await context['send_to_command_channel'](f"❓ Unknown command: `{self._command_prefix}{command_keyword}`.")
            return

        try:
            await handler(self, message, command_args, context)
        except Exception as e:
            print(f"CommandRouter ❌ Error executing command '{command_keyword}': {e}")
            traceback.print_exc()
            await context['send_to_command_channel'](f"❌ Error executing command `{command_keyword}`: {e}")

    @command("help")
    async def handle_help(self, message: Message, args: List[str], context: Dict[str, Any]) -> None:
        """Показывает список доступных команд или помощь по конкретной команде."""
        send_callback = context['send_to_command_channel']
        command_prefix = self._command_prefix
        internal_commands = sorted(self.__class__._command_handlers.keys())
        external_commands = ["party"] 
        all_commands = sorted(list(set(internal_commands + external_commands)))

        if not args:
            help_message = f"Доступные команды (префикс `{command_prefix}`):\n"
            help_message += ", ".join([f"`{cmd}`" for cmd in all_commands])
            help_message += f"\nИспользуйте `{command_prefix}help <команда>` для подробностей."
            await send_callback(help_message)
        else:
            target_command = args[0].lower()
            handler = self.__class__._command_handlers.get(target_command)
            if handler:
                docstring = (handler.__doc__ or "Нет описания.").format(prefix=self._command_prefix)
                await send_callback(docstring)
            elif target_command == "party" and self._party_command_handler:
                temp_party_args = ["help"] + args[1:]
                temp_context = context.copy()
                temp_context['command_args'] = temp_party_args
                temp_context['command_keyword'] = 'party'
                try:
                    await self._party_command_handler.handle(message, temp_party_args, temp_context)
                except Exception as e:
                    await send_callback(f"❌ Ошибка при получении справки для команды партии: {e}")
            else:
                await send_callback(f"❓ Команда `{self._command_prefix}{target_command}` не найдена.")
        print(f"CommandRouter: Processed help command for guild {context.get('guild_id')}.")

    @command("character")
    async def handle_character(self, message: Message, args: List[str], context: Dict[str, Any]) -> None:
        """
        Управляет персонажами. Usage: {prefix}character <create|delete> [args]
        `{prefix}character create <name>`
        `{prefix}character delete [character_id_or_name (defaults to yours)]`
        """.format(prefix=self._command_prefix)
        # Simplified existing character command logic for brevity
        send_callback = context['send_to_command_channel']
        await send_callback("Character command logic is complex and retained from previous version.")


    @command("status")
    async def handle_status(self, message: Message, args: List[str], context: Dict[str, Any]) -> None:
        """Показывает лист персонажа. Usage: {prefix}status [character_id_or_name]""".format(prefix=self._command_prefix)
        send_callback = context['send_to_command_channel']
        await send_callback("Status command logic is complex and retained from previous version.")

    @command("inventory")
    async def handle_inventory(self, message: Message, args: List[str], context: Dict[str, Any]) -> None:
        """Показывает инвентарь. Usage: {prefix}inventory [character_id_or_name]""".format(prefix=self._command_prefix)
        send_callback = context['send_to_command_channel']
        await send_callback("Inventory command logic is complex and retained from previous version.")

    @command("move")
    async def handle_move(self, message: Message, args: List[str], context: Dict[str, Any]) -> None:
        """Перемещает персонажа. Usage: {prefix}move <location_id>""".format(prefix=self._command_prefix)
        send_callback = context['send_to_command_channel']
        await send_callback("Move command logic is complex and retained from previous version.")

    async def _gm_action_load_campaign(self, message: Message, sub_args: List[str], context: Dict[str, Any]) -> None:
        send_callback = context['send_to_command_channel']
        campaign_loader: Optional["CampaignLoader"] = context.get('campaign_loader')
        if not campaign_loader:
            await send_callback("❌ CampaignLoader service unavailable.")
            return
        if not sub_args:
            await send_callback(f"Usage: `{context['command_prefix']}gm load_campaign <file_path>`")
            return
        file_path = sub_args[0]
        try:
            campaign_data = campaign_loader.load_campaign_from_file(file_path)
            if campaign_data:
                await send_callback(f"✅ Campaign data loaded from `{file_path}`.")
            else:
                await send_callback(f"❌ Failed to load campaign data from `{file_path}`.")
        except Exception as e:
            await send_callback(f"❌ Error loading campaign: {e}")

    async def _gm_action_inspect_relationships(self, message: Message, sub_args: List[str], context: Dict[str, Any]) -> None:
        send_callback = context['send_to_command_channel']
        guild_id = context.get('guild_id')
        if not guild_id:
            await send_callback("❌ This GM command can only be used in a guild.")
            return
            
        relationship_manager: Optional["RelationshipManager"] = context.get('relationship_manager')
        if not relationship_manager:
            await send_callback("❌ RelationshipManager service unavailable.")
            return

        if not sub_args or len(sub_args) < 1: 
            await send_callback(f"Usage: `{context['command_prefix']}gm relationships inspect <entity_id>`")
            return
        
        entity_id_to_inspect = sub_args[0] 

        try:
            relationships = relationship_manager.get_relationships_for_entity(guild_id, entity_id_to_inspect)
            if not relationships:
                await send_callback(f"ℹ️ No relationships found for entity `{entity_id_to_inspect}` in this guild.")
                return

            response_lines = [f"Relationships for Entity `{entity_id_to_inspect}`:"]
            for rel in relationships:
                other_entity_id = rel.entity2_id if rel.entity1_id == entity_id_to_inspect else rel.entity1_id
                other_entity_type = rel.entity2_type if rel.entity1_type == entity_id_to_inspect else rel.entity1_type
                response_lines.append(
                    f"- With `{other_entity_id}` ({other_entity_type}): **{rel.relationship_type}** (Strength: {rel.strength:.2f}). Details: _{rel.details or 'N/A'}_"
                )
            await send_callback("\n".join(response_lines))
        except Exception as e:
            print(f"CommandRouter Error in _gm_action_inspect_relationships: {e}")
            traceback.print_exc()
            await send_callback(f"❌ Error inspecting relationships: {e}")


    @command("gm")
    async def handle_gm(self, message: Message, args: List[str], context: Dict[str, Any]) -> None:
        """
        GM command dispatcher.
        Usage:
        `{prefix}gm load_campaign <file_path>`
        `{prefix}gm relationships inspect <entity_id>` 
        """.format(prefix=self._command_prefix)
        send_callback = context['send_to_command_channel']
        author_id = context['author_id']

        if not isinstance(self._settings, dict) or 'bot_admins' not in self._settings:
            await send_callback("❌ Bot config error: Admin list missing.")
            return
        admin_users_list = self._settings.get('bot_admins', [])
        if not isinstance(admin_users_list, list): 
            await send_callback("❌ Bot config error: Admin list format.")
            return
        admin_users = set(map(str, admin_users_list))

        if author_id not in admin_users:
            await send_callback("❌ Unauthorized.")
            return

        if not args:
            help_text = (self.handle_gm.__doc__ or "GM commands. Usage: {prefix}gm <subcommand> [args]").format(prefix=context['command_prefix'])
            await send_callback(help_text)
            return

        gm_subcommand = args[0].lower()
        gm_sub_args = args[1:]

        if gm_subcommand == "load_campaign":
            await self._gm_action_load_campaign(message, gm_sub_args, context)
        elif gm_subcommand == "relationships" and gm_sub_args and gm_sub_args[0].lower() == "inspect":
            await self._gm_action_inspect_relationships(message, gm_sub_args[1:], context) # Pass args after "inspect"
        else:
            await send_callback(f"❓ Unknown GM subcommand or missing arguments for 'relationships inspect'. Usage: {context['command_prefix']}gm <load_campaign|relationships inspect> [args]")
    
    @command("quest")
    async def handle_quest(self, message: Message, args: List[str], context: Dict[str, Any]) -> None:
        """
        Manages quests.
        Usage:
        `{prefix}quest list` - Lists your active quests.
        `{prefix}quest start <quest_id>` - Starts an available quest.
        `{prefix}quest complete <quest_id>` - Marks an active quest as successfully completed.
        `{prefix}quest fail <quest_id>` - Marks an active quest as failed.
        """.format(prefix=self._command_prefix)

        send_callback = context['send_to_command_channel']
        guild_id = context.get('guild_id')
        author_id = context.get('author_id') 

        if not guild_id:
            await send_callback("❌ Quest commands can only be used in a guild.")
            return

        quest_manager: Optional["QuestManager"] = context.get('quest_manager')
        character_manager: Optional["CharacterManager"] = context.get('character_manager')

        if not quest_manager:
            await send_callback("❌ Quest system is currently unavailable.")
            print("CommandRouter Error: QuestManager not found in context for handle_quest.")
            return
        
        if not character_manager:
            await send_callback("❌ Character system is currently unavailable.")
            print("CommandRouter Error: CharacterManager not found in context for handle_quest.")
            return

        player_char: Optional["Character"] = None
        player_char_game_id: Optional[str] = None
        try:
            if author_id: 
                player_char_id_int = int(author_id)
                player_char = character_manager.get_character_by_discord_id(guild_id, player_char_id_int)
                if not player_char:
                    await send_callback(f"❌ You don't have a character in this guild. Use `{context['command_prefix']}character create <name>` to create one.")
                    return
                player_char_game_id = player_char.id
            else: 
                await send_callback("❌ Could not identify your user ID.")
                return
        except ValueError:
            await send_callback("❌ Invalid author ID format.")
            return
        except Exception as e:
            await send_callback(f"❌ Error fetching your character: {e}")
            return

        if not player_char_game_id: 
            await send_callback("❌ Could not determine your character ID.")
            return

        if not args:
            help_text = (self.handle_quest.__doc__ or "Quest management commands.").format(prefix=context['command_prefix'])
            await send_callback(help_text)
            return

        subcommand = args[0].lower()
        quest_id_arg = args[1] if len(args) > 1 else None

        if subcommand == "list":
            active_quest_objects = quest_manager.get_active_quests_for_character(guild_id, player_char_game_id, character_manager)
            if not active_quest_objects:
                await send_callback("You have no active quests.")
                return
            response = "Your active quests:\n"
            for q_obj in active_quest_objects:
                response += f"- `{q_obj.id}`: {q_obj.name} ({q_obj.status})\n"
            await send_callback(response)

        elif subcommand == "start":
            if not quest_id_arg:
                await send_callback(f"Usage: `{context['command_prefix']}quest start <quest_id>`")
                return
            success = await quest_manager.start_quest(guild_id, quest_id_arg, player_char_game_id, character_manager)
            if success:
                await send_callback(f"Quest `{quest_id_arg}` started!")
            else:
                await send_callback(f"❌ Could not start quest `{quest_id_arg}`. It might not be available or already active.")
        
        elif subcommand == "complete":
            if not quest_id_arg:
                await send_callback(f"Usage: `{context['command_prefix']}quest complete <quest_id>`")
                return
            success = await quest_manager.complete_quest(guild_id, quest_id_arg, player_char_game_id, character_manager, success=True)
            if success:
                await send_callback(f"Quest `{quest_id_arg}` marked as completed successfully!")
            else:
                await send_callback(f"❌ Could not complete quest `{quest_id_arg}`. It might not be active or found.")

        elif subcommand == "fail":
            if not quest_id_arg:
                await send_callback(f"Usage: `{context['command_prefix']}quest fail <quest_id>`")
                return
            success = await quest_manager.fail_quest(guild_id, quest_id_arg, player_char_game_id, character_manager)
            if success:
                await send_callback(f"Quest `{quest_id_arg}` marked as failed.")
            else:
                await send_callback(f"❌ Could not mark quest `{quest_id_arg}` as failed. It might not be active or found.")
        
        else:
            await send_callback(f"❓ Unknown quest subcommand: `{subcommand}`. Valid are: list, start, complete, fail.")


<<<<<<< HEAD
    @command("roll")
    async def handle_roll(self, message: Message, args: List[str], context: Dict[str, Any]) -> None:
        """Rolls dice based on standard dice notation (e.g., /roll 2d6+3, /roll d20)."""
        send_callback = context.get('send_to_command_channel')
        if not send_callback:
            print("CommandRouter: Error: send_to_command_channel not found in context for handle_roll.")
            return

        if not args:
            await send_callback(f"Usage: {self._command_prefix}roll <dice_notation (e.g., 2d6+3, d20, 4dF)>")
            return

        roll_string = "".join(args) # Allow for notations like /roll 2d6 + 3 (with spaces)
        rule_engine = context.get('rule_engine')

        if not rule_engine:
            await send_callback("Error: RuleEngine not available for the roll command.")
            print("CommandRouter: Error: rule_engine not found in context for handle_roll.")
            return

        try:
            # Consider if character context is needed for rolls in the future
            # For now, direct context pass-through
            roll_result = await rule_engine.resolve_dice_roll(roll_string, context=context)
            
            rolls_str = ", ".join(map(str, roll_result.get('rolls', [])))
            result_message = f"🎲 {message.author.mention} rolled **{roll_result.get('roll_string', roll_string)}**:\n" # Fixed newline here
            
            if roll_result.get('dice_sides') == 'F': # Fudge dice specific output
                result_message += f"Rolls: [{rolls_str}] (Symbols: {' '.join(['+' if r > 0 else '-' if r < 0 else '0' for r in roll_result.get('rolls', [])])})"
            else:
                result_message += f"Rolls: [{rolls_str}]"

            modifier_val = roll_result.get('modifier', 0)
            if modifier_val != 0: # Only show modifier if it's not zero
                result_message += f" Modifier: {modifier_val:+}" # Ensure sign is shown
            
            result_message += f"\n**Total: {roll_result.get('total')}**" # Fixed newline here
            
            await send_callback(result_message)

        except ValueError as ve:
            await send_callback(f"Error: Invalid dice notation for '{roll_string}'. {ve}")
        except Exception as e:
            print(f"CommandRouter: Error in handle_roll for '{roll_string}': {e}")
            traceback.print_exc()
            await send_callback(f"An error occurred while trying to roll '{roll_string}'.")


    # Helper function example (can be defined in this file or a utility module)

    @command("quest")
    async def handle_quest(self, message: Message, args: List[str], context: Dict[str, Any]) -> None:
        """
        Manages character quests.
        Usage:
        {prefix}quest list
        {prefix}quest start <quest_template_id>
        {prefix}quest complete <active_quest_id>
        {prefix}quest fail <active_quest_id>
        {prefix}quest objectives <active_quest_id> # Optional: To view current objectives
        """
        send_callback = context.get('send_to_command_channel')
        if not send_callback:
            print("CommandRouter: Error: send_to_command_channel not found in context for handle_quest.")
            return

        guild_id = context.get('guild_id')
        author_id_str = context.get('author_id') # This is already a string from context setup

        if not guild_id:
            await send_callback("Quest commands can only be used on a server.")
            return
        
        if not author_id_str:
            await send_callback("Could not identify your user ID.")
            return

        char_manager = context.get('character_manager')
        quest_manager = context.get('quest_manager') # Get QuestManager from context

        if not char_manager:
            await send_callback("Character system is currently unavailable.")
            print("CommandRouter: Error: character_manager not found in context for handle_quest.")
            return
        
        if not quest_manager:
            await send_callback("Quest system is currently unavailable.")
            print("CommandRouter: Error: quest_manager not found in context for handle_quest.")
            return

        try:
            author_discord_id = int(author_id_str)
            player_char = char_manager.get_character_by_discord_id(guild_id, author_discord_id)
            if not player_char:
                await send_callback(f"You do not have an active character in this guild. Use `{self._command_prefix}character create <name>` to create one.")
                return
            character_id = player_char.id
        except ValueError:
            await send_callback("Invalid user ID format.")
            return
        except Exception as e:
            await send_callback(f"Error fetching your character: {e}")
            return

        if not args:
            doc = self.handle_quest.__doc__.format(prefix=self._command_prefix)
            await send_callback(f"Please specify a quest action. Usage:\n{doc}")
            return

        subcommand = args[0].lower()
        quest_action_args = args[1:]

        try:
            if subcommand == "list":
                # List active and available quests (QuestManager needs to implement more detailed logic here)
                quest_list = await quest_manager.list_quests_for_character(character_id, guild_id, context)
                if not quest_list:
                    await send_callback("No quests currently available or active for you.")
                    return
                
                response = f"**Your Quests, {player_char.name}:**\n"
                for q_data in quest_list: # Assuming q_data is a dict with 'name', 'description', 'status'
                    response += f"- **{q_data.get('name', q_data.get('id'))}** ({q_data.get('status', 'unknown')})\n"
                    response += f"  _{q_data.get('description', 'No description.')}_\n"
                await send_callback(response)

            elif subcommand == "start":
                if not quest_action_args:
                    await send_callback(f"Usage: {self._command_prefix}quest start <quest_template_id>")
                    return
                quest_template_id = quest_action_args[0]
                success = await quest_manager.start_quest(character_id, quest_template_id, guild_id, context)
                if success:
                    # QuestManager should ideally return quest name or details for a better message
                    await send_callback(f"Quest '{quest_template_id}' started!")
                else:
                    await send_callback(f"Failed to start quest '{quest_template_id}'. You may not meet prerequisites, or the quest is already active/completed, or it doesn't exist.")
            
            elif subcommand == "complete":
                if not quest_action_args:
                    await send_callback(f"Usage: {self._command_prefix}quest complete <active_quest_id>")
                    return
                active_quest_id = quest_action_args[0]
                success = await quest_manager.complete_quest(character_id, active_quest_id, guild_id, context)
                if success:
                    await send_callback(f"Quest '{active_quest_id}' completed! Consequences and rewards (if any) have been applied.")
                else:
                    await send_callback(f"Failed to complete quest '{active_quest_id}'. Make sure all objectives are met or the quest ID is correct.")

            elif subcommand == "fail":
                if not quest_action_args:
                    await send_callback(f"Usage: {self._command_prefix}quest fail <active_quest_id>")
                    return
                active_quest_id = quest_action_args[0]
                success = await quest_manager.fail_quest(character_id, active_quest_id, guild_id, context)
                if success:
                    await send_callback(f"Quest '{active_quest_id}' marked as failed.")
                else:
                    await send_callback(f"Failed to mark quest '{active_quest_id}' as failed. It might not be an active quest for you.")
            
            # Optional: /quest objectives <active_quest_id>
            elif subcommand == "objectives" or subcommand == "details":
                if not quest_action_args:
                    await send_callback(f"Usage: {self._command_prefix}quest {subcommand} <active_quest_id>")
                    return
                active_quest_id = quest_action_args[0]
                # QuestManager needs a method like get_active_quest_details(char_id, q_id, guild_id)
                # active_quest_details = await quest_manager.get_active_quest_details(character_id, active_quest_id, guild_id, context)
                # For now, basic feedback:
                await send_callback(f"Displaying objectives for quest '{active_quest_id}' is not fully implemented yet, but your QuestManager would handle this.")


            else:
                doc = self.handle_quest.__doc__.format(prefix=self._command_prefix)
                await send_callback(f"Unknown quest action: '{subcommand}'. Usage:\n{doc}")

        except Exception as e:
            print(f"CommandRouter: Error in handle_quest for subcommand '{subcommand}': {e}")
            traceback.print_exc()
            await send_callback(f"An error occurred while processing your quest command: {e}")


    @command("npc")
    async def handle_npc(self, message: Message, args: List[str], context: Dict[str, Any]) -> None:
        """
        Interact with Non-Player Characters.
        Usage:
        {prefix}npc talk <npc_id_or_name> [initial_message]
        """
        send_callback = context.get('send_to_command_channel')
        if not send_callback:
            print("CommandRouter: Error: send_to_command_channel not found in context for handle_npc.")
            return

        guild_id = context.get('guild_id')
        author_id_str = context.get('author_id')
        channel_id = message.channel.id

        if not guild_id:
            await send_callback("NPC commands can only be used on a server.")
            return
        
        if not author_id_str:
            await send_callback("Could not identify your user ID.")
            return

        if not args:
            doc = self.handle_npc.__doc__.format(prefix=self._command_prefix)
            await send_callback(f"Please specify an NPC action. Usage:\n{doc}")
            return

        subcommand = args[0].lower()
        action_args = args[1:]

        char_manager = context.get('character_manager')
        npc_manager = context.get('npc_manager')
        dialogue_manager = context.get('dialogue_manager')

        if not char_manager:
            await send_callback("Error: Character system is unavailable.")
            print("CommandRouter: Error: character_manager not found for handle_npc.")
            return
        if not npc_manager:
            await send_callback("Error: NPC system is unavailable.")
            print("CommandRouter: Error: npc_manager not found for handle_npc.")
            return
        if not dialogue_manager:
            await send_callback("Error: Dialogue system is unavailable at the moment.")
            print("CommandRouter: Error: dialogue_manager not found for handle_npc.")
            return

        try:
            player_char = char_manager.get_character_by_discord_id(guild_id, int(author_id_str))
            if not player_char:
                await send_callback(f"You need an active character to interact with NPCs. Use `{self._command_prefix}character create <name>`.")
                return
        except ValueError:
            await send_callback("Invalid user ID format.")
            return
        except Exception as e:
            await send_callback(f"Error fetching your character: {e}")
            print(f"CommandRouter: Error fetching character for {author_id_str} in guild {guild_id}: {e}")
            traceback.print_exc()
            return

        if subcommand == "talk":
            if not action_args:
                await send_callback(f"Usage: {self._command_prefix}npc talk <npc_id_or_name> [initial_message]")
                return

            npc_identifier = action_args[0]
            initiator_message = " ".join(action_args[1:]) if len(action_args) > 1 else None
            
            target_npc = npc_manager.get_npc(guild_id, npc_identifier)
            if not target_npc:
                if hasattr(npc_manager, 'get_npc_by_name'): # Check if method exists
                    target_npc = npc_manager.get_npc_by_name(guild_id, npc_identifier) # Assumes this method exists
                if not target_npc:
                    await send_callback(f"NPC '{npc_identifier}' not found in this realm.")
                    return

            # Location Check (optional, but good for immersion)
            location_manager = context.get('location_manager')
            if location_manager and hasattr(player_char, 'location_id') and hasattr(target_npc, 'location_id'):
                if player_char.location_id != target_npc.location_id:
                    npc_name = getattr(target_npc, 'name', npc_identifier)
                    player_loc_name = location_manager.get_location_name(guild_id, player_char.location_id) or "Unknown Location"
                    npc_loc_name = location_manager.get_location_name(guild_id, target_npc.location_id) or "an unknown place"
                    await send_callback(f"{npc_name} is not here. You are in {player_loc_name}, and they are in {npc_loc_name}.")
                    return
            
            # Determine dialogue template ID (this is game-specific logic)
            # Example: use a default template or one specified on the NPC model
            dialogue_template_id = getattr(target_npc, 'dialogue_template_id', 'generic_convo')

            if not dialogue_manager.get_dialogue_template(guild_id, dialogue_template_id):
                # Fallback if specific template not found
                if dialogue_manager.get_dialogue_template(guild_id, 'generic_convo'):
                    dialogue_template_id = 'generic_convo'
                    print(f"CommandRouter: NPC {target_npc.id} missing specific dialogue template '{getattr(target_npc, 'dialogue_template_id', 'N/A')}'. Using 'generic_convo'.")
                else: 
                    npc_name = getattr(target_npc, 'name', npc_identifier)
                    await send_callback(f"Sorry, no way to start a conversation with {npc_name} right now (missing dialogue templates '{dialogue_template_id}' and 'generic_convo').")
                    print(f"CommandRouter: Missing dialogue template '{dialogue_template_id}' and 'generic_convo' for NPC {target_npc.id}")
                    return
            
            try:
                dialogue_id = await dialogue_manager.start_dialogue(
                    guild_id=guild_id,
                    template_id=dialogue_template_id,
                    participant1_id=player_char.id,
                    participant2_id=target_npc.id,
                    channel_id=channel_id,
                    initiator_message=initiator_message,
                    **context # Pass full context
                )

                if dialogue_id:
                    # DialogueManager's start_dialogue is expected to send the first message.
                    print(f"CommandRouter: Dialogue {dialogue_id} initiated by {player_char.id} with NPC {target_npc.id} in channel {channel_id}.")
                else:
                    npc_name = getattr(target_npc, 'name', npc_identifier)
                    await send_callback(f"Could not start a conversation with {npc_name}. They might be busy or unwilling to talk.")
            except Exception as e:
                npc_name = getattr(target_npc, 'name', npc_identifier)
                print(f"CommandRouter: Error during dialogue_manager.start_dialogue with {npc_name}: {e}")
                traceback.print_exc()
                await send_callback(f"An unexpected error occurred while trying to talk to {npc_name}.")

        else:
            doc = self.handle_npc.__doc__.format(prefix=self._command_prefix)
            await send_callback(f"Unknown action for NPC: '{subcommand}'. Usage:\n{doc}")


    @command("buy")
    async def handle_buy(self, message: Message, args: List[str], context: Dict[str, Any]) -> None:
        """Allows the player to buy an item from the current location's market.
        Usage: {prefix}buy <item_template_id> [quantity]
        """
        send_callback = context.get('send_to_command_channel')
        if not send_callback:
            print("CommandRouter: Error: send_to_command_channel not found for handle_buy.")
            return

        guild_id = context.get('guild_id')
        author_id_str = context.get('author_id')

        if not guild_id:
            await send_callback("The /buy command can only be used on a server.")
            return
        if not author_id_str:
            await send_callback("Could not identify your user ID.")
            return

        if not args:
            await send_callback(f"Usage: {self._command_prefix}buy <item_template_id> [quantity (default 1)]")
            return

        item_template_id_to_buy = args[0]
        quantity_to_buy = 1
        if len(args) > 1:
            try:
                quantity_to_buy = int(args[1])
                if quantity_to_buy <= 0:
                    await send_callback("Quantity must be a positive number.")
                    return
            except ValueError:
                await send_callback("Invalid quantity specified. It must be a number.")
                return

        char_manager = context.get('character_manager')
        loc_manager = context.get('location_manager')
        eco_manager = context.get('economy_manager')
        item_manager = context.get('item_manager') # Needed for item name lookup

        if not char_manager or not loc_manager or not eco_manager or not item_manager:
            await send_callback("Error: Required game systems (character, location, economy, or item) are unavailable.")
            print("CommandRouter: Missing one or more managers for handle_buy.")
            return

        try:
            player_char = char_manager.get_character_by_discord_id(guild_id, int(author_id_str))
            if not player_char:
                await send_callback(f"You do not have an active character. Use `{self._command_prefix}character create <name>`.")
                return
            
            character_id = player_char.id
            current_location_id = getattr(player_char, 'location_id', None)
            if not current_location_id:
                await send_callback("Your character doesn't seem to be in any specific location to buy items.")
                return

            # Attempt to purchase the item
            # The EconomyManager.buy_item method handles most of the logic
            # (checking market stock, price, player currency, item creation, inventory update)
            created_item_ids = await eco_manager.buy_item(
                guild_id=guild_id,
                buyer_entity_id=character_id,
                buyer_entity_type="Character",
                location_id=current_location_id, # Assuming market is tied to character's current location
                item_template_id=item_template_id_to_buy,
                count=quantity_to_buy,
                **context # Pass full context for other managers needed by buy_item
            )

            if created_item_ids:
                # Get item name for a nicer message
                item_template = item_manager.get_item_template(guild_id, item_template_id_to_buy)
                item_name = getattr(item_template, 'name', item_template_id_to_buy) if item_template else item_template_id_to_buy
                
                if len(created_item_ids) == quantity_to_buy:
                    await send_callback(f"🛍️ You successfully bought {quantity_to_buy}x {item_name}!")
                elif created_item_ids: # Partial success
                    await send_callback(f"🛍️ You managed to buy {len(created_item_ids)}x {item_name} (requested {quantity_to_buy}).")
                else: # Should ideally be caught by buy_item returning None, but as a fallback
                    await send_callback(f"Purchase of {item_name} seems to have failed despite initial checks.")

            else:
                # EconomyManager.buy_item should ideally provide a reason for failure.
                # For now, a generic message.
                item_template = item_manager.get_item_template(guild_id, item_template_id_to_buy)
                item_name = getattr(item_template, 'name', item_template_id_to_buy) if item_template else item_template_id_to_buy
                await send_callback(f"Could not buy {item_name}. It might be out of stock, or you may not have enough currency.")
                
        except Exception as e:
            print(f"CommandRouter: Error in handle_buy for item '{item_template_id_to_buy}': {e}")
            traceback.print_exc()
            await send_callback(f"An error occurred while trying to buy the item: {e}")


    @command("craft")
    async def handle_craft(self, message: Message, args: List[str], context: Dict[str, Any]) -> None:
        """Allows the player to craft an item from a recipe.
        Usage: {prefix}craft <recipe_id> [quantity]
        """
        send_callback = context.get('send_to_command_channel')
        if not send_callback:
            print("CommandRouter: Error: send_to_command_channel not found for handle_craft.")
            return

        guild_id = context.get('guild_id')
        author_id_str = context.get('author_id')

        if not guild_id:
            await send_callback("The /craft command can only be used on a server.")
            return
        if not author_id_str:
            await send_callback("Could not identify your user ID.")
            return

        if not args:
            await send_callback(f"Usage: {self._command_prefix}craft <recipe_id> [quantity (default 1)]")
            return

        recipe_id_to_craft = args[0]
        quantity_to_craft = 1
        if len(args) > 1:
            try:
                quantity_to_craft = int(args[1])
                if quantity_to_craft <= 0:
                    await send_callback("Quantity must be a positive number.")
                    return
            except ValueError:
                await send_callback("Invalid quantity specified. It must be a number.")
                return

        char_manager = context.get('character_manager')
        craft_manager = context.get('crafting_manager') # Ensure this is self._crafting_manager via context

        if not char_manager or not craft_manager:
            await send_callback("Error: Required game systems (character or crafting) are unavailable.")
            print("CommandRouter: Missing character_manager or crafting_manager for handle_craft.")
            return

        try:
            player_char = char_manager.get_character_by_discord_id(guild_id, int(author_id_str))
            if not player_char:
                await send_callback(f"You do not have an active character. Use `{self._command_prefix}character create <name>`.")
                return
            
            character_id = player_char.id
            
            # Call CraftingManager to add the recipe to the character's queue
            result = await craft_manager.add_recipe_to_craft_queue(
                guild_id=guild_id,
                entity_id=character_id,
                entity_type="Character",
                recipe_id=recipe_id_to_craft,
                quantity=quantity_to_craft,
                context=context # Pass full context
            )

            if result and result.get("success"):
                await send_callback(f"🛠️ {result.get('message', 'Crafting started!')}")
            else:
                error_message = result.get('message', "Could not start crafting. Check requirements and ingredients.")
                await send_callback(f"⚠️ {error_message}")
                
        except Exception as e:
            print(f"CommandRouter: Error in handle_craft for recipe '{recipe_id_to_craft}': {e}")
            traceback.print_exc()
            await send_callback(f"An error occurred while trying to craft the item: {e}")


    @command("steal")
    async def handle_steal(self, message: Message, args: List[str], context: Dict[str, Any]) -> None:
        """Allows the player to attempt to steal from a target NPC.
        Usage: {prefix}steal <target_npc_id_or_name>
        """
        send_callback = context.get('send_to_command_channel')
        if not send_callback:
            print("CommandRouter: Error: send_to_command_channel not found for handle_steal.")
            return

        guild_id = context.get('guild_id')
        author_id_str = context.get('author_id')

        if not guild_id:
            await send_callback("The /steal command can only be used on a server.")
            return
        if not author_id_str:
            await send_callback("Could not identify your user ID.")
            return

        if not args:
            await send_callback(f"Usage: {self._command_prefix}steal <target_npc_id_or_name>")
            return

        target_identifier = args[0]

        char_manager = context.get('character_manager')
        npc_manager = context.get('npc_manager')
        char_action_processor = context.get('character_action_processor')

        if not char_manager or not npc_manager or not char_action_processor:
            await send_callback("Error: Required game systems (character, NPC, or action processing) are unavailable.")
            print("CommandRouter: Missing one or more managers/processors for handle_steal.")
            return

        try:
            player_char = char_manager.get_character_by_discord_id(guild_id, int(author_id_str))
            if not player_char:
                await send_callback(f"You do not have an active character. Use `{self._command_prefix}character create <name>`.")
                return
            
            character_id = player_char.id

            # Find the target NPC
            target_npc = npc_manager.get_npc(guild_id, target_identifier)
            if not target_npc:
                if hasattr(npc_manager, 'get_npc_by_name'):
                    target_npc = npc_manager.get_npc_by_name(guild_id, target_identifier)
                if not target_npc:
                    await send_callback(f"NPC '{target_identifier}' not found in this realm.")
                    return
            
            target_npc_id = target_npc.id
            target_npc_name = getattr(target_npc, 'name', target_identifier)

            # Call CharacterActionProcessor to initiate the steal attempt
            success = await char_action_processor.process_steal_action(
                character_id=character_id,
                target_id=target_npc_id,
                target_type="NPC", # Currently only supporting NPC targets
                context=context
            )

            # process_steal_action itself will notify "You attempt to steal..."
            # The actual success/failure message comes when the action completes.
            if not success:
                await send_callback(f"Could not initiate steal attempt on {target_npc_name}.")
                
        except ValueError: # For int(author_id_str)
            await send_callback("Invalid user ID format.")
        except Exception as e:
            print(f"CommandRouter: Error in handle_steal for target '{target_identifier}': {e}")
            traceback.print_exc()
            await send_callback(f"An error occurred while trying to steal: {e}")


    @command("fight")
    async def handle_fight(self, message: Message, args: List[str], context: Dict[str, Any]) -> None:
        """Initiates combat with a target NPC.
        Usage: {prefix}fight <target_npc_id_or_name>
        """
        send_callback = context.get('send_to_command_channel')
        if not send_callback:
            print("CommandRouter: Error: send_to_command_channel not found for handle_fight.")
            return

        guild_id = context.get('guild_id')
        author_id_str = context.get('author_id')
        channel_id = message.channel.id # Combat will occur in the command's channel

        if not guild_id:
            await send_callback("The /fight command can only be used on a server.")
            return
        if not author_id_str:
            await send_callback("Could not identify your user ID.")
            return

        if not args:
            await send_callback(f"Usage: {self._command_prefix}fight <target_npc_id_or_name>")
            return

        target_identifier = args[0]

        char_manager = context.get('character_manager')
        npc_manager = context.get('npc_manager')
        loc_manager = context.get('location_manager')
        combat_manager = context.get('combat_manager')
        rule_engine = context.get('rule_engine') # For eligibility checks

        if not char_manager or not npc_manager or not loc_manager or not combat_manager or not rule_engine:
            await send_callback("Error: Required game systems for combat are unavailable.")
            print("CommandRouter: Missing one or more managers for handle_fight.")
            return

        try:
            player_char = char_manager.get_character_by_discord_id(guild_id, int(author_id_str))
            if not player_char:
                await send_callback(f"You do not have an active character. Use `{self._command_prefix}character create <name>`.")
                return
            
            character_id = player_char.id
            current_location_id = getattr(player_char, 'location_id', None)
            if not current_location_id:
                await send_callback("Your character isn't in a location where combat can occur.")
                return

            # Find the target NPC
            target_npc = npc_manager.get_npc(guild_id, target_identifier)
            if not target_npc:
                if hasattr(npc_manager, 'get_npc_by_name'):
                    target_npc = npc_manager.get_npc_by_name(guild_id, target_identifier)
                if not target_npc:
                    await send_callback(f"NPC '{target_identifier}' not found.")
                    return
            
            target_npc_id = target_npc.id
            target_npc_name = getattr(target_npc, 'name', target_identifier)

            # 1. Location Check
            npc_location_id = getattr(target_npc, 'location_id', None)
            if npc_location_id != current_location_id:
                player_loc_name = loc_manager.get_location_name(guild_id, current_location_id) if loc_manager else current_location_id
                npc_loc_name = loc_manager.get_location_name(guild_id, npc_location_id) if loc_manager else npc_location_id
                await send_callback(f"{target_npc_name} is not here. You are in {player_loc_name}, and they are in {npc_loc_name}.")
                return

            # 2. Eligibility Check (Already in combat?)
            if combat_manager.get_combat_by_participant_id(guild_id, character_id):
                await send_callback("You are already in combat!")
                return
            if combat_manager.get_combat_by_participant_id(guild_id, target_npc_id):
                await send_callback(f"{target_npc_name} is already in combat with someone else.")
                return
            
            # 3. (Optional) RuleEngine check for combat permissibility
            # if hasattr(rule_engine, 'can_initiate_combat') and \
            #    not await rule_engine.can_initiate_combat(player_char, target_npc, context=context):
            #     await send_callback(f"You cannot initiate combat with {target_npc_name} at this time or place.")
            #     return

            # Initiate combat
            participant_ids = [(character_id, "Character"), (target_npc_id, "NPC")]
            
            new_combat_instance = await combat_manager.start_combat(
                guild_id=guild_id,
                location_id=current_location_id,
                participant_ids=participant_ids,
                channel_id=channel_id, 
                **context 
            )

            if new_combat_instance:
                # CombatManager.start_combat should ideally send the initial combat message.
                print(f"CommandRouter: Combat initiated by {character_id} against {target_npc_id} in guild {guild_id}, channel {channel_id}.")
                # Example: await send_callback(f"⚔️ You attack {target_npc_name}! Combat has begun in channel <#{new_combat_instance.channel_id if new_combat_instance.channel_id else channel_id}>!")
            else:
                await send_callback(f"Could not start combat with {target_npc_name}. They might be too powerful, or something went wrong.")
                
        except ValueError: 
            await send_callback("Invalid user ID format.")
        except Exception as e:
            print(f"CommandRouter: Error in handle_fight against '{target_identifier}': {e}")
            traceback.print_exc()
            await send_callback(f"An error occurred while trying to initiate combat: {e}")


    @command("hide")
    async def handle_hide(self, message: Message, args: List[str], context: Dict[str, Any]) -> None:
        """Allows the player to attempt to hide in their current location."""
        send_callback = context.get('send_to_command_channel')
        if not send_callback:
            print("CommandRouter: Error: send_to_command_channel not found for handle_hide.")
            return

        guild_id = context.get('guild_id')
        author_id_str = context.get('author_id')

        if not guild_id:
            await send_callback("The /hide command can only be used on a server.")
            return
        if not author_id_str:
            await send_callback("Could not identify your user ID.")
            return

        char_manager = context.get('character_manager')
        char_action_processor = context.get('character_action_processor')

        if not char_manager or not char_action_processor:
            await send_callback("Error: Required game systems (character or action processing) are unavailable.")
            print("CommandRouter: Missing character_manager or char_action_processor for handle_hide.")
            return

        try:
            player_char = char_manager.get_character_by_discord_id(guild_id, int(author_id_str))
            if not player_char:
                await send_callback(f"You do not have an active character. Use `{self._command_prefix}character create <name>`.")
                return
            
            character_id = player_char.id

            # Call CharacterActionProcessor to initiate the hide attempt
            success = await char_action_processor.process_hide_action(
                character_id=character_id,
                context=context
            )

            # process_hide_action itself will notify "You attempt to find a hiding spot..."
            # The actual success/failure message comes when the action completes.
            if not success:
                # This might occur if the character is busy or another pre-check in process_hide_action fails.
                await send_callback("Could not attempt to hide at this time. You might be busy or in an unsuitable location.")
                
        except ValueError: # For int(author_id_str)
            await send_callback("Invalid user ID format.")
        except Exception as e:
            print(f"CommandRouter: Error in handle_hide: {e}")
            traceback.print_exc()
            await send_callback(f"An error occurred while trying to hide: {e}")


    @command("steal")
    async def handle_steal(self, message: Message, args: List[str], context: Dict[str, Any]) -> None:
        """Allows the player to attempt to steal from a target NPC.
        Usage: {prefix}steal <target_npc_id_or_name>
        """
        send_callback = context.get('send_to_command_channel')
        if not send_callback:
            print("CommandRouter: Error: send_to_command_channel not found for handle_steal.")
            return

        guild_id = context.get('guild_id')
        author_id_str = context.get('author_id')

        if not guild_id:
            await send_callback("The /steal command can only be used on a server.")
            return
        if not author_id_str:
            await send_callback("Could not identify your user ID.")
            return

        if not args:
            await send_callback(f"Usage: {self._command_prefix}steal <target_npc_id_or_name>")
            return

        target_identifier = args[0]

        char_manager = context.get('character_manager')
        npc_manager = context.get('npc_manager')
        char_action_processor = context.get('character_action_processor')
        loc_manager = context.get('location_manager') # For location check

        if not char_manager or not npc_manager or not char_action_processor or not loc_manager:
            await send_callback("Error: Required game systems (character, NPC, action processing, or location) are unavailable.")
            print("CommandRouter: Missing one or more managers/processors for handle_steal.")
            return

        try:
            player_char = char_manager.get_character_by_discord_id(guild_id, int(author_id_str))
            if not player_char:
                await send_callback(f"You do not have an active character. Use `{self._command_prefix}character create <name>`.")
                return
            
            character_id = player_char.id

            # Find the target NPC
            target_npc = npc_manager.get_npc(guild_id, target_identifier)
            if not target_npc:
                if hasattr(npc_manager, 'get_npc_by_name'): # Check if method exists
                    target_npc = npc_manager.get_npc_by_name(guild_id, target_identifier)
                if not target_npc:
                    await send_callback(f"NPC '{target_identifier}' not found in this realm.")
                    return
            
            target_npc_id = target_npc.id
            target_npc_name = getattr(target_npc, 'name', target_identifier)

            # Location Check: Ensure stealer and target are in the same location.
            player_loc_id = getattr(player_char, 'location_id', None)
            target_loc_id = getattr(target_npc, 'location_id', None)

            if not player_loc_id:
                await send_callback("You don't seem to be in any location.")
                return
            if player_loc_id != target_loc_id:
                await send_callback(f"{target_npc_name} is not in your current location.")
                return

            # Call CharacterActionProcessor to initiate the steal attempt
            success = await char_action_processor.process_steal_action(
                character_id=character_id,
                target_id=target_npc_id,
                target_type="NPC", # Currently only supporting NPC targets
                context=context
            )

            # process_steal_action itself will notify "You attempt to steal..."
            # The actual success/failure message comes when the action completes.
            if not success:
                # This might occur if the character is busy or another pre-check in process_steal_action fails.
                await send_callback(f"Could not attempt to steal from {target_npc_name} at this time. You might be busy.")
                
        except ValueError: # For int(author_id_str)
            await send_callback("Invalid user ID format.")
        except Exception as e:
            print(f"CommandRouter: Error in handle_steal for target '{target_identifier}': {e}")
            traceback.print_exc()
            await send_callback(f"An error occurred while trying to steal: {e}")


    @command("use")
    async def handle_use(self, message: Message, args: List[str], context: Dict[str, Any]) -> None:
        """Allows the player to use an item from their inventory, optionally on a target.
        Usage: {prefix}use <item_instance_id> [target_id]
        Note: If target_id is an NPC, it will be assumed. If it's another player, that needs specific handling or target_type.
        """
        send_callback = context.get('send_to_command_channel')
        if not send_callback:
            print("CommandRouter: Error: send_to_command_channel not found for handle_use.")
            return

        guild_id = context.get('guild_id')
        author_id_str = context.get('author_id')

        if not guild_id:
            await send_callback("The /use command can only be used on a server.")
            return
        if not author_id_str:
            await send_callback("Could not identify your user ID.")
            return

        if not args:
            await send_callback(f"Usage: {self._command_prefix}use <item_instance_id> [target_id]")
            return

        item_instance_id = args[0]
        target_id: Optional[str] = None
        target_type: Optional[str] = None # Could be 'NPC', 'Character', 'Self', or even 'Item' (e.g. sharpening stone on a sword)

        if len(args) > 1:
            target_id = args[1]
            # Basic type inference: if target_id is the user's own character_id or "self", it's "Character"
            # If it's an NPC ID, it's "NPC". This might need more robust target parsing in future.
            # For now, let's assume if target_id is provided, it's an NPC unless it's "self".
            # More complex targeting might require a target_type argument or more sophisticated parsing.
            # We will primarily rely on CharacterActionProcessor and RuleEngine to validate the target.


        char_manager = context.get('character_manager')
        char_action_processor = context.get('character_action_processor')
        npc_manager = context.get('npc_manager') # Needed to infer target_type if target_id is an NPC

        if not char_manager or not char_action_processor or not npc_manager:
            await send_callback("Error: Required game systems (character, action processing, or NPC) are unavailable.")
            print("CommandRouter: Missing one or more managers/processors for handle_use.")
            return

        try:
            player_char = char_manager.get_character_by_discord_id(guild_id, int(author_id_str))
            if not player_char:
                await send_callback(f"You do not have an active character. Use `{self._command_prefix}character create <name>`.")
                return
            character_id = player_char.id

            # Infer target_type if target_id is provided
            if target_id:
                if target_id.lower() == "self" or target_id == character_id:
                    target_id = character_id
                    target_type = "Character"
                elif npc_manager.get_npc(guild_id, target_id): # Check if it's a known NPC ID
                    target_type = "NPC"
                # else, could be another player character ID - CharacterActionProcessor would need to handle that
                # For now, if not self and not a known NPC, we can leave target_type as None or default to Character
                # and let RuleEngine validate if the item can be used on that type of target.
                # If target_type remains None, RuleEngine must be able to handle it (e.g. for items that don't need specific typed target).
                # For simplicity, if a target_id is given and it's not 'self' or a known NPC, we'll assume it's a Character ID.
                # This is a simplification; more robust target validation is needed for a full system.
                elif char_manager.get_character(guild_id, target_id): # Check if it's another character
                     target_type = "Character"
                else:
                    # If target_id is provided but not identified as self, NPC, or other Character, it's ambiguous
                    # For items that *require* a specific type of target, RuleEngine will fail it.
                    # For items that don't care or can target "environment", this might be fine.
                    print(f"CommandRouter: Target '{target_id}' for /use command is not self, a known NPC, or another known Character. Target type remains undetermined by CommandRouter.")
                    # We'll pass target_id, and target_type as None or its current value. RuleEngine must validate.


            success = await char_action_processor.process_use_item_action(
                character_id=character_id,
                item_instance_id=item_instance_id,
                target_id=target_id,
                target_type=target_type,
                context=context
            )

            if not success:
                # process_use_item_action should have sent a specific reason if it could.
                await send_callback(f"Could not use item '{item_instance_id}'. You might be busy, not own the item, or the target is invalid.")
                
        except ValueError: # For int(author_id_str)
            await send_callback("Invalid user ID format.")
        except Exception as e:
            print(f"CommandRouter: Error in handle_use for item '{item_instance_id}': {e}")
            traceback.print_exc()
            await send_callback(f"An error occurred while trying to use the item: {e}")


    @command("gm")
    async def handle_gm(self, message: Message, args: List[str], context: Dict[str, Any]) -> None:
        """GM-level commands for managing the game.
        Usage:
        {prefix}gm save_state - Manually triggers a save of the current guild's game state.
        {prefix}gm create_npc <template_id> [location_id] [name] [is_temporary (true/false)] - Creates an NPC.
        {prefix}gm delete_npc <npc_id> - Deletes an NPC.
        {prefix}gm relationships inspect <entity_id> - Inspects relationships for an entity.
        {prefix}gm load_campaign [campaign_id] - Loads campaign data for the current guild.
        """
        send_callback = context.get('send_to_command_channel')
        if not send_callback: # Should ideally not happen if context is built correctly
            print("CommandRouter: Error: send_to_command_channel not found in context for handle_gm.")
            return

        author_id_str = str(message.author.id) # Ensure it's a string for comparison
        
        # GM Access Control
        # Ensure GM IDs from settings are strings for comparison
        gm_ids = [str(gm_id) for gm_id in self._settings.get('bot_admins', [])] 
        if author_id_str not in gm_ids:
            await send_callback("Access Denied: This command is for GMs only.")
            return

        if not args:
            doc_string = self.handle_gm.__doc__.format(prefix=self._command_prefix)
            await send_callback(f"Usage: {self._command_prefix}gm <subcommand> [arguments]\nAvailable subcommands:\n{doc_string}")
            return

        subcommand = args[0].lower()
        gm_args = args[1:] # Arguments for the GM subcommand

        guild_id = context.get('guild_id') # Most GM commands will be guild-specific

        if subcommand == "save_state":
            # guild_id is already fetched
            persistence_manager = context.get('persistence_manager') # Type: Optional["PersistenceManager"]
            
            if not guild_id: # This command must be used in a server context
                await send_callback("Error: This GM command must be used in a server channel.")
                return

            if not persistence_manager:
                await send_callback("Error: PersistenceManager is not available. Cannot save state.")
                print("CommandRouter: GM save_state failed - PersistenceManager missing from context.")
                return
            
            try:
                # Pass the full context as kwargs for save_game_state, as it might need other managers.
                # save_game_state expects a list of guild_ids.
                await persistence_manager.save_game_state(guild_ids=[guild_id], **context)
                await send_callback(f"✅ Game state saving process initiated for this guild ({guild_id}).")
                print(f"CommandRouter: GM {author_id_str} initiated save_state for guild {guild_id}.")
            except Exception as e:
                print(f"CommandRouter: Error during GM save_state for guild {guild_id}: {e}")
                traceback.print_exc()
                await send_callback(f"❌ An error occurred during game state save: {e}")
        
        
        elif subcommand == "create_npc":
            if not guild_id:
                await send_callback("Error: This GM command must be used in a server channel.")
                return
            if not gm_args:
                await send_callback(f"Usage: {self._command_prefix}gm create_npc <template_id> [location_id] [name] [is_temporary (true/false)]")
                return
            
            template_id = gm_args[0]
            loc_id = gm_args[1] if len(gm_args) > 1 else None
            npc_name_arg = gm_args[2] if len(gm_args) > 2 else None
            is_temp_str = gm_args[3].lower() if len(gm_args) > 3 else "false"
            is_temporary_bool = is_temp_str == "true"

            npc_manager = context.get('npc_manager')
            if not npc_manager:
                await send_callback("Error: NpcManager is not available.")
                return
            
            # Optional: Spawn at GM's character current location if loc_id is None
            # char_manager = context.get('character_manager')
            # if loc_id is None and char_manager and author_id_str:
            #    gm_char = char_manager.get_character_by_discord_id(guild_id, int(author_id_str))
            #    if gm_char: loc_id = getattr(gm_char, 'location_id', None)

            created_npc_id = await npc_manager.create_npc(
                guild_id=guild_id,
                npc_template_id=template_id,
                location_id=loc_id,
                name=npc_name_arg, 
                is_temporary=is_temporary_bool,
                # state_variables={}, # Example: if NpcManager.create_npc supports more kwargs
                **context # Pass full context
            )
            if created_npc_id:
                new_npc = npc_manager.get_npc(guild_id, created_npc_id)
                display_name = getattr(new_npc, 'name', template_id) if new_npc else template_id
                await send_callback(f"NPC '{display_name}' (ID: `{created_npc_id}`) created successfully at location `{getattr(new_npc, 'location_id', 'N/A')}`.")
            else:
                await send_callback(f"Failed to create NPC from template '{template_id}'.")

        elif subcommand == "delete_npc":
            if not guild_id:
                await send_callback("Error: This GM command must be used in a server channel.")
                return
            if not gm_args:
                await send_callback(f"Usage: {self._command_prefix}gm delete_npc <npc_id>")
                return
            
            npc_id_to_delete = gm_args[0]
            npc_manager = context.get('npc_manager')
            if not npc_manager:
                await send_callback("Error: NpcManager is not available.")
                return

            removed_id = await npc_manager.remove_npc(guild_id, npc_id_to_delete, **context)
            if removed_id:
                await send_callback(f"NPC `{removed_id}` has been removed.")
            else:
                await send_callback(f"Failed to remove NPC `{npc_id_to_delete}`. It might not exist or an error occurred.")

        elif subcommand == "relationships" or subcommand == "rel":
            if not gm_args:
                await send_callback(f"Usage: {self._command_prefix}gm {subcommand} inspect <entity_id>")
                return
            
            operation = gm_args[0].lower()
            if operation == "inspect":
                if len(gm_args) < 2:
                    await send_callback(f"Usage: {self._command_prefix}gm {subcommand} inspect <entity_id>")
                    return
                entity_id_to_inspect = gm_args[1]
                
                relationship_manager = context.get('relationship_manager')
                if not relationship_manager:
                    await send_callback("Error: RelationshipManager is not available.")
                    return
                
                if not guild_id: 
                    await send_callback("Error: This command must be used in a server context.")
                    return

                try:
                    # Attempt to get entity name for better message
                    entity_name = entity_id_to_inspect
                    char_mgr = context.get('character_manager')
                    npc_mgr = context.get('npc_manager')
                    # Check if it's a character
                    char_obj = char_mgr.get_character(guild_id, entity_id_to_inspect) if char_mgr else None
                    if char_obj:
                        entity_name = getattr(char_obj, 'name', entity_id_to_inspect)
                    else: # If not a character, check if it's an NPC
                        npc_obj = npc_mgr.get_npc(guild_id, entity_id_to_inspect) if npc_mgr else None
                        if npc_obj:
                            entity_name = getattr(npc_obj, 'name', entity_id_to_inspect)
                    
                    relations = await relationship_manager.get_relationships_for_entity(guild_id, entity_id_to_inspect, context=context)
                    
                    if relations:
                        response = f"**Relationships for {entity_name} (`{entity_id_to_inspect}`):**\n"
                        for rel in relations:
                            target_id_val = rel.get('target_id', 'Unknown Target') 
                            # Attempt to get target name for better display
                            target_name_str = target_id_val 
                            if char_mgr and char_mgr.get_character(guild_id, target_id_val):
                                target_name_str = getattr(char_mgr.get_character(guild_id, target_id_val), 'name', target_id_val)
                            elif npc_mgr and npc_mgr.get_npc(guild_id, target_id_val):
                                target_name_str = getattr(npc_mgr.get_npc(guild_id, target_id_val), 'name', target_id_val)
                            
                            rel_type = rel.get('type', 'unknown')
                            strength = rel.get('strength', 0.0)
                            response += f"- With **{target_name_str}** (`{target_id_val}`): Type: `{rel_type}`, Strength: `{strength:.1f}`\n"
                        
                        # Discord message length limit is 2000 characters
                        if len(response) > 1950: 
                            response = response[:1950] + "\n... (message truncated due to length)"
                        await send_callback(response)
                    else:
                        await send_callback(f"No specific relationships found for {entity_name} (`{entity_id_to_inspect}`).")
                except Exception as e:
                    print(f"CommandRouter: Error during GM relationships inspect for {entity_id_to_inspect}: {e}")
                    traceback.print_exc()
                    await send_callback(f"An error occurred: {e}")
            else:
                await send_callback(f"Unknown operation for relationships: '{operation}'. Try 'inspect'.")
        
        elif subcommand == "load_campaign":
            if not guild_id: # Requires a guild context for campaign loading
                await send_callback("Error: Campaign loading is guild-specific and must be run in a server channel.")
                return

            campaign_identifier = gm_args[0] if gm_args else None # Optional: specific campaign file/ID
            
            persistence_manager = context.get('persistence_manager')
            if not persistence_manager:
                await send_callback("Error: PersistenceManager is not available. Cannot load campaign.")
                return

            try:
                # This method name is a placeholder for what will be implemented in PersistenceManager (Task V.2)
                if hasattr(persistence_manager, 'trigger_campaign_load_and_distribution'):
                    await send_callback(f"Initiating campaign load for '{campaign_identifier or 'default'}' in guild {guild_id}...")
                    # The actual heavy lifting is in Task V.2. This is just the command hook.
                    # The context here includes all managers for distribution by PersistenceManager.
                    await persistence_manager.trigger_campaign_load_and_distribution(guild_id, campaign_identifier, **context)
                    await send_callback(f"✅ Campaign data for '{campaign_identifier or 'default'}' processed for guild {guild_id}.")
                else:
                    await send_callback("Error: Campaign loading functionality is not fully implemented in PersistenceManager yet.")
                    print(f"CommandRouter: GM load_campaign: PersistenceManager missing 'trigger_campaign_load_and_distribution'.")

            except Exception as e:
                print(f"CommandRouter: Error during GM load_campaign for guild {guild_id}: {e}")
                traceback.print_exc()
                await send_callback(f"❌ An error occurred during campaign load: {e}")
        
        else:
            await send_callback(f"Unknown GM subcommand: '{subcommand}'. Use `{self._command_prefix}gm` for help.")

=======
>>>>>>> 2d0ffe2d
def is_uuid_format(s: str) -> bool:
     """Проверяет, выглядит ли строка как UUID (простая проверка формата)."""
     if not isinstance(s, str):
          return False
     if len(s) == 36 and s.count('-') == 4 and s[8] == '-' and s[13] == '-' and s[18] == '-' and s[23] == '-':
          try:
               uuid.UUID(s)
               return True
          except ValueError:
               return False
     return False

# --- End of CommandRouter Class ---

print("DEBUG: command_router.py module loaded.")<|MERGE_RESOLUTION|>--- conflicted
+++ resolved
@@ -57,15 +57,15 @@
     from bot.game.managers.party_manager import PartyManager
     from bot.services.openai_service import OpenAIService
     from bot.game.managers.persistence_manager import PersistenceManager
-<<<<<<< HEAD
+
     from bot.game.managers.quest_manager import QuestManager # Added for QuestManager
     from bot.game.managers.dialogue_manager import DialogueManager # Added for DialogueManager
-=======
+
     from bot.services.campaign_loader import CampaignLoader 
     from bot.game.managers.relationship_manager import RelationshipManager 
     from bot.game.managers.quest_manager import QuestManager
 
->>>>>>> 2d0ffe2d
+
     # Добавляем другие менеджеры, которые могут быть в context kwargs
 
 
@@ -137,7 +137,7 @@
         party_manager: Optional["PartyManager"] = None,
         crafting_manager: Optional["CraftingManager"] = None,
         economy_manager: Optional["EconomyManager"] = None,
-<<<<<<< HEAD
+
         party_action_processor: Optional["PartyActionProcessor"] = None, # Still needed for context
         event_action_processor: Optional["EventActionProcessor"] = None,
         event_stage_processor: Optional["EventStageProcessor"] = None,
@@ -147,16 +147,9 @@
         # Add View Services needed for context (even if handled by specific handlers)
         # party_view_service: Optional["PartyViewService"] = None, # Needed for PartyCommandHandler if it gets it from context
         # location_view_service: Optional["LocationViewService"] = None, # Needed for handle_look potentially
-
-
-=======
-        party_action_processor: Optional["PartyActionProcessor"] = None,
-        event_action_processor: Optional["EventActionProcessor"] = None, # Might be related to Quest stages
-        event_stage_processor: Optional["EventStageProcessor"] = None, # Might be related to Quest stages
         campaign_loader: Optional["CampaignLoader"] = None,
-        relationship_manager: Optional["RelationshipManager"] = None, 
-        quest_manager: Optional["QuestManager"] = None, 
->>>>>>> 2d0ffe2d
+        relationship_manager: Optional["RelationshipManager"] = None,       
+
     ):
         print("Initializing CommandRouter...")
         # Store all injected dependencies
@@ -246,18 +239,18 @@
             'party_action_processor': self._party_action_processor,
             'event_action_processor': self._event_action_processor,
             'event_stage_processor': self._event_stage_processor,
-<<<<<<< HEAD
+
             'quest_manager': self._quest_manager, # Added QuestManager to context
             'dialogue_manager': self._dialogue_manager, # Added DialogueManager to context
             # TODO: Add other optional managers
             # Add view services if stored as attributes and needed in context by handlers
             # 'party_view_service': self._party_view_service, # Include party_view_service in context
             # 'location_view_service': self._location_view_service,
-=======
+
             'campaign_loader': self._campaign_loader,
             'relationship_manager': self._relationship_manager, 
             'quest_manager': self._quest_manager, 
->>>>>>> 2d0ffe2d
+
         }
 
         context: Dict[str, Any] = {
@@ -565,7 +558,9 @@
             await send_callback(f"❓ Unknown quest subcommand: `{subcommand}`. Valid are: list, start, complete, fail.")
 
 
-<<<<<<< HEAD
+    # --- Removed handle_party method and its decorators ---
+
+
     @command("roll")
     async def handle_roll(self, message: Message, args: List[str], context: Dict[str, Any]) -> None:
         """Rolls dice based on standard dice notation (e.g., /roll 2d6+3, /roll d20)."""
@@ -1694,8 +1689,6 @@
         else:
             await send_callback(f"Unknown GM subcommand: '{subcommand}'. Use `{self._command_prefix}gm` for help.")
 
-=======
->>>>>>> 2d0ffe2d
 def is_uuid_format(s: str) -> bool:
      """Проверяет, выглядит ли строка как UUID (простая проверка формата)."""
      if not isinstance(s, str):
