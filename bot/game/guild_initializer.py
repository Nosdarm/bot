--- conflicted
+++ resolved
@@ -155,28 +155,6 @@
                 {
                     "id": village_square_id,
                     "name_i18n": {"en": "Village Square", "ru": "Деревенская Площадь"},
-<<<<<<< HEAD
-                    "descriptions_i18n": {"en": "The village square is a hub of activity during the day, though quieter now. A large oak tree stands in the center, its branches providing shade. An old well sits nearby, and a weathered notice board is posted next to it.", "ru": "Деревенская площадь - центр активности днем, хотя сейчас здесь тише. В центре стоит большой дуб, его ветви дают тень. Рядом находится старый колодец, а возле него - выветрившаяся доска объявлений."},
-                    "static_name": f"internal_village_square_{guild_id_str}",
-                    "exits": {
-                        "north": {"id": forest_edge_id, "name_i18n": {"en": "Forest Edge", "ru": "Опушка Леса"}},
-                        "east": {"id": village_tavern_id, "name_i18n": {"en": "The Prancing Pony Tavern", "ru": "Таверна 'Гарцующий Пони'"}},
-                        "west": {"id": village_shop_id, "name_i18n": {"en": "General Store", "ru": "Универсальный Магазин"}}
-                    },
-                    "details_i18n": {
-                        "en": {
-                            "old_well": "The well is built from weathered grey stones, covered in patches of green moss. Peering inside, you see darkness and hear the faint drip of water, suggesting it might still hold water.",
-                            "notice_board": "A sturdy wooden board, clearly old but still functional. Several notices are pinned to it: a faded poster offering a reward for 'information leading to the capture of the bandit Gnarlfang', a newer-looking bill advertising a local farmer's lost pig, and a small, elegantly written card announcing a traveling merchant will be visiting soon.",
-                            "market_stall_ruins": "The charred and blackened timbers are all that remain of what were once bustling market stalls. The ground is littered with ash and a few broken, burnt remnants of goods. The air still smells faintly of smoke."
-                        },
-                        "ru": {
-                            "old_well": "Колодец сложен из выветрившихся серых камней, покрытых пятнами зеленого мха. Заглянув внутрь, вы видите тьму и слышите слабое капание воды, что говорит о том, что в нем еще может быть вода.",
-                            "notice_board": "Крепкая деревянная доска, явно старая, но все еще функциональная. К ней приколото несколько объявлений: выцветший плакат, предлагающий награду за 'информацию, ведущую к поимке бандита Змеезуба', более свежий листок о пропавшей свинье местного фермера и небольшая, элегантно написанная карточка, объявляющая о скором визите странствующего торговца.",
-                            "market_stall_ruins": "Обгоревшие и почерневшие бревна - все, что осталось от некогда оживленных рыночных прилавков. Земля усеяна пеплом и несколькими сломанными, обгоревшими остатками товаров. В воздухе все еще слегка пахнет дымом."
-                        }
-                    },
-                    "type_i18n": {"en": "Area", "ru": "Область"}
-=======
                     "descriptions_i18n": {"en": "Bustling center...", "ru": "Шумный центр..."},
                     "static_id": "village_square", # Changed to a fixed, predictable static_id
                     "neighbor_locations_json": { # New structure for exits/connections
@@ -184,33 +162,10 @@
                         village_tavern_id: "door_to_tavern",
                         village_shop_id: "door_to_shop"
                     }
->>>>>>> cf3d0993
                 },
                 {
                     "id": village_tavern_id,
                     "name_i18n": {"en": "The Prancing Pony Tavern", "ru": "Таверна 'Гарцующий Пони'"},
-<<<<<<< HEAD
-                    "descriptions_i18n": {"en": "A cozy-looking tavern with warm light spilling from its windows. The sound of merry chatter and clinking mugs can be heard from within. A sign depicting a cheerfully leaping pony hangs above the door.", "ru": "Уютно выглядящая таверна, из окон которой льется теплый свет. Изнутри доносятся звуки веселой болтовни и звяканья кружек. Над дверью висит вывеска с изображением весело прыгающего пони."},
-                    "static_name": f"internal_village_tavern_{guild_id_str}",
-                    "exits": {"west": {"id": village_square_id, "name_i18n": {"en": "Village Square", "ru": "Деревенская Площадь"}}},
-                    "details_i18n": {
-                        "en": {
-                            "bar_counter": "The long wooden bar counter is worn smooth by countless tankards and elbows. Several empty glasses and a damp rag sit upon it. Behind it, shelves hold a variety of bottles.",
-                            "fireplace": "A large stone fireplace dominates one wall, though it is currently unlit. The hearth is clean, ready for a fire.",
-                            "common_table": "A sturdy, round wooden table surrounded by several mismatched chairs. It looks like a popular spot for patrons."
-                        },
-                        "ru": {
-                            "bar_counter": "Длинная деревянная стойка бара отполирована до блеска бесчисленными кружками и локтями. На ней стоят несколько пустых стаканов и влажная тряпка. За стойкой на полках расставлены разнообразные бутылки.",
-                            "fireplace": "Большой каменный камин доминирует на одной из стен, хотя в данный момент он не разожжен. Очаг чист и готов к разведению огня.",
-                            "common_table": "Крепкий круглый деревянный стол, окруженный несколькими разномастными стульями. Похоже, это популярное место среди посетителей."
-                        }
-                    },
-                    "type_i18n": {"en": "Building Interior", "ru": "Интерьер Здания"}
-                },
-                {"id": village_shop_id, "name_i18n": {"en": "General Store", "ru": "Универсальный Магазин"}, "descriptions_i18n": {"en": "Various goods...", "ru": "Различные товары..."}, "static_name": f"internal_village_shop_{guild_id_str}", "exits": {"east": {"id": village_square_id, "name_i18n": {"en": "Village Square", "ru": "Деревенская Площадь"}}}},
-                {"id": forest_edge_id, "name_i18n": {"en": "Forest Edge", "ru": "Опушка Леса"}, "descriptions_i18n": {"en": "Edge of a forest...", "ru": "Край леса..."}, "static_name": f"internal_forest_edge_{guild_id_str}", "exits": {"south": {"id": village_square_id, "name_i18n": {"en": "Village Square", "ru": "Деревенская Площадь"}}, "north": {"id": deep_forest_id, "name_i18n": {"en": "Deep Forest", "ru": "Глубокий Лес"}}}},
-                {"id": deep_forest_id, "name_i18n": {"en": "Deep Forest", "ru": "Глубокий Лес"}, "descriptions_i18n": {"en": "Heart of the woods...", "ru": "Сердце леса..."}, "static_name": f"internal_deep_forest_{guild_id_str}", "exits": {"south": {"id": forest_edge_id, "name_i18n": {"en": "Forest Edge", "ru": "Опушка Леса"}}}}
-=======
                     "descriptions_i18n": {"en": "Cozy tavern...", "ru": "Уютная таверна..."},
                     "static_id": f"internal_village_tavern_{guild_id_str}", # Renamed
                     "neighbor_locations_json": {
@@ -245,21 +200,10 @@
                         forest_edge_id: "path_to_forest_edge"
                     }
                 }
->>>>>>> cf3d0993
             ]
             locations_to_add = []
             for loc_data in default_locations_data:
                 locations_to_add.append(Location(
-<<<<<<< HEAD
-                    id=loc_data["id"], guild_id=guild_id_str, name_i18n=loc_data["name_i18n"],
-                    descriptions_i18n=loc_data["descriptions_i18n"], static_name=loc_data["static_name"],
-                    is_active=True, exits=loc_data.get("exits", {}), inventory={}, state_variables={},
-                    static_connections={}, details_i18n=loc_data.get("details_i18n", {}),
-                    tags_i18n=loc_data.get("tags_i18n", {}),
-                    atmosphere_i18n=loc_data.get("atmosphere_i18n", {}),
-                    features_i18n=loc_data.get("features_i18n", {}),
-                    type_i18n=loc_data.get("type_i18n", {"en": "Area", "ru": "Область"})
-=======
                     id=loc_data["id"],
                     guild_id=guild_id_str,
                     name_i18n=loc_data["name_i18n"],
@@ -276,7 +220,6 @@
                     atmosphere_i18n=loc_data.get("atmosphere_i18n", {}),
                     features_i18n=loc_data.get("features_i18n", {}),
                     type_i18n=loc_data.get("type_i18n", {"en": "Area", "ru": "Область"}) # Ensure default type
->>>>>>> cf3d0993
                 ))
             if locations_to_add:
                 db_session.add_all(locations_to_add)
