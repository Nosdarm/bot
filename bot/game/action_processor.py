# bot/game/action_processor.py
import json
import traceback
from typing import Dict, Any, Optional, List, Tuple

# Import models
from bot.game.models.game_state import GameState
from bot.game.models.character import Character
from bot.game.models.location import Location

# Import managers
from bot.game.managers.character_manager import CharacterManager
from bot.game.managers.location_manager import LocationManager
from bot.game.managers.event_manager import EventManager
from bot.game.managers.game_log_manager import GameLogManager
from bot.game.conflict_resolver import ConflictResolver

# Import services and rules
from bot.services.openai_service import OpenAIService
from bot.game.rules.rule_engine import RuleEngine

# Assume CharacterModel is imported from bot.game.models.character or similar
from bot.game.models.character import Character as CharacterModel

class ActionProcessor:
    def __init__(self):
        print("ActionProcessor initialized.")
        self._conflict_resolver: Optional[ConflictResolver] = None

    def set_conflict_resolver(self, resolver: ConflictResolver):
        self._conflict_resolver = resolver

    async def process(self,
                      game_state: GameState,
                      char_manager: Optional[CharacterManager],
                      loc_manager: Optional[LocationManager],
                      event_manager: Optional[EventManager],
                      rule_engine: Optional[RuleEngine],
                      openai_service: Optional[OpenAIService],
                      ctx_channel_id: int,
                      discord_user_id: int,
                      action_type: str,
                      action_data: Dict[str, Any],
                      game_log_manager: Optional[GameLogManager] = None
                      ) -> Dict[str, Any]:
        """
        Processes a player action. Determines target, calls rules/managers, involves event manager,
        uses AI for narrative, and returns structured response data including message and target channel.
        Receives all necessary managers, services, and context for the specific action.
        Returns: {"success": bool, "message": str, "target_channel_id": int, "state_changed": bool}
        """

        # --- Initial Manager Checks ---
        if not char_manager:
            return {"success": False, "message": "**Мастер:** Система персонажей недоступна.", "target_channel_id": ctx_channel_id, "state_changed": False}
        if not loc_manager:
            return {"success": False, "message": "**Мастер:** Система локаций недоступна.", "target_channel_id": ctx_channel_id, "state_changed": False}
        if not event_manager:
            return {"success": False, "message": "**Мастер:** Система событий недоступна.", "target_channel_id": ctx_channel_id, "state_changed": False}
        if not rule_engine:
            return {"success": False, "message": "**Мастер:** Система правил недоступна.", "target_channel_id": ctx_channel_id, "state_changed": False}
        if not openai_service:
            return {"success": False, "message": "**Мастер:** Сервис AI недоступен.", "target_channel_id": ctx_channel_id, "state_changed": False}

        # --- Character and Location Fetch ---
        character = char_manager.get_character_by_discord_id(guild_id=str(game_state.server_id), discord_user_id=discord_user_id)
        if not character:
            return {"success": False, "message": "**Мастер:** У вас еще нет персонажа в этой игре. Используйте `/join_game`.", "target_channel_id": ctx_channel_id, "state_changed": False}

<<<<<<< HEAD
        # Ensure guild_id is consistently string
        guild_id_str_process = str(game_state.server_id)

        current_location_id = getattr(character, 'current_location_id', None)
        # Assuming get_location is async
        location = await loc_manager.get_location(current_location_id, guild_id=guild_id_str_process) if current_location_id else None
        if not location:
            # Correct indentation for return
            return {"success": False, "message": "**Мастер:** Ваш персонаж в неизвестной локации. Обратитесь к администратору.", "target_channel_id": ctx_channel_id, "state_changed": False}
=======
        current_location_id = getattr(character, 'location_id', None)
        location_instance_dict = loc_manager.get_location_instance(str(game_state.server_id), current_location_id) if current_location_id else None
>>>>>>> d4827362

        if not location_instance_dict:
            return {"success": False, "message": "**Мастер:** Ваш персонаж в неизвестной локации. Обратитесь к администратору.", "target_channel_id": ctx_channel_id, "state_changed": False}

<<<<<<< HEAD
        # Log start of action processing
        if game_log_manager and character:
            char_name_log = getattr(character, 'name_i18n', {}).get(character.selected_language, getattr(character, 'name', character.id))
            loc_name_log = getattr(location, 'name_i18n', {}).get(character.selected_language, getattr(location, 'name', location.id))
            await game_log_manager.log_event(
                guild_id=guild_id_str_process,
                event_type="player_action_start",
                message=f"Processing action '{action_type}' for {char_name_log} in {loc_name_log}.",
                related_entities=[{"id": str(character.id), "type": "character"}, {"id": str(location.id), "type": "location"}],
                channel_id=ctx_channel_id,
                metadata={"action_type": action_type, "action_data": action_data}
            )

=======
        output_channel_id = loc_manager.get_location_channel(str(game_state.server_id), location_instance_dict['id']) or ctx_channel_id
>>>>>>> d4827362

        # --- Event Handling Simulation ---
        all_guild_events = event_manager.get_active_events(guild_id=str(game_state.server_id))
        active_events = []
        if location_instance_dict:
            current_loc_id = location_instance_dict['id']
            for event_obj in all_guild_events:
                event_location_id = getattr(event_obj, 'location_id', event_obj.state_variables.get('location_id'))
                if event_location_id == current_loc_id:
                    active_events.append(event_obj)
        print(f"ActionProcessor: Found {len(active_events)} active events specific to location {location_instance_dict['id'] if location_instance_dict else 'N/A'}.")

        relevant_event_id = None
        is_potentially_event_interactive = action_type in ["interact", "attack", "use_skill", "skill_check", "move", "use_item"]
        if is_potentially_event_interactive and active_events:
             relevant_event_id = active_events[0].id

        if relevant_event_id:
             character_name_i18n = getattr(character, 'name_i18n', {})
             character_name = character_name_i18n.get('en', 'Unknown Character')
             print(f"Action {action_type} for {character_name} routed to event {relevant_event_id}.")

             # TODO: CRITICAL - The method 'process_player_action_within_event' is missing from EventManager.
             # This functionality is essential for routing player actions to active events.
             # It needs to be implemented in EventManager or the event handling logic here needs a redesign.
             # For now, actions will not be processed by events if this block remains commented.
             # event_response = await event_manager.process_player_action_within_event(
             #     event_id=relevant_event_id, player_id=character.id, action_type=action_type,
             #     action_data=action_data, character_manager=char_manager, loc_manager=loc_manager,
             #     rule_engine=rule_engine, openai_service=openai_service, ctx_channel_id=ctx_channel_id
             # )
             # if 'target_channel_id' not in event_response: event_response['target_channel_id'] = output_channel_id
             # if 'state_changed' not in event_response: event_response['state_changed'] = False
             # return event_response
             print(f"ActionProcessor: TODO - EventManager.process_player_action_within_event call is commented out as method does not exist.")


        # --- Regular World Interaction ---
        character_name_i18n = getattr(character, 'name_i18n', {})
        character_name = character_name_i18n.get('en', 'Unknown Character')
        location_name_from_dict = location_instance_dict.get('name', 'Unknown Location')
        print(f"Processing regular action '{action_type}' for player '{character_name}' at '{location_name_from_dict}'.")

        if action_type == "look":
            system_prompt = "Ты - Мастер текстовой RPG в мире темного фэнтези. Описывай локации атмосферно и мрачно."
            user_prompt = (
                f"Опиши локацию для персонажа '{character.name_i18n.get('en', character.id)}' в мрачном фэнтези. "
                f"Учитывай: Локация '{location_instance_dict.get('name', 'N/A')}', Описание: '''{location_instance_dict.get('description', '')[:200]}'''. "
                f"Активные события здесь: {', '.join([e.name for e in active_events]) if active_events else 'нет'}. "
                f"Видимые персонажи/NPC (пример): {', '.join([c.name_i18n.get('en', c.id) for c in char_manager.get_characters_in_location(guild_id=str(game_state.server_id), location_id=location_instance_dict['id']) if c.id != character.id][:3]) if char_manager.get_characters_in_location(guild_id=str(game_state.server_id), location_id=location_instance_dict['id']) else 'нет'}. "
            )
            description = await openai_service.generate_master_response(system_prompt=system_prompt, user_prompt=user_prompt, max_tokens=400)
            return {"success": True, "message": f"**Локация:** {location_instance_dict.get('name', 'N/A')}\n\n**Мастер:** {description}", "target_channel_id": output_channel_id, "state_changed": False}

        elif action_type == "move":
            destination_input = action_data.get('destination')
            if not destination_input:
                 return {"success": False, "message": "**Мастер:** Укажите, куда именно вы хотите идти.", "target_channel_id": ctx_channel_id, "state_changed": False}

            target_location_instance_id: Optional[str] = None
            current_loc_template_id = location_instance_dict.get('template_id')

            if current_loc_template_id and current_location_id:
                valid_exits = loc_manager.get_connected_locations(guild_id=str(game_state.server_id), instance_id=current_location_id)
                target_exit_template_id_candidate: Optional[str] = None
                for exit_name, exit_tpl_id in valid_exits.items():
                    if exit_name.lower() == destination_input.lower():
                        target_exit_template_id_candidate = exit_tpl_id
                        break
                    target_template_candidate = loc_manager.get_location_static(str(game_state.server_id), exit_tpl_id)
                    if target_template_candidate and target_template_candidate.get('name','').lower() == destination_input.lower():
                        target_exit_template_id_candidate = exit_tpl_id
                        break

                if target_exit_template_id_candidate:
                    all_instances = loc_manager._location_instances.get(str(game_state.server_id), {}).values()
                    for inst_data in all_instances:
                        if inst_data.get('template_id') == target_exit_template_id_candidate and inst_data.get('is_active', True):
                            target_location_instance_id = inst_data.get('id')
                            break

            if not target_location_instance_id:
                return {"success": False, "message": f"**Мастер:** Неизвестное направление или путь: '{destination_input}'. Отсюда туда нельзя попасть.", "target_channel_id": output_channel_id, "state_changed": False}

            target_location_instance_dict = loc_manager.get_location_instance(str(game_state.server_id), target_location_instance_id)
            if not target_location_instance_dict:
                 return {"success": False, "message": f"**Мастер:** Ошибка при поиске данных целевой локации.", "target_channel_id": output_channel_id, "state_changed": False}

            await char_manager.update_character_location(character_id=character.id, location_id=target_location_instance_id, guild_id=str(game_state.server_id))

            exit_description_for_prompt = destination_input
            system_prompt = "Ты - Мастер текстовой RPG в мире темного фэнтези. Описывай перемещение между локациями. Учитывай стиль и атмосферу."
            user_prompt = (
                f"Персонаж '{character.name_i18n.get('en', character.id)}' перемещается из локации '{location_instance_dict.get('name', 'N/A')}' через '{exit_description_for_prompt}' "
                f"в локацию '{target_location_instance_dict.get('name', 'N/A')}'. "
                f"Краткое описание начальной локации: {location_instance_dict.get('description', '')[:150]}. "
                f"Краткое описание конечной локации: {target_location_instance_dict.get('description', '')[:150]}. "
                f"Опиши краткое путешествие и прибытие в '{target_location_instance_dict.get('name', 'N/A')}'. Будь атмосферным и мрачным. В конце явно укажи, что персонаж теперь находится в '{target_location_instance_dict.get('name', 'N/A')}'."
            )
            description = await openai_service.generate_master_response(system_prompt=system_prompt, user_prompt=user_prompt, max_tokens=250)
            destination_channel_id = loc_manager.get_location_channel(str(game_state.server_id), target_location_instance_id)
            final_output_channel_id = destination_channel_id if destination_channel_id else output_channel_id
            return {"success": True, "message": f"**Мастер:** {description}", "target_channel_id": final_output_channel_id, "state_changed": True}

        elif action_type == "skill_check":
             skill_name = action_data.get("skill_name")
             complexity = action_data.get("complexity", "medium")
             base_modifiers = action_data.get("modifiers", {})
             target_description = action_data.get("target_description", "чего-то")
             env_modifiers = {}
             status_modifiers = {}
             final_modifiers = {**env_modifiers, **status_modifiers, **base_modifiers}

             if not skill_name:
                  return {"success": False, "message": "**Мастер:** Укажите название навыка для проверки.", "target_channel_id": ctx_channel_id, "state_changed": False}
             character_skills = getattr(character, 'skills', {})
             if skill_name not in character_skills:
                 return {"success": False, "message": f"**Мастер:** Ваш персонаж не владеет навыком '{skill_name}'.", "target_channel_id": ctx_channel_id, "state_changed": False}

             # TODO: Review if skill check DC should come from RuleEngine instead of local map.
             COMPLEXITY_TO_DC_MAP = {"easy": 10, "medium": 15, "hard": 20, "heroic": 25, "legendary": 30}
             base_dc = COMPLEXITY_TO_DC_MAP.get(complexity.lower(), 15)

             check_success, total_value, d20_roll, crit_status = await rule_engine.resolve_skill_check(
                character=character, skill_name=skill_name,
                difficulty_class=base_dc, situational_modifier=sum(final_modifiers.values())
             )

             check_result_for_ai = {
                "is_success": check_success, "roll": d20_roll, "total_value": total_value,
                "dc": base_dc, "crit_status": crit_status, "skill_name": skill_name,
                "modifiers_applied_sum": sum(final_modifiers.values())
             }
             mech_summary = f"Проверка: {skill_name.capitalize()} СЛ {base_dc}. Бросок: {d20_roll} + Модификаторы: {sum(final_modifiers.values())} = Итог: {total_value}. Результат: {crit_status or ('Успех' if check_success else 'Провал')}"
             check_result_for_ai["description"] = mech_summary

             character_name_for_ai = character.name_i18n.get('en', character.id)
             character_stats = getattr(character, 'stats', {})
             location_name_for_ai = location_instance_dict.get('name', 'N/A')
             location_description_template = location_instance_dict.get('description', 'A non-descript area.')
             system_prompt = "Ты - Мастер текстовой RPG в мире темного фэнтези. Описывай действия и их результаты детализированно и атмосферно."
             user_prompt = (
                 f"Персонаж '{character_name_for_ai}' (Навыки: {list(character_skills.keys())}, Статы: {list(character_stats.keys())}) "
                 f"попытался совершить действие, связанное с навыком '{skill_name}', целью было {target_description}. "
                 f"Ситуация: локация '{location_name_for_ai}', атмосферное описание: {location_description_template[:150]}..."
                 f"Механический результат проверки:\n{json.dumps(check_result_for_ai, ensure_ascii=False)}\n"
                 f"Опиши, КАК это выглядело и ощущалось в мире. Учитывай результат (Успех/Провал/Крит) и контекст. Будь мрачным и детализированным."
             )
             description = await openai_service.generate_master_response(system_prompt=system_prompt, user_prompt=user_prompt, max_tokens=300)
             state_changed_from_check = crit_status == "critical_failure"

             if game_log_manager and character:
                channel_id_to_log: Optional[int] = ctx_channel_id
                await game_log_manager.log_event(
                    guild_id=str(game_state.server_id), event_type="player_action",
                    message=f"{character_name_for_ai} attempted skill check {skill_name} for {target_description}. Success: {check_success}. Details: {mech_summary}",
                    related_entities=[{"id": str(character.id), "type": "character"}],
                    channel_id=channel_id_to_log, metadata={"skill_name": skill_name, "complexity": complexity, "result": check_result_for_ai}
                )
             return {"success": True, "message": f"_{mech_summary}_\n\n**Мастер:** {description}", "target_channel_id": output_channel_id, "state_changed": state_changed_from_check}

        print(f"Action type '{action_type}' not handled by any specific processor in self.process.")
        return {"success": False, "message": f"**Мастер:** Действие '{action_type}' не поддерживается или не распознано.", "target_channel_id": ctx_channel_id, "state_changed": False}


    async def process_party_actions(self,
                                game_state: GameState,
                                char_manager: CharacterManager, # Made non-optional as it's critical
                                loc_manager: LocationManager,   # Made non-optional
                                event_manager: EventManager,  # Made non-optional
                                rule_engine: RuleEngine,      # Made non-optional
                                openai_service: OpenAIService, # Made non-optional
                                party_actions_data: List[Tuple[str, str]],
                                ctx_channel_id_fallback: int,
                                conflict_resolver: Optional[ConflictResolver] = None,
                                game_log_manager: Optional[GameLogManager] = None
                                ) -> Dict[str, Any]:
        guild_id_str = str(game_state.server_id)
        all_individual_results = []
        overall_state_changed_for_party = False

        if game_log_manager:
            await game_log_manager.log_event(
                guild_id=guild_id_str,
                event_type="party_actions_start",
                message=f"Starting processing for party actions. Characters involved: {len(party_actions_data)}.",
                channel_id=ctx_channel_id_fallback, # This channel is a fallback, actual actions might use location channels
                metadata={"num_characters_with_actions": len(party_actions_data)}
            )

        current_conflict_resolver = conflict_resolver if conflict_resolver else self._conflict_resolver

        if current_conflict_resolver:
            print(f"ActionProcessor: Using ConflictResolver for party actions in guild {guild_id_str}.")
            parsed_actions_map: Dict[str, List[Dict[str, Any]]] = {}
            for char_id_loop, collected_actions_json_loop in party_actions_data:
<<<<<<< HEAD
                character_obj: Optional[CharacterModel] = char_manager.get_character(guild_id=guild_id_str, character_id=char_id_loop)
                if not character_obj:
                    print(f"ActionProcessor: Character {char_id_loop} not found during conflict analysis prep. Skipping.")
=======
                character_obj: Optional[CharacterModel] = char_manager.get_character(guild_id=str(game_state.server_id), character_id=char_id_loop)
                if not character_obj:
                    print(f"ActionProcessor: Character {char_id_loop} not found during conflict analysis. Skipping.")
>>>>>>> d4827362
                    parsed_actions_map[char_id_loop] = []
                    continue
                if not collected_actions_json_loop or collected_actions_json_loop.strip() == "[]":
                    parsed_actions_map[char_id_loop] = []
                    continue
                try:
                    actions_list = json.loads(collected_actions_json_loop)
<<<<<<< HEAD
                    parsed_actions_map[char_id_loop] = actions_list if isinstance(actions_list, list) else []
                except json.JSONDecodeError:
                    print(f"ActionProcessor: Invalid JSON for character {char_id_loop}. Skipping actions.")
                    parsed_actions_map[char_id_loop] = []

            conflict_resolution_bundle = await current_conflict_resolver.analyze_actions_for_conflicts(
                player_actions_map=parsed_actions_map,
                guild_id=guild_id_str
                # context can be passed here if analyze_actions_for_conflicts uses it
            )

            if conflict_resolution_bundle.get("requires_manual_resolution"):
                print(f"ActionProcessor: Conflicts require manual resolution for guild {guild_id_str}. Actions deferred.")
                # Log pending conflicts if GameLogManager is available
                if game_log_manager:
                    for conflict_detail in conflict_resolution_bundle.get("pending_conflict_details", []):
                        await game_log_manager.log_event(
                            guild_id=guild_id_str,
                            event_type="conflict_manual_pending",
                            message=f"Conflict ID {conflict_detail.get('conflict_id')} requires manual GM resolution.",
                            related_entities=conflict_detail.get("involved_entities", []),
                            metadata=conflict_detail
                        )
                return {
                    "success": True, # The process_party_actions itself succeeded in deferring
                    "message": "Actions involve conflicts that require GM intervention.",
                    "identified_conflicts": conflict_resolution_bundle.get("pending_conflict_details", []),
                    "individual_action_results": [], # No actions executed yet
                    "overall_state_changed": False
                }

            actions_to_execute_ordered = conflict_resolution_bundle.get("actions_to_execute", [])
            # Log auto-resolution outcomes if any
            if game_log_manager:
                 for auto_outcome in conflict_resolution_bundle.get("auto_resolution_outcomes", []):
                        await game_log_manager.log_event(
                            guild_id=guild_id_str,
                            event_type="conflict_auto_resolved",
                            message=f"Conflict ID {auto_outcome.get('conflict_id')} auto-resolved. Outcome: {auto_outcome.get('outcome',{}).get('description')}",
                            related_entities=auto_outcome.get("involved_entities", []),
                            metadata=auto_outcome
                        )

            print(f"ActionProcessor: Executing {len(actions_to_execute_ordered)} actions after conflict resolution for guild {guild_id_str}.")
            # This list `actions_to_execute_ordered` now contains dicts like:
            # {"character_id": str, "action_data": Dict}
            # where action_data is {"intent": ..., "entities": ..., "original_text": ...}

            for action_to_execute in actions_to_execute_ordered:
                char_id_exec = action_to_execute["character_id"]
                action_data_exec = action_to_execute["action_data"] # This is the NLU output
                original_text_log = action_data_exec.get("original_text", "N/A")
                action_intent_log = action_data_exec.get("intent", "N/A")

                character_obj_exec: Optional[CharacterModel] = char_manager.get_character(guild_id=guild_id_str, character_id=char_id_exec)
                if not character_obj_exec:
                    msg = f"Character {char_id_exec} not found for execution of action '{action_intent_log}' ('{original_text_log}')."
                    if game_log_manager:
                        await game_log_manager.log_event(guild_id=guild_id_str, event_type="party_action_error", message=msg, related_entities=[{"id": char_id_exec, "type": "character"}], metadata={"action_data": action_data_exec})
                    all_individual_results.append({"character_id": char_id_exec, "action_original_text": original_text_log, "success": False, "message": "Character not found for execution.", "state_changed": False})
                    continue

                char_location_instance_exec: Optional[Dict[str,Any]] = loc_manager.get_location_instance(guild_id=guild_id_str, instance_id=getattr(character_obj_exec, 'location_id', None))
                ctx_channel_id_for_action_exec = ctx_channel_id_fallback
                if char_location_instance_exec and char_location_instance_exec.get("channel_id"):
                    try: ctx_channel_id_for_action_exec = int(char_location_instance_exec["channel_id"])
                    except ValueError: pass

                if game_log_manager:
                    char_name_log_exec = getattr(character_obj_exec, 'name_i18n', {}).get(character_obj_exec.selected_language, getattr(character_obj_exec, 'name', char_id_exec))
                    await game_log_manager.log_event(
                        guild_id=guild_id_str,
                        event_type="party_action_item_start",
                        message=f"Executing action '{action_intent_log}' for {char_name_log_exec} (Original: '{original_text_log}') via conflict resolver.",
                        related_entities=[{"id": char_id_exec, "type": "character"}],
                        channel_id=ctx_channel_id_for_action_exec,
                        metadata={"action_data": action_data_exec}
                    )

                single_action_result = await self.process(
                    game_state=game_state, char_manager=char_manager, loc_manager=loc_manager,
                    event_manager=event_manager, rule_engine=rule_engine, openai_service=openai_service,
                    ctx_channel_id=ctx_channel_id_for_action_exec, discord_user_id=getattr(character_obj_exec, 'discord_user_id', None),
                    action_type=action_intent_log, action_data=action_data_exec.get("entities", {}),
                    game_log_manager=game_log_manager
                )

                if game_log_manager:
                     await game_log_manager.log_event(
                        guild_id=guild_id_str,
                        event_type="party_action_item_result",
                        message=f"Action '{action_intent_log}' for {char_name_log_exec} result: Success={single_action_result.get('success')}, StateChanged={single_action_result.get('state_changed')}. Message: {single_action_result.get('message')}",
                        related_entities=[{"id": char_id_exec, "type": "character"}],
                        channel_id=single_action_result.get('target_channel_id', ctx_channel_id_for_action_exec),
                        metadata={"action_result": single_action_result, "original_action_data": action_data_exec}
                    )

                all_individual_results.append({"character_id": char_id_exec, "action_original_text": original_text_log, **single_action_result})
                if single_action_result.get("state_changed", False):
                    overall_state_changed_for_party = True
                    # Persist changes immediately after this action if state changed
                    print(f"ActionProcessor: State changed after action by {char_id_exec}. Persisting relevant manager states for guild {guild_id_str}.")
                    if char_manager: await char_manager.save_state(guild_id=guild_id_str)
                    if loc_manager: await loc_manager.save_state(guild_id=guild_id_str)
                    # Add other relevant managers that might have been affected and need immediate persistence
                    # For example, if ItemManager or NpcManager were passed in and used by self.process:
                    # if item_manager: await item_manager.save_state(guild_id=guild_id_str)
                    # if npc_manager: await npc_manager.save_state(guild_id=guild_id_str)
                    # PartyManager state likely changes at a higher level (e.g. turn status) or if party structure changes.

            # Fall through to the common return structure

        else: # No conflict resolver, process actions sequentially as before
            if game_log_manager:
                await game_log_manager.log_event(guild_id=guild_id_str, event_type="party_actions_no_conflict_resolver", message="No conflict resolver available. Processing actions sequentially.", metadata={"num_characters": len(party_actions_data)})
            print(f"ActionProcessor: No ConflictResolver. Processing party actions individually for {len(party_actions_data)} characters in guild {guild_id_str}.")
            for char_id_loop_ind, collected_actions_json_loop_ind in party_actions_data:
                character_obj_ind: Optional[CharacterModel] = char_manager.get_character(guild_id=guild_id_str, character_id=char_id_loop_ind)

=======
                    if isinstance(actions_list, list):
                        parsed_actions_map[char_id_loop] = actions_list
                    else:
                         print(f"ActionProcessor: Malformed actions data for character {char_id_loop}: Not a list.")
                         parsed_actions_map[char_id_loop] = []
                except json.JSONDecodeError:
                    print(f"ActionProcessor: Invalid JSON for character {char_id_loop}. Skipping actions.")
                    parsed_actions_map[char_id_loop] = []
                except Exception as e:
                     print(f"ActionProcessor: Unexpected error parsing actions for character {char_id_loop}: {e}")
                     traceback.print_exc()
                     parsed_actions_map[char_id_loop] = []

            print(f"ActionProcessor: Calling ConflictResolver.analyze_actions_for_conflicts with map for players: {list(parsed_actions_map.keys())}")
            identified_conflicts = current_conflict_resolver.analyze_actions_for_conflicts(player_actions_map=parsed_actions_map)

            if identified_conflicts:
                print(f"ActionProcessor: Identified {len(identified_conflicts)} conflicts.")
                if game_log_manager:
                    await game_log_manager.log_event(
                        guild_id=str(game_state.server_id),
                        event_type="conflict_identification",
                        message=f"{len(identified_conflicts)} conflicts identified for party.",
                        related_entities=[{"id": p_id, "type": "character"} for p_id in parsed_actions_map.keys()],
                    )
                return {"success": True, "message": f"Conflict analysis initiated. {len(identified_conflicts)} potential conflicts found.", "identified_conflicts": identified_conflicts, "individual_action_results": [], "overall_state_changed": False}
            else:
                print("ActionProcessor: No conflicts identified.")
                return {"success": True, "message": "No conflicts identified. Actions not processed further in this path yet.", "individual_action_results": [], "overall_state_changed": False}
        else:
            print(f"ActionProcessor: Starting process_party_actions (individual processing) for {len(party_actions_data)} characters.")
            all_individual_results = []
            overall_state_changed_for_party = False
            for char_id_loop_ind, collected_actions_json_loop_ind in party_actions_data:
                character_obj_ind: Optional[CharacterModel] = char_manager.get_character(guild_id=str(game_state.server_id), character_id=char_id_loop_ind)
>>>>>>> d4827362
                if not character_obj_ind:
                    msg = f"Character {char_id_loop_ind} not found. Skipping actions."
                    if game_log_manager:
                        await game_log_manager.log_event(guild_id=guild_id_str, event_type="party_action_error", message=msg, related_entities=[{"id": char_id_loop_ind, "type": "character"}])
                    print(f"ActionProcessor: {msg}")
                    all_individual_results.append({"character_id": char_id_loop_ind, "success": False, "message": "Character not found.", "state_changed": False})
                    continue
<<<<<<< HEAD

                char_name_log_ind = getattr(character_obj_ind, 'name_i18n', {}).get(character_obj_ind.selected_language, getattr(character_obj_ind, 'name', char_id_loop_ind))

                if not collected_actions_json_loop_ind or collected_actions_json_loop_ind.strip() == "[]":
                    msg = f"No actions submitted for {char_name_log_ind} ({char_id_loop_ind}). Skipping."
                    # This is normal, maybe don't log to game_log_manager unless verbose mode
                    print(f"ActionProcessor: {msg}")
=======
                if not collected_actions_json_loop_ind or collected_actions_json_loop_ind.strip() == "[]":
                    language_ind = character_obj_ind.selected_language or "en"
                    char_name_i18n_ind = getattr(character_obj_ind, 'name_i18n', {})
                    char_name_ind = char_name_i18n_ind.get(language_ind, char_id_loop_ind)
                    print(f"ActionProcessor: No actions for {char_name_ind}. Skipping.")
>>>>>>> d4827362
                    all_individual_results.append({"character_id": char_id_loop_ind, "success": True, "message": "No actions submitted.", "state_changed": False})
                    continue
                try:
                    actions_list_ind = json.loads(collected_actions_json_loop_ind)
                    if not isinstance(actions_list_ind, list):
                        msg = f"Malformed actions data (not a list) for {char_name_log_ind} ({char_id_loop_ind})."
                        if game_log_manager:
                            await game_log_manager.log_event(guild_id=guild_id_str, event_type="party_action_error", message=msg, related_entities=[{"id": char_id_loop_ind, "type": "character"}], metadata={"raw_actions": collected_actions_json_loop_ind})
                        all_individual_results.append({"character_id": char_id_loop_ind, "success": False, "message": "Malformed actions data (not a list).", "state_changed": False})
                        continue
<<<<<<< HEAD

                    for action_item_ind in actions_list_ind:
                        if not isinstance(action_item_ind, dict):
                            msg = f"Skipping malformed action item for {char_name_log_ind} ({char_id_loop_ind}): {action_item_ind}"
                            if game_log_manager:
                                 await game_log_manager.log_event(guild_id=guild_id_str, event_type="party_action_error", message=msg, related_entities=[{"id": char_id_loop_ind, "type": "character"}], metadata={"action_item": action_item_ind})
                            print(f"ActionProcessor: {msg}")
=======
                    for action_item_ind in actions_list_ind:
                        if not isinstance(action_item_ind, dict):
                            print(f"ActionProcessor: Skipping malformed action item for char {char_id_loop_ind}: {action_item_ind}")
>>>>>>> d4827362
                            continue
                        action_type_ind = action_item_ind.get("intent")
                        action_data_ind = action_item_ind.get("entities", {})
                        original_text_ind = action_item_ind.get("original_text", "N/A")
<<<<<<< HEAD

=======
>>>>>>> d4827362
                        if not action_type_ind:
                            msg = f"Action intent missing for {char_name_log_ind} ({char_id_loop_ind}). Original: '{original_text_ind}'"
                            if game_log_manager:
                                 await game_log_manager.log_event(guild_id=guild_id_str, event_type="party_action_error", message=msg, related_entities=[{"id": char_id_loop_ind, "type": "character"}], metadata={"action_item": action_item_ind})
                            all_individual_results.append({"character_id": char_id_loop_ind, "action_original_text": original_text_ind, "success": False, "message": "Action intent missing.", "state_changed": False})
                            continue
<<<<<<< HEAD
=======

                        char_loc_id = getattr(character_obj_ind, 'location_id', None)
                        char_location_instance_ind: Optional[Dict[str,Any]] = loc_manager.get_location_instance(guild_id=str(game_state.server_id), instance_id=char_loc_id) if char_loc_id else None
>>>>>>> d4827362

                        char_location_instance_ind: Optional[Dict[str,Any]] = loc_manager.get_location_instance(guild_id=guild_id_str, instance_id=getattr(character_obj_ind, 'location_id', None))
                        ctx_channel_id_for_action_ind = ctx_channel_id_fallback
                        if char_location_instance_ind and char_location_instance_ind.get("channel_id"):
<<<<<<< HEAD
                            try: ctx_channel_id_for_action_ind = int(char_location_instance_ind["channel_id"])
                            except ValueError: pass

                        if game_log_manager:
                            await game_log_manager.log_event(
                                guild_id=guild_id_str,
                                event_type="party_action_item_start",
                                message=f"Executing action '{action_type_ind}' for {char_name_log_ind} (Original: '{original_text_ind}') sequentially.",
                                related_entities=[{"id": char_id_loop_ind, "type": "character"}],
                                channel_id=ctx_channel_id_for_action_ind,
                                metadata={"action_item": action_item_ind}
                            )

                        single_action_result = await self.process(
                            game_state=game_state, char_manager=char_manager, loc_manager=loc_manager,
                            event_manager=event_manager, rule_engine=rule_engine, openai_service=openai_service,
                            ctx_channel_id=ctx_channel_id_for_action_ind, discord_user_id=getattr(character_obj_ind, 'discord_user_id', None),
                            action_type=action_type_ind, action_data=action_data_ind, game_log_manager=game_log_manager
                        )

                        if game_log_manager:
                            await game_log_manager.log_event(
                                guild_id=guild_id_str,
                                event_type="party_action_item_result",
                                message=f"Action '{action_type_ind}' for {char_name_log_ind} result: Success={single_action_result.get('success')}, StateChanged={single_action_result.get('state_changed')}. Message: {single_action_result.get('message')}",
                                related_entities=[{"id": char_id_loop_ind, "type": "character"}],
                                channel_id=single_action_result.get('target_channel_id', ctx_channel_id_for_action_ind),
                                metadata={"action_result": single_action_result, "original_action_item": action_item_ind}
                            )

                        all_individual_results.append({"character_id": char_id_loop_ind, "action_original_text": original_text_ind, **single_action_result})
                        if single_action_result.get("state_changed", False):
                            overall_state_changed_for_party = True
                            # Persist changes immediately after this action if state changed
                            print(f"ActionProcessor: State changed after action by {char_id_loop_ind}. Persisting relevant manager states for guild {guild_id_str}.")
                            if char_manager: await char_manager.save_state(guild_id=guild_id_str)
                            if loc_manager: await loc_manager.save_state(guild_id=guild_id_str)
                            # Add other relevant managers that might have been affected and need immediate persistence
                            # For example, if ItemManager or NpcManager were passed in and used by self.process:
                            # if item_manager: await item_manager.save_state(guild_id=guild_id_str)
                            # if npc_manager: await npc_manager.save_state(guild_id=guild_id_str)
                            # PartyManager state likely changes at a higher level (e.g. turn status) or if party structure changes.
=======
                            try:
                                ctx_channel_id_for_action_ind = int(char_location_instance_ind["channel_id"])
                            except ValueError:
                                print(f"Warning: Could not convert location channel_id '{char_location_instance_ind['channel_id']}' to int for action processing.")

                        raw_discord_id = getattr(character_obj_ind, 'discord_user_id', None)
                        processed_discord_id: Optional[int] = None
                        if raw_discord_id is not None:
                            try:
                                processed_discord_id = int(raw_discord_id)
                            except ValueError:
                                print(f"ActionProcessor: Could not convert discord_user_id '{raw_discord_id}' to int for char {character_obj_ind.id}. Passing None.")

                        single_action_result = await self.process(
                            game_state=game_state, char_manager=char_manager, loc_manager=loc_manager,
                            event_manager=event_manager, rule_engine=rule_engine, openai_service=openai_service,
                            ctx_channel_id=ctx_channel_id_for_action_ind, discord_user_id=processed_discord_id,
                            action_type=action_type_ind, action_data=action_data_ind, game_log_manager=game_log_manager
                        )
                        all_individual_results.append({"character_id": char_id_loop_ind, "action_original_text": original_text_ind, **single_action_result})
                        if single_action_result.get("state_changed", False):
                            overall_state_changed_for_party = True
>>>>>>> d4827362
                except json.JSONDecodeError:
                    msg = f"Invalid actions JSON for {char_name_log_ind} ({char_id_loop_ind}). Skipping actions. Error: {e}"
                    if game_log_manager:
                        await game_log_manager.log_event(guild_id=guild_id_str, event_type="party_action_error", message=msg, related_entities=[{"id": char_id_loop_ind, "type": "character"}], metadata={"raw_actions": collected_actions_json_loop_ind, "error": str(e)})
                    print(f"ActionProcessor: {msg}")
                    all_individual_results.append({"character_id": char_id_loop_ind, "success": False, "message": "Invalid actions JSON.", "state_changed": False})
                except Exception as e_inner:
                    msg = f"Unexpected error processing actions for {char_name_log_ind} ({char_id_loop_ind}): {e_inner}"
                    if game_log_manager:
                        await game_log_manager.log_event(guild_id=guild_id_str, event_type="party_action_unexpected_error", message=msg, related_entities=[{"id": char_id_loop_ind, "type": "character"}], metadata={"error": str(e_inner), "trace": traceback.format_exc()})
                    print(f"ActionProcessor: {msg}")
                    traceback.print_exc()
                    all_individual_results.append({"character_id": char_id_loop_ind, "success": False, "message": f"Unexpected error: {e_inner}", "state_changed": False})
<<<<<<< HEAD

        if game_log_manager:
            await game_log_manager.log_event(
                guild_id=guild_id_str,
                event_type="party_actions_end",
                message=f"Finished processing party actions. Overall state changed: {overall_state_changed_for_party}. Results count: {len(all_individual_results)}.",
                channel_id=ctx_channel_id_fallback,
                metadata={"overall_state_changed": overall_state_changed_for_party, "num_results": len(all_individual_results)}
            )
        # This return is now common for both paths (with or without conflict resolver, if no manual resolution)
        return {
            "success": True, # Indicates the batch processing itself completed. Individual actions have their own success.
            "individual_action_results": all_individual_results,
            "overall_state_changed": overall_state_changed_for_party # Renamed from "overall_state_changed_for_party"
        }
=======
            return {
                "success": True,
                "individual_action_results": all_individual_results,
                "overall_state_changed": overall_state_changed_for_party
            }
>>>>>>> d4827362
<|MERGE_RESOLUTION|>--- conflicted
+++ resolved
@@ -1,7 +1,6 @@
 # bot/game/action_processor.py
 import json
-import traceback
-from typing import Dict, Any, Optional, List, Tuple
+from typing import Dict, Any, Optional, List
 
 # Import models
 from bot.game.models.game_state import GameState
@@ -12,23 +11,20 @@
 from bot.game.managers.character_manager import CharacterManager
 from bot.game.managers.location_manager import LocationManager
 from bot.game.managers.event_manager import EventManager
-from bot.game.managers.game_log_manager import GameLogManager
-from bot.game.conflict_resolver import ConflictResolver
+
+# Import other managers if needed (e.g. for action_type = "combat")
+# from bot.game.managers.npc_manager import NpcManager
+
 
 # Import services and rules
 from bot.services.openai_service import OpenAIService
 from bot.game.rules.rule_engine import RuleEngine
 
-# Assume CharacterModel is imported from bot.game.models.character or similar
-from bot.game.models.character import Character as CharacterModel
 
 class ActionProcessor:
     def __init__(self):
         print("ActionProcessor initialized.")
-        self._conflict_resolver: Optional[ConflictResolver] = None
-
-    def set_conflict_resolver(self, resolver: ConflictResolver):
-        self._conflict_resolver = resolver
+
 
     async def process(self,
                       game_state: GameState,
@@ -40,8 +36,7 @@
                       ctx_channel_id: int,
                       discord_user_id: int,
                       action_type: str,
-                      action_data: Dict[str, Any],
-                      game_log_manager: Optional[GameLogManager] = None
+                      action_data: Dict[str, Any]
                       ) -> Dict[str, Any]:
         """
         Processes a player action. Determines target, calls rules/managers, involves event manager,
@@ -50,160 +45,135 @@
         Returns: {"success": bool, "message": str, "target_channel_id": int, "state_changed": bool}
         """
 
-        # --- Initial Manager Checks ---
-        if not char_manager:
-            return {"success": False, "message": "**Мастер:** Система персонажей недоступна.", "target_channel_id": ctx_channel_id, "state_changed": False}
-        if not loc_manager:
-            return {"success": False, "message": "**Мастер:** Система локаций недоступна.", "target_channel_id": ctx_channel_id, "state_changed": False}
-        if not event_manager:
-            return {"success": False, "message": "**Мастер:** Система событий недоступна.", "target_channel_id": ctx_channel_id, "state_changed": False}
-        if not rule_engine:
-            return {"success": False, "message": "**Мастер:** Система правил недоступна.", "target_channel_id": ctx_channel_id, "state_changed": False}
-        if not openai_service:
-            return {"success": False, "message": "**Мастер:** Сервис AI недоступен.", "target_channel_id": ctx_channel_id, "state_changed": False}
-
-        # --- Character and Location Fetch ---
-        character = char_manager.get_character_by_discord_id(guild_id=str(game_state.server_id), discord_user_id=discord_user_id)
+        # --- Initial Checks (Same) ---
+        character = char_manager.get_character_by_discord_id(discord_user_id)
         if not character:
             return {"success": False, "message": "**Мастер:** У вас еще нет персонажа в этой игре. Используйте `/join_game`.", "target_channel_id": ctx_channel_id, "state_changed": False}
 
-<<<<<<< HEAD
         # Ensure guild_id is consistently string
         guild_id_str_process = str(game_state.server_id)
 
         current_location_id = getattr(character, 'current_location_id', None)
         # Assuming get_location is async
         location = await loc_manager.get_location(current_location_id, guild_id=guild_id_str_process) if current_location_id else None
+        location = loc_manager.get_location(character.current_location_id)
         if not location:
-            # Correct indentation for return
             return {"success": False, "message": "**Мастер:** Ваш персонаж в неизвестной локации. Обратитесь к администратору.", "target_channel_id": ctx_channel_id, "state_changed": False}
-=======
-        current_location_id = getattr(character, 'location_id', None)
-        location_instance_dict = loc_manager.get_location_instance(str(game_state.server_id), current_location_id) if current_location_id else None
->>>>>>> d4827362
-
-        if not location_instance_dict:
-            return {"success": False, "message": "**Мастер:** Ваш персонаж в неизвестной локации. Обратитесь к администратору.", "target_channel_id": ctx_channel_id, "state_changed": False}
-
-<<<<<<< HEAD
-        # Log start of action processing
-        if game_log_manager and character:
-            char_name_log = getattr(character, 'name_i18n', {}).get(character.selected_language, getattr(character, 'name', character.id))
-            loc_name_log = getattr(location, 'name_i18n', {}).get(character.selected_language, getattr(location, 'name', location.id))
-            await game_log_manager.log_event(
-                guild_id=guild_id_str_process,
-                event_type="player_action_start",
-                message=f"Processing action '{action_type}' for {char_name_log} in {loc_name_log}.",
-                related_entities=[{"id": str(character.id), "type": "character"}, {"id": str(location.id), "type": "location"}],
-                channel_id=ctx_channel_id,
-                metadata={"action_type": action_type, "action_data": action_data}
-            )
-
-=======
-        output_channel_id = loc_manager.get_location_channel(str(game_state.server_id), location_instance_dict['id']) or ctx_channel_id
->>>>>>> d4827362
-
-        # --- Event Handling Simulation ---
-        all_guild_events = event_manager.get_active_events(guild_id=str(game_state.server_id))
-        active_events = []
-        if location_instance_dict:
-            current_loc_id = location_instance_dict['id']
-            for event_obj in all_guild_events:
-                event_location_id = getattr(event_obj, 'location_id', event_obj.state_variables.get('location_id'))
-                if event_location_id == current_loc_id:
-                    active_events.append(event_obj)
-        print(f"ActionProcessor: Found {len(active_events)} active events specific to location {location_instance_dict['id'] if location_instance_dict else 'N/A'}.")
-
+
+        output_channel_id = loc_manager.get_location_channel(game_state, location.id) or ctx_channel_id
+
+
+        # --- Check for actions targeting an event first (Logic might be in EventManager's process method) ---
+        # ActionProcessor determines if the action is relevant to *any* active event in the location.
+        # If relevant, it passes ALL handling to EventManager.process_player_action_within_event.
+        # EventManager must return a compatible dict structure.
+
+        active_events = event_manager.get_active_events_in_location(location.id)
         relevant_event_id = None
         is_potentially_event_interactive = action_type in ["interact", "attack", "use_skill", "skill_check", "move", "use_item"]
         if is_potentially_event_interactive and active_events:
              relevant_event_id = active_events[0].id
 
         if relevant_event_id:
-             character_name_i18n = getattr(character, 'name_i18n', {})
-             character_name = character_name_i18n.get('en', 'Unknown Character')
-             print(f"Action {action_type} for {character_name} routed to event {relevant_event_id}.")
-
-             # TODO: CRITICAL - The method 'process_player_action_within_event' is missing from EventManager.
-             # This functionality is essential for routing player actions to active events.
-             # It needs to be implemented in EventManager or the event handling logic here needs a redesign.
-             # For now, actions will not be processed by events if this block remains commented.
-             # event_response = await event_manager.process_player_action_within_event(
-             #     event_id=relevant_event_id, player_id=character.id, action_type=action_type,
-             #     action_data=action_data, character_manager=char_manager, loc_manager=loc_manager,
-             #     rule_engine=rule_engine, openai_service=openai_service, ctx_channel_id=ctx_channel_id
-             # )
-             # if 'target_channel_id' not in event_response: event_response['target_channel_id'] = output_channel_id
-             # if 'state_changed' not in event_response: event_response['state_changed'] = False
-             # return event_response
-             print(f"ActionProcessor: TODO - EventManager.process_player_action_within_event call is commented out as method does not exist.")
-
-
-        # --- Regular World Interaction ---
-        character_name_i18n = getattr(character, 'name_i18n', {})
-        character_name = character_name_i18n.get('en', 'Unknown Character')
-        location_name_from_dict = location_instance_dict.get('name', 'Unknown Location')
-        print(f"Processing regular action '{action_type}' for player '{character_name}' at '{location_name_from_dict}'.")
+             print(f"Action {action_type} for {character.name} routed to event {relevant_event_id}.")
+             # Pass all needed components to EventManager method
+             # This signature must match what EventManager.process_player_action_within_event expects!
+             event_response = await event_manager.process_player_action_within_event(
+                 event_id=relevant_event_id,
+                 player_id=character.id,
+                 action_type=action_type,
+                 action_data=action_data,
+                 character_manager=char_manager,
+                 loc_manager=loc_manager,
+                 rule_engine=rule_engine,
+                 openai_service=openai_service,
+                 ctx_channel_id=ctx_channel_id, # Still needed for event manager to potentially return this as fallback
+                 # Pass other managers needed by EventManager here (e.g., NpcManager)
+                 # npc_manager = npc_manager,
+                 # combat_manager = combat_manager,
+             )
+             # EventManager must return a dict: {"success":bool, "message":str, "target_channel_id":int, "state_changed":bool, ...}
+             # ActionProcessor just returns whatever EventManager returned.
+             if 'target_channel_id' not in event_response: event_response['target_channel_id'] = output_channel_id
+             if 'state_changed' not in event_response: event_response['state_changed'] = False
+             return event_response
+
+
+        # --- Process as Regular World Interaction if not Event Action ---
+        print(f"Processing regular action '{action_type}' for player '{character.name}' at '{location.name}'.")
+
+        # --- Handle Specific Action Types ---
 
         if action_type == "look":
             system_prompt = "Ты - Мастер текстовой RPG в мире темного фэнтези. Описывай локации атмосферно и мрачно."
             user_prompt = (
-                f"Опиши локацию для персонажа '{character.name_i18n.get('en', character.id)}' в мрачном фэнтези. "
-                f"Учитывай: Локация '{location_instance_dict.get('name', 'N/A')}', Описание: '''{location_instance_dict.get('description', '')[:200]}'''. "
+                f"Опиши локацию для персонажа '{character.name}' в мрачном фэнтези. "
+                f"Учитывай: Локация '{location.name}', Шаблон описания: '''{location.description_template[:200]}'''. "
                 f"Активные события здесь: {', '.join([e.name for e in active_events]) if active_events else 'нет'}. "
                 f"Видимые персонажи/NPC (пример): {', '.join([c.name_i18n.get('en', c.id) for c in char_manager.get_characters_in_location(guild_id=str(game_state.server_id), location_id=location_instance_dict['id']) if c.id != character.id][:3]) if char_manager.get_characters_in_location(guild_id=str(game_state.server_id), location_id=location_instance_dict['id']) else 'нет'}. "
             )
             description = await openai_service.generate_master_response(system_prompt=system_prompt, user_prompt=user_prompt, max_tokens=400)
-            return {"success": True, "message": f"**Локация:** {location_instance_dict.get('name', 'N/A')}\n\n**Мастер:** {description}", "target_channel_id": output_channel_id, "state_changed": False}
+            return {"success": True, "message": f"**Локация:** {location.name}\n\n**Мастер:** {description}", "target_channel_id": output_channel_id, "state_changed": False}
+
 
         elif action_type == "move":
             destination_input = action_data.get('destination')
             if not destination_input:
                  return {"success": False, "message": "**Мастер:** Укажите, куда именно вы хотите идти.", "target_channel_id": ctx_channel_id, "state_changed": False}
 
-            target_location_instance_id: Optional[str] = None
-            current_loc_template_id = location_instance_dict.get('template_id')
-
-            if current_loc_template_id and current_location_id:
-                valid_exits = loc_manager.get_connected_locations(guild_id=str(game_state.server_id), instance_id=current_location_id)
-                target_exit_template_id_candidate: Optional[str] = None
-                for exit_name, exit_tpl_id in valid_exits.items():
-                    if exit_name.lower() == destination_input.lower():
-                        target_exit_template_id_candidate = exit_tpl_id
-                        break
-                    target_template_candidate = loc_manager.get_location_static(str(game_state.server_id), exit_tpl_id)
-                    if target_template_candidate and target_template_candidate.get('name','').lower() == destination_input.lower():
-                        target_exit_template_id_candidate = exit_tpl_id
-                        break
-
-                if target_exit_template_id_candidate:
-                    all_instances = loc_manager._location_instances.get(str(game_state.server_id), {}).values()
-                    for inst_data in all_instances:
-                        if inst_data.get('template_id') == target_exit_template_id_candidate and inst_data.get('is_active', True):
-                            target_location_instance_id = inst_data.get('id')
-                            break
-
-            if not target_location_instance_id:
+            # --- FULL Movement Logic Implementation ---
+
+            # Use LocationManager to find target location by exit direction or name/ID
+            target_location = loc_manager.get_exit_target(location.id, destination_input) # Checks direction AND accessible by name/ID
+
+            if not target_location:
+                # LocationManager.get_exit_target handles the checks if the input is a valid/accessible exit or connected location by name.
+                # If it returns None, the destination input doesn't match any valid exit from the current location.
                 return {"success": False, "message": f"**Мастер:** Неизвестное направление или путь: '{destination_input}'. Отсюда туда нельзя попасть.", "target_channel_id": output_channel_id, "state_changed": False}
 
-            target_location_instance_dict = loc_manager.get_location_instance(str(game_state.server_id), target_location_instance_id)
-            if not target_location_instance_dict:
-                 return {"success": False, "message": f"**Мастер:** Ошибка при поиске данных целевой локации.", "target_channel_id": output_channel_id, "state_changed": False}
-
-            await char_manager.update_character_location(character_id=character.id, location_id=target_location_instance_id, guild_id=str(game_state.server_id))
-
-            exit_description_for_prompt = destination_input
+
+            # --- If reached here, target_location is a valid and accessible destination ---
+            # Optional: Add RuleEngine check for movement cost, obstacles, checks (e.g., Stealth check to move quietly)
+            # This would involve calling RuleEngine.perform_check()
+            # if (movement needs a skill check, e.g. stealth_move):
+            #     check_result = rule_engine.perform_check(...)
+            #     if check_result['is_success']: actual move, else fail move or consequence
+
+            # For now, basic move is always successful (no checks, no cost)
+
+            # Update character's location using CharacterManager
+            char_manager.update_character_location(character.id, target_location.id)
+            # State has changed -> GameManager will be signaled by "state_changed": True
+
+
+            # --- Use AI to describe the movement ---
+            # Determine the specific exit description used for prompt
+            exit_description_for_prompt = destination_input # Default to user input
+            # Find the *exact* exit object used, if possible, to use its defined direction
+            found_exit = next((exit for exit in location.exits if exit.get("target_location_id") == target_location.id), None)
+            if found_exit:
+                exit_description_for_prompt = found_exit.get("direction") # Use the defined exit direction
+
+
             system_prompt = "Ты - Мастер текстовой RPG в мире темного фэнтези. Описывай перемещение между локациями. Учитывай стиль и атмосферу."
             user_prompt = (
-                f"Персонаж '{character.name_i18n.get('en', character.id)}' перемещается из локации '{location_instance_dict.get('name', 'N/A')}' через '{exit_description_for_prompt}' "
-                f"в локацию '{target_location_instance_dict.get('name', 'N/A')}'. "
-                f"Краткое описание начальной локации: {location_instance_dict.get('description', '')[:150]}. "
-                f"Краткое описание конечной локации: {target_location_instance_dict.get('description', '')[:150]}. "
-                f"Опиши краткое путешествие и прибытие в '{target_location_instance_dict.get('name', 'N/A')}'. Будь атмосферным и мрачным. В конце явно укажи, что персонаж теперь находится в '{target_location_instance_dict.get('name', 'N/A')}'."
+                f"Персонаж '{character.name}' перемещается из локации '{location.name}' через '{exit_description_for_prompt}' "
+                f"в локацию '{target_location.name}'. "
+                f"Краткое описание начальной локации: {location.description_template[:150]}. "
+                f"Краткое описание конечной локации: {target_location.description_template[:150]}. "
+                # Add current weather, time of day from GameState/TimeManager if available
+                # Mention any visible details about the path or destination from this approach
+                f"Опиши краткое путешествие и прибытие в '{target_location.name}'. Будь атмосферным и мрачным. В конце явно укажи, что персонаж теперь находится в '{target_location.name}'." # Make AI clearly state new location
             )
             description = await openai_service.generate_master_response(system_prompt=system_prompt, user_prompt=user_prompt, max_tokens=250)
-            destination_channel_id = loc_manager.get_location_channel(str(game_state.server_id), target_location_instance_id)
+
+            # Determine where to send the description (usually the destination location's mapped channel)
+            destination_channel_id = loc_manager.get_location_channel(game_state, target_location.id)
+            # If destination channel is not mapped, use the channel where command was issued
             final_output_channel_id = destination_channel_id if destination_channel_id else output_channel_id
+
+
+            # Send description and indicate state change for GameManager to save
             return {"success": True, "message": f"**Мастер:** {description}", "target_channel_id": final_output_channel_id, "state_changed": True}
 
         elif action_type == "skill_check":
@@ -217,429 +187,55 @@
 
              if not skill_name:
                   return {"success": False, "message": "**Мастер:** Укажите название навыка для проверки.", "target_channel_id": ctx_channel_id, "state_changed": False}
-             character_skills = getattr(character, 'skills', {})
-             if skill_name not in character_skills:
+
+             # Basic skill existence check using CharacterManager (better than checking raw dict)
+             # Need method char_manager.character_has_skill(character.id, skill_name)
+             # For now, directly check the character object's skills dict
+             if skill_name not in character.skills:
                  return {"success": False, "message": f"**Мастер:** Ваш персонаж не владеет навыком '{skill_name}'.", "target_channel_id": ctx_channel_id, "state_changed": False}
 
-             # TODO: Review if skill check DC should come from RuleEngine instead of local map.
-             COMPLEXITY_TO_DC_MAP = {"easy": 10, "medium": 15, "hard": 20, "heroic": 25, "legendary": 30}
-             base_dc = COMPLEXITY_TO_DC_MAP.get(complexity.lower(), 15)
-
-             check_success, total_value, d20_roll, crit_status = await rule_engine.resolve_skill_check(
-                character=character, skill_name=skill_name,
-                difficulty_class=base_dc, situational_modifier=sum(final_modifiers.values())
+             # Get base DC from rules or helper (RuleEngine.get_base_dc might be better location for helper)
+             base_dc = skill_rules.get_base_dc(complexity)
+
+             # Perform the skill check using the RuleEngine
+             # RuleEngine needs Character data -> Pass the character object OR its ID
+             # The current RuleEngine.perform_check expects char_id and fetches data internally.
+             check_result = rule_engine.perform_check(
+                 character_id=character.id, # Pass character ID
+                 check_type="skill",
+                 skill_name=skill_name,
+                 base_dc=base_dc,
+                 modifiers=final_modifiers
              )
 
-             check_result_for_ai = {
-                "is_success": check_success, "roll": d20_roll, "total_value": total_value,
-                "dc": base_dc, "crit_status": crit_status, "skill_name": skill_name,
-                "modifiers_applied_sum": sum(final_modifiers.values())
-             }
-             mech_summary = f"Проверка: {skill_name.capitalize()} СЛ {base_dc}. Бросок: {d20_roll} + Модификаторы: {sum(final_modifiers.values())} = Итог: {total_value}. Результат: {crit_status or ('Успех' if check_success else 'Провал')}"
-             check_result_for_ai["description"] = mech_summary
-
-             character_name_for_ai = character.name_i18n.get('en', character.id)
-             character_stats = getattr(character, 'stats', {})
-             location_name_for_ai = location_instance_dict.get('name', 'N/A')
-             location_description_template = location_instance_dict.get('description', 'A non-descript area.')
+             if not check_result:
+                  return {"success": False, "message": f"**Мастер:** Произошла ошибка при выполнении проверки навыка '{skill_name}'.", "target_channel_id": ctx_channel_id, "state_changed": False}
+
+             # Use AI to describe the outcome
              system_prompt = "Ты - Мастер текстовой RPG в мире темного фэнтези. Описывай действия и их результаты детализированно и атмосферно."
              user_prompt = (
-                 f"Персонаж '{character_name_for_ai}' (Навыки: {list(character_skills.keys())}, Статы: {list(character_stats.keys())}) "
+                 f"Персонаж '{character.name}' (Навыки: {list(character.skills.keys())}, Статы: {list(character.stats.keys())}) "
                  f"попытался совершить действие, связанное с навыком '{skill_name}', целью было {target_description}. "
-                 f"Ситуация: локация '{location_name_for_ai}', атмосферное описание: {location_description_template[:150]}..."
-                 f"Механический результат проверки:\n{json.dumps(check_result_for_ai, ensure_ascii=False)}\n"
+                 f"Ситуация: локация '{location.name}', атмосферное описание: {location.description_template[:150]}..."
+                 f"Механический результат проверки:\n{json.dumps(check_result, ensure_ascii=False)}\n"
                  f"Опиши, КАК это выглядело и ощущалось в мире. Учитывай результат (Успех/Провал/Крит) и контекст. Будь мрачным и детализированным."
              )
              description = await openai_service.generate_master_response(system_prompt=system_prompt, user_prompt=user_prompt, max_tokens=300)
-             state_changed_from_check = crit_status == "critical_failure"
-
-             if game_log_manager and character:
-                channel_id_to_log: Optional[int] = ctx_channel_id
-                await game_log_manager.log_event(
-                    guild_id=str(game_state.server_id), event_type="player_action",
-                    message=f"{character_name_for_ai} attempted skill check {skill_name} for {target_description}. Success: {check_success}. Details: {mech_summary}",
-                    related_entities=[{"id": str(character.id), "type": "character"}],
-                    channel_id=channel_id_to_log, metadata={"skill_name": skill_name, "complexity": complexity, "result": check_result_for_ai}
-                )
-             return {"success": True, "message": f"_{mech_summary}_\n\n**Мастер:** {description}", "target_channel_id": output_channel_id, "state_changed": state_changed_from_check}
-
-        print(f"Action type '{action_type}' not handled by any specific processor in self.process.")
-        return {"success": False, "message": f"**Мастер:** Действие '{action_type}' не поддерживается или не распознано.", "target_channel_id": ctx_channel_id, "state_changed": False}
-
-
-    async def process_party_actions(self,
-                                game_state: GameState,
-                                char_manager: CharacterManager, # Made non-optional as it's critical
-                                loc_manager: LocationManager,   # Made non-optional
-                                event_manager: EventManager,  # Made non-optional
-                                rule_engine: RuleEngine,      # Made non-optional
-                                openai_service: OpenAIService, # Made non-optional
-                                party_actions_data: List[Tuple[str, str]],
-                                ctx_channel_id_fallback: int,
-                                conflict_resolver: Optional[ConflictResolver] = None,
-                                game_log_manager: Optional[GameLogManager] = None
-                                ) -> Dict[str, Any]:
-        guild_id_str = str(game_state.server_id)
-        all_individual_results = []
-        overall_state_changed_for_party = False
-
-        if game_log_manager:
-            await game_log_manager.log_event(
-                guild_id=guild_id_str,
-                event_type="party_actions_start",
-                message=f"Starting processing for party actions. Characters involved: {len(party_actions_data)}.",
-                channel_id=ctx_channel_id_fallback, # This channel is a fallback, actual actions might use location channels
-                metadata={"num_characters_with_actions": len(party_actions_data)}
-            )
-
-        current_conflict_resolver = conflict_resolver if conflict_resolver else self._conflict_resolver
-
-        if current_conflict_resolver:
-            print(f"ActionProcessor: Using ConflictResolver for party actions in guild {guild_id_str}.")
-            parsed_actions_map: Dict[str, List[Dict[str, Any]]] = {}
-            for char_id_loop, collected_actions_json_loop in party_actions_data:
-<<<<<<< HEAD
-                character_obj: Optional[CharacterModel] = char_manager.get_character(guild_id=guild_id_str, character_id=char_id_loop)
-                if not character_obj:
-                    print(f"ActionProcessor: Character {char_id_loop} not found during conflict analysis prep. Skipping.")
-=======
-                character_obj: Optional[CharacterModel] = char_manager.get_character(guild_id=str(game_state.server_id), character_id=char_id_loop)
-                if not character_obj:
-                    print(f"ActionProcessor: Character {char_id_loop} not found during conflict analysis. Skipping.")
->>>>>>> d4827362
-                    parsed_actions_map[char_id_loop] = []
-                    continue
-                if not collected_actions_json_loop or collected_actions_json_loop.strip() == "[]":
-                    parsed_actions_map[char_id_loop] = []
-                    continue
-                try:
-                    actions_list = json.loads(collected_actions_json_loop)
-<<<<<<< HEAD
-                    parsed_actions_map[char_id_loop] = actions_list if isinstance(actions_list, list) else []
-                except json.JSONDecodeError:
-                    print(f"ActionProcessor: Invalid JSON for character {char_id_loop}. Skipping actions.")
-                    parsed_actions_map[char_id_loop] = []
-
-            conflict_resolution_bundle = await current_conflict_resolver.analyze_actions_for_conflicts(
-                player_actions_map=parsed_actions_map,
-                guild_id=guild_id_str
-                # context can be passed here if analyze_actions_for_conflicts uses it
-            )
-
-            if conflict_resolution_bundle.get("requires_manual_resolution"):
-                print(f"ActionProcessor: Conflicts require manual resolution for guild {guild_id_str}. Actions deferred.")
-                # Log pending conflicts if GameLogManager is available
-                if game_log_manager:
-                    for conflict_detail in conflict_resolution_bundle.get("pending_conflict_details", []):
-                        await game_log_manager.log_event(
-                            guild_id=guild_id_str,
-                            event_type="conflict_manual_pending",
-                            message=f"Conflict ID {conflict_detail.get('conflict_id')} requires manual GM resolution.",
-                            related_entities=conflict_detail.get("involved_entities", []),
-                            metadata=conflict_detail
-                        )
-                return {
-                    "success": True, # The process_party_actions itself succeeded in deferring
-                    "message": "Actions involve conflicts that require GM intervention.",
-                    "identified_conflicts": conflict_resolution_bundle.get("pending_conflict_details", []),
-                    "individual_action_results": [], # No actions executed yet
-                    "overall_state_changed": False
-                }
-
-            actions_to_execute_ordered = conflict_resolution_bundle.get("actions_to_execute", [])
-            # Log auto-resolution outcomes if any
-            if game_log_manager:
-                 for auto_outcome in conflict_resolution_bundle.get("auto_resolution_outcomes", []):
-                        await game_log_manager.log_event(
-                            guild_id=guild_id_str,
-                            event_type="conflict_auto_resolved",
-                            message=f"Conflict ID {auto_outcome.get('conflict_id')} auto-resolved. Outcome: {auto_outcome.get('outcome',{}).get('description')}",
-                            related_entities=auto_outcome.get("involved_entities", []),
-                            metadata=auto_outcome
-                        )
-
-            print(f"ActionProcessor: Executing {len(actions_to_execute_ordered)} actions after conflict resolution for guild {guild_id_str}.")
-            # This list `actions_to_execute_ordered` now contains dicts like:
-            # {"character_id": str, "action_data": Dict}
-            # where action_data is {"intent": ..., "entities": ..., "original_text": ...}
-
-            for action_to_execute in actions_to_execute_ordered:
-                char_id_exec = action_to_execute["character_id"]
-                action_data_exec = action_to_execute["action_data"] # This is the NLU output
-                original_text_log = action_data_exec.get("original_text", "N/A")
-                action_intent_log = action_data_exec.get("intent", "N/A")
-
-                character_obj_exec: Optional[CharacterModel] = char_manager.get_character(guild_id=guild_id_str, character_id=char_id_exec)
-                if not character_obj_exec:
-                    msg = f"Character {char_id_exec} not found for execution of action '{action_intent_log}' ('{original_text_log}')."
-                    if game_log_manager:
-                        await game_log_manager.log_event(guild_id=guild_id_str, event_type="party_action_error", message=msg, related_entities=[{"id": char_id_exec, "type": "character"}], metadata={"action_data": action_data_exec})
-                    all_individual_results.append({"character_id": char_id_exec, "action_original_text": original_text_log, "success": False, "message": "Character not found for execution.", "state_changed": False})
-                    continue
-
-                char_location_instance_exec: Optional[Dict[str,Any]] = loc_manager.get_location_instance(guild_id=guild_id_str, instance_id=getattr(character_obj_exec, 'location_id', None))
-                ctx_channel_id_for_action_exec = ctx_channel_id_fallback
-                if char_location_instance_exec and char_location_instance_exec.get("channel_id"):
-                    try: ctx_channel_id_for_action_exec = int(char_location_instance_exec["channel_id"])
-                    except ValueError: pass
-
-                if game_log_manager:
-                    char_name_log_exec = getattr(character_obj_exec, 'name_i18n', {}).get(character_obj_exec.selected_language, getattr(character_obj_exec, 'name', char_id_exec))
-                    await game_log_manager.log_event(
-                        guild_id=guild_id_str,
-                        event_type="party_action_item_start",
-                        message=f"Executing action '{action_intent_log}' for {char_name_log_exec} (Original: '{original_text_log}') via conflict resolver.",
-                        related_entities=[{"id": char_id_exec, "type": "character"}],
-                        channel_id=ctx_channel_id_for_action_exec,
-                        metadata={"action_data": action_data_exec}
-                    )
-
-                single_action_result = await self.process(
-                    game_state=game_state, char_manager=char_manager, loc_manager=loc_manager,
-                    event_manager=event_manager, rule_engine=rule_engine, openai_service=openai_service,
-                    ctx_channel_id=ctx_channel_id_for_action_exec, discord_user_id=getattr(character_obj_exec, 'discord_user_id', None),
-                    action_type=action_intent_log, action_data=action_data_exec.get("entities", {}),
-                    game_log_manager=game_log_manager
-                )
-
-                if game_log_manager:
-                     await game_log_manager.log_event(
-                        guild_id=guild_id_str,
-                        event_type="party_action_item_result",
-                        message=f"Action '{action_intent_log}' for {char_name_log_exec} result: Success={single_action_result.get('success')}, StateChanged={single_action_result.get('state_changed')}. Message: {single_action_result.get('message')}",
-                        related_entities=[{"id": char_id_exec, "type": "character"}],
-                        channel_id=single_action_result.get('target_channel_id', ctx_channel_id_for_action_exec),
-                        metadata={"action_result": single_action_result, "original_action_data": action_data_exec}
-                    )
-
-                all_individual_results.append({"character_id": char_id_exec, "action_original_text": original_text_log, **single_action_result})
-                if single_action_result.get("state_changed", False):
-                    overall_state_changed_for_party = True
-                    # Persist changes immediately after this action if state changed
-                    print(f"ActionProcessor: State changed after action by {char_id_exec}. Persisting relevant manager states for guild {guild_id_str}.")
-                    if char_manager: await char_manager.save_state(guild_id=guild_id_str)
-                    if loc_manager: await loc_manager.save_state(guild_id=guild_id_str)
-                    # Add other relevant managers that might have been affected and need immediate persistence
-                    # For example, if ItemManager or NpcManager were passed in and used by self.process:
-                    # if item_manager: await item_manager.save_state(guild_id=guild_id_str)
-                    # if npc_manager: await npc_manager.save_state(guild_id=guild_id_str)
-                    # PartyManager state likely changes at a higher level (e.g. turn status) or if party structure changes.
-
-            # Fall through to the common return structure
-
-        else: # No conflict resolver, process actions sequentially as before
-            if game_log_manager:
-                await game_log_manager.log_event(guild_id=guild_id_str, event_type="party_actions_no_conflict_resolver", message="No conflict resolver available. Processing actions sequentially.", metadata={"num_characters": len(party_actions_data)})
-            print(f"ActionProcessor: No ConflictResolver. Processing party actions individually for {len(party_actions_data)} characters in guild {guild_id_str}.")
-            for char_id_loop_ind, collected_actions_json_loop_ind in party_actions_data:
-                character_obj_ind: Optional[CharacterModel] = char_manager.get_character(guild_id=guild_id_str, character_id=char_id_loop_ind)
-
-=======
-                    if isinstance(actions_list, list):
-                        parsed_actions_map[char_id_loop] = actions_list
-                    else:
-                         print(f"ActionProcessor: Malformed actions data for character {char_id_loop}: Not a list.")
-                         parsed_actions_map[char_id_loop] = []
-                except json.JSONDecodeError:
-                    print(f"ActionProcessor: Invalid JSON for character {char_id_loop}. Skipping actions.")
-                    parsed_actions_map[char_id_loop] = []
-                except Exception as e:
-                     print(f"ActionProcessor: Unexpected error parsing actions for character {char_id_loop}: {e}")
-                     traceback.print_exc()
-                     parsed_actions_map[char_id_loop] = []
-
-            print(f"ActionProcessor: Calling ConflictResolver.analyze_actions_for_conflicts with map for players: {list(parsed_actions_map.keys())}")
-            identified_conflicts = current_conflict_resolver.analyze_actions_for_conflicts(player_actions_map=parsed_actions_map)
-
-            if identified_conflicts:
-                print(f"ActionProcessor: Identified {len(identified_conflicts)} conflicts.")
-                if game_log_manager:
-                    await game_log_manager.log_event(
-                        guild_id=str(game_state.server_id),
-                        event_type="conflict_identification",
-                        message=f"{len(identified_conflicts)} conflicts identified for party.",
-                        related_entities=[{"id": p_id, "type": "character"} for p_id in parsed_actions_map.keys()],
-                    )
-                return {"success": True, "message": f"Conflict analysis initiated. {len(identified_conflicts)} potential conflicts found.", "identified_conflicts": identified_conflicts, "individual_action_results": [], "overall_state_changed": False}
-            else:
-                print("ActionProcessor: No conflicts identified.")
-                return {"success": True, "message": "No conflicts identified. Actions not processed further in this path yet.", "individual_action_results": [], "overall_state_changed": False}
-        else:
-            print(f"ActionProcessor: Starting process_party_actions (individual processing) for {len(party_actions_data)} characters.")
-            all_individual_results = []
-            overall_state_changed_for_party = False
-            for char_id_loop_ind, collected_actions_json_loop_ind in party_actions_data:
-                character_obj_ind: Optional[CharacterModel] = char_manager.get_character(guild_id=str(game_state.server_id), character_id=char_id_loop_ind)
->>>>>>> d4827362
-                if not character_obj_ind:
-                    msg = f"Character {char_id_loop_ind} not found. Skipping actions."
-                    if game_log_manager:
-                        await game_log_manager.log_event(guild_id=guild_id_str, event_type="party_action_error", message=msg, related_entities=[{"id": char_id_loop_ind, "type": "character"}])
-                    print(f"ActionProcessor: {msg}")
-                    all_individual_results.append({"character_id": char_id_loop_ind, "success": False, "message": "Character not found.", "state_changed": False})
-                    continue
-<<<<<<< HEAD
-
-                char_name_log_ind = getattr(character_obj_ind, 'name_i18n', {}).get(character_obj_ind.selected_language, getattr(character_obj_ind, 'name', char_id_loop_ind))
-
-                if not collected_actions_json_loop_ind or collected_actions_json_loop_ind.strip() == "[]":
-                    msg = f"No actions submitted for {char_name_log_ind} ({char_id_loop_ind}). Skipping."
-                    # This is normal, maybe don't log to game_log_manager unless verbose mode
-                    print(f"ActionProcessor: {msg}")
-=======
-                if not collected_actions_json_loop_ind or collected_actions_json_loop_ind.strip() == "[]":
-                    language_ind = character_obj_ind.selected_language or "en"
-                    char_name_i18n_ind = getattr(character_obj_ind, 'name_i18n', {})
-                    char_name_ind = char_name_i18n_ind.get(language_ind, char_id_loop_ind)
-                    print(f"ActionProcessor: No actions for {char_name_ind}. Skipping.")
->>>>>>> d4827362
-                    all_individual_results.append({"character_id": char_id_loop_ind, "success": True, "message": "No actions submitted.", "state_changed": False})
-                    continue
-                try:
-                    actions_list_ind = json.loads(collected_actions_json_loop_ind)
-                    if not isinstance(actions_list_ind, list):
-                        msg = f"Malformed actions data (not a list) for {char_name_log_ind} ({char_id_loop_ind})."
-                        if game_log_manager:
-                            await game_log_manager.log_event(guild_id=guild_id_str, event_type="party_action_error", message=msg, related_entities=[{"id": char_id_loop_ind, "type": "character"}], metadata={"raw_actions": collected_actions_json_loop_ind})
-                        all_individual_results.append({"character_id": char_id_loop_ind, "success": False, "message": "Malformed actions data (not a list).", "state_changed": False})
-                        continue
-<<<<<<< HEAD
-
-                    for action_item_ind in actions_list_ind:
-                        if not isinstance(action_item_ind, dict):
-                            msg = f"Skipping malformed action item for {char_name_log_ind} ({char_id_loop_ind}): {action_item_ind}"
-                            if game_log_manager:
-                                 await game_log_manager.log_event(guild_id=guild_id_str, event_type="party_action_error", message=msg, related_entities=[{"id": char_id_loop_ind, "type": "character"}], metadata={"action_item": action_item_ind})
-                            print(f"ActionProcessor: {msg}")
-=======
-                    for action_item_ind in actions_list_ind:
-                        if not isinstance(action_item_ind, dict):
-                            print(f"ActionProcessor: Skipping malformed action item for char {char_id_loop_ind}: {action_item_ind}")
->>>>>>> d4827362
-                            continue
-                        action_type_ind = action_item_ind.get("intent")
-                        action_data_ind = action_item_ind.get("entities", {})
-                        original_text_ind = action_item_ind.get("original_text", "N/A")
-<<<<<<< HEAD
-
-=======
->>>>>>> d4827362
-                        if not action_type_ind:
-                            msg = f"Action intent missing for {char_name_log_ind} ({char_id_loop_ind}). Original: '{original_text_ind}'"
-                            if game_log_manager:
-                                 await game_log_manager.log_event(guild_id=guild_id_str, event_type="party_action_error", message=msg, related_entities=[{"id": char_id_loop_ind, "type": "character"}], metadata={"action_item": action_item_ind})
-                            all_individual_results.append({"character_id": char_id_loop_ind, "action_original_text": original_text_ind, "success": False, "message": "Action intent missing.", "state_changed": False})
-                            continue
-<<<<<<< HEAD
-=======
-
-                        char_loc_id = getattr(character_obj_ind, 'location_id', None)
-                        char_location_instance_ind: Optional[Dict[str,Any]] = loc_manager.get_location_instance(guild_id=str(game_state.server_id), instance_id=char_loc_id) if char_loc_id else None
->>>>>>> d4827362
-
-                        char_location_instance_ind: Optional[Dict[str,Any]] = loc_manager.get_location_instance(guild_id=guild_id_str, instance_id=getattr(character_obj_ind, 'location_id', None))
-                        ctx_channel_id_for_action_ind = ctx_channel_id_fallback
-                        if char_location_instance_ind and char_location_instance_ind.get("channel_id"):
-<<<<<<< HEAD
-                            try: ctx_channel_id_for_action_ind = int(char_location_instance_ind["channel_id"])
-                            except ValueError: pass
-
-                        if game_log_manager:
-                            await game_log_manager.log_event(
-                                guild_id=guild_id_str,
-                                event_type="party_action_item_start",
-                                message=f"Executing action '{action_type_ind}' for {char_name_log_ind} (Original: '{original_text_ind}') sequentially.",
-                                related_entities=[{"id": char_id_loop_ind, "type": "character"}],
-                                channel_id=ctx_channel_id_for_action_ind,
-                                metadata={"action_item": action_item_ind}
-                            )
-
-                        single_action_result = await self.process(
-                            game_state=game_state, char_manager=char_manager, loc_manager=loc_manager,
-                            event_manager=event_manager, rule_engine=rule_engine, openai_service=openai_service,
-                            ctx_channel_id=ctx_channel_id_for_action_ind, discord_user_id=getattr(character_obj_ind, 'discord_user_id', None),
-                            action_type=action_type_ind, action_data=action_data_ind, game_log_manager=game_log_manager
-                        )
-
-                        if game_log_manager:
-                            await game_log_manager.log_event(
-                                guild_id=guild_id_str,
-                                event_type="party_action_item_result",
-                                message=f"Action '{action_type_ind}' for {char_name_log_ind} result: Success={single_action_result.get('success')}, StateChanged={single_action_result.get('state_changed')}. Message: {single_action_result.get('message')}",
-                                related_entities=[{"id": char_id_loop_ind, "type": "character"}],
-                                channel_id=single_action_result.get('target_channel_id', ctx_channel_id_for_action_ind),
-                                metadata={"action_result": single_action_result, "original_action_item": action_item_ind}
-                            )
-
-                        all_individual_results.append({"character_id": char_id_loop_ind, "action_original_text": original_text_ind, **single_action_result})
-                        if single_action_result.get("state_changed", False):
-                            overall_state_changed_for_party = True
-                            # Persist changes immediately after this action if state changed
-                            print(f"ActionProcessor: State changed after action by {char_id_loop_ind}. Persisting relevant manager states for guild {guild_id_str}.")
-                            if char_manager: await char_manager.save_state(guild_id=guild_id_str)
-                            if loc_manager: await loc_manager.save_state(guild_id=guild_id_str)
-                            # Add other relevant managers that might have been affected and need immediate persistence
-                            # For example, if ItemManager or NpcManager were passed in and used by self.process:
-                            # if item_manager: await item_manager.save_state(guild_id=guild_id_str)
-                            # if npc_manager: await npc_manager.save_state(guild_id=guild_id_str)
-                            # PartyManager state likely changes at a higher level (e.g. turn status) or if party structure changes.
-=======
-                            try:
-                                ctx_channel_id_for_action_ind = int(char_location_instance_ind["channel_id"])
-                            except ValueError:
-                                print(f"Warning: Could not convert location channel_id '{char_location_instance_ind['channel_id']}' to int for action processing.")
-
-                        raw_discord_id = getattr(character_obj_ind, 'discord_user_id', None)
-                        processed_discord_id: Optional[int] = None
-                        if raw_discord_id is not None:
-                            try:
-                                processed_discord_id = int(raw_discord_id)
-                            except ValueError:
-                                print(f"ActionProcessor: Could not convert discord_user_id '{raw_discord_id}' to int for char {character_obj_ind.id}. Passing None.")
-
-                        single_action_result = await self.process(
-                            game_state=game_state, char_manager=char_manager, loc_manager=loc_manager,
-                            event_manager=event_manager, rule_engine=rule_engine, openai_service=openai_service,
-                            ctx_channel_id=ctx_channel_id_for_action_ind, discord_user_id=processed_discord_id,
-                            action_type=action_type_ind, action_data=action_data_ind, game_log_manager=game_log_manager
-                        )
-                        all_individual_results.append({"character_id": char_id_loop_ind, "action_original_text": original_text_ind, **single_action_result})
-                        if single_action_result.get("state_changed", False):
-                            overall_state_changed_for_party = True
->>>>>>> d4827362
-                except json.JSONDecodeError:
-                    msg = f"Invalid actions JSON for {char_name_log_ind} ({char_id_loop_ind}). Skipping actions. Error: {e}"
-                    if game_log_manager:
-                        await game_log_manager.log_event(guild_id=guild_id_str, event_type="party_action_error", message=msg, related_entities=[{"id": char_id_loop_ind, "type": "character"}], metadata={"raw_actions": collected_actions_json_loop_ind, "error": str(e)})
-                    print(f"ActionProcessor: {msg}")
-                    all_individual_results.append({"character_id": char_id_loop_ind, "success": False, "message": "Invalid actions JSON.", "state_changed": False})
-                except Exception as e_inner:
-                    msg = f"Unexpected error processing actions for {char_name_log_ind} ({char_id_loop_ind}): {e_inner}"
-                    if game_log_manager:
-                        await game_log_manager.log_event(guild_id=guild_id_str, event_type="party_action_unexpected_error", message=msg, related_entities=[{"id": char_id_loop_ind, "type": "character"}], metadata={"error": str(e_inner), "trace": traceback.format_exc()})
-                    print(f"ActionProcessor: {msg}")
-                    traceback.print_exc()
-                    all_individual_results.append({"character_id": char_id_loop_ind, "success": False, "message": f"Unexpected error: {e_inner}", "state_changed": False})
-<<<<<<< HEAD
-
-        if game_log_manager:
-            await game_log_manager.log_event(
-                guild_id=guild_id_str,
-                event_type="party_actions_end",
-                message=f"Finished processing party actions. Overall state changed: {overall_state_changed_for_party}. Results count: {len(all_individual_results)}.",
-                channel_id=ctx_channel_id_fallback,
-                metadata={"overall_state_changed": overall_state_changed_for_party, "num_results": len(all_individual_results)}
-            )
-        # This return is now common for both paths (with or without conflict resolver, if no manual resolution)
-        return {
-            "success": True, # Indicates the batch processing itself completed. Individual actions have their own success.
-            "individual_action_results": all_individual_results,
-            "overall_state_changed": overall_state_changed_for_party # Renamed from "overall_state_changed_for_party"
-        }
-=======
-            return {
-                "success": True,
-                "individual_action_results": all_individual_results,
-                "overall_state_changed": overall_state_changed_for_party
-            }
->>>>>>> d4827362
+
+             mech_summary = check_result.get("description", "Проверка выполнена.")
+             state_changed = check_result.get("is_critical_failure", False) # Crit fail might change state
+
+
+             return {"success": True, "message": f"_{mech_summary}_\n\n**Мастер:** {description}", "target_channel_id": output_channel_id, "state_changed": state_changed}
+
+
+        # --- Add Handlers for other core Action Types (placeholder) ---
+        # elif action_type == "interact": ...
+        # elif action_type == "attack": ...
+        # elif action_type == "use_item": ...
+        # elif action_type == "craft": ...
+
+
+        # Placeholder response for unhandled action types
+        print(f"Action type '{action_type}' not handled by any specific processor.")
+        return {"success": False, "message": f"**Мастер:** Действие '{action_type}' не поддерживается.", "target_channel_id": ctx_channel_id, "state_changed": False}