--- conflicted
+++ resolved
@@ -1,7 +1,6 @@
 # bot/game/action_processor.py (updated process method implementation for 'move')
 import json
-import traceback
-from typing import Dict, Any, Optional, List, Tuple
+from typing import Dict, Any, Optional, List
 
 # Import models
 from bot.game.models.game_state import GameState
@@ -22,15 +21,10 @@
 from bot.game.rules.rule_engine import RuleEngine # If movement needs rule checks
 from bot.game.rules import skill_rules # If skill_check rule is needed
 
-# Import ConflictResolver
-from bot.game.conflict_resolver import ConflictResolver
-from bot.game.managers.game_log_manager import GameLogManager
-
 
 class ActionProcessor:
-    def __init__(self, conflict_resolver: Optional[ConflictResolver] = None):
-        self._conflict_resolver = conflict_resolver
-        print(f"ActionProcessor initialized. ConflictResolver {'present' if self._conflict_resolver else 'not present'}.")
+    def __init__(self):
+        print("ActionProcessor initialized.")
 
 
     async def process(self,
@@ -48,8 +42,7 @@
                       ctx_channel_id: int,
                       discord_user_id: int,
                       action_type: str,
-                      action_data: Dict[str, Any],
-                      game_log_manager: Optional[GameLogManager] = None
+                      action_data: Dict[str, Any]
                       ) -> Dict[str, Any]:
         """
         Processes a player action. Determines target, calls rules/managers, involves event manager,
@@ -59,28 +52,16 @@
         """
 
         # --- Initial Checks (Same) ---
-<<<<<<< HEAD
         character = await char_manager.get_character_by_discord_id(discord_user_id=discord_user_id, guild_id=game_state.guild_id)
-=======
-        character = char_manager.get_character_by_discord_id(discord_user_id=discord_user_id, guild_id=str(game_state.server_id)) # Assuming sync
->>>>>>> fa62afce
         if not character:
             return {"success": False, "message": "**Мастер:** У вас еще нет персонажа в этой игре. Используйте `/join_game`.", "target_channel_id": ctx_channel_id, "state_changed": False}
 
         current_location_id = getattr(character, 'current_location_id', None)
-<<<<<<< HEAD
         location = await loc_manager.get_location(current_location_id, guild_id=game_state.guild_id) if current_location_id else None
         if not location:
             return {"success": False, "message": "**Мастер:** Ваш персонаж в неизвестной локации. Обратитесь к администратору.", "target_channel_id": ctx_channel_id, "state_changed": False}
 
         output_channel_id = await loc_manager.get_location_channel(game_state.guild_id, location.id) if game_state.guild_id else ctx_channel_id # Ensure guild_id is passed
-=======
-        location = loc_manager.get_location(current_location_id, guild_id=str(game_state.server_id)) if current_location_id else None # Assuming sync
-        if not location:
-            return {"success": False, "message": "**Мастер:** Ваш персонаж в неизвестной локации. Обратитесь к администратору.", "target_channel_id": ctx_channel_id, "state_changed": False}
-
-        output_channel_id = loc_manager.get_location_channel(str(game_state.server_id), location.id) if game_state.server_id else ctx_channel_id # Assuming sync
->>>>>>> fa62afce
         output_channel_id = output_channel_id or ctx_channel_id
 
 
@@ -89,11 +70,7 @@
         # If relevant, it passes ALL handling to EventManager.process_player_action_within_event.
         # EventManager must return a compatible dict structure.
 
-<<<<<<< HEAD
         active_events = await event_manager.get_active_events_in_location(location.id, guild_id=game_state.guild_id)
-=======
-        active_events = await event_manager.get_active_events_in_location(location.id, guild_id=str(game_state.server_id))
->>>>>>> fa62afce
         relevant_event_id = None
         # Basic relevancy check: if ANY event is active and action *could* be interactive with it.
         is_potentially_event_interactive = action_type in ["interact", "attack", "use_skill", "skill_check", "move", "use_item"]
@@ -140,19 +117,11 @@
             system_prompt = "Ты - Мастер текстовой RPG в мире темного фэнтези. Описывай локации атмосферно и мрачно."
             location_description_template = getattr(location, 'description_template', 'A non-descript area.')
             active_event_names = ', '.join([getattr(e, 'name', 'Unknown Event') for e in active_events]) if active_events else 'нет'
-<<<<<<< HEAD
             
             # Assuming get_characters_in_location needs guild_id
             other_chars_in_loc = await char_manager.get_characters_in_location(location.id, guild_id=game_state.guild_id) if char_manager else []
             visible_char_names = ', '.join([getattr(c, 'name', 'Someone') for c in other_chars_in_loc if c.id != character.id][:3]) if other_chars_in_loc else 'нет'
             
-=======
-
-            # Assuming get_characters_in_location needs guild_id
-            other_chars_in_loc = char_manager.get_characters_in_location(location.id, guild_id=str(game_state.server_id)) if char_manager else [] # Assuming sync
-            visible_char_names = ', '.join([getattr(c, 'name', 'Someone') for c in other_chars_in_loc if c.id != character.id][:3]) if other_chars_in_loc else 'нет'
-
->>>>>>> fa62afce
             user_prompt = (
                 f"Опиши локацию для персонажа '{character_name}' в мрачном фэнтези. "
                 f"Учитывай: Локация '{location_name}', Шаблон описания: '''{location_description_template[:200]}'''. "
@@ -164,19 +133,11 @@
             # Logging before return
             if game_log_manager and character:
                 await game_log_manager.log_event(
-<<<<<<< HEAD
                     guild_id=game_state.guild_id, # Assuming guild_id is string
                     event_type="player_action",
                     message=f"{character_name} used {action_type} to look at {location_name}.",
                     related_entities=[{"id": str(character.id), "type": "character"}, {"id": str(location.id), "type": "location"}],
                     channel_id=ctx_channel_id # Assuming ctx_channel_id is int
-=======
-                    guild_id=str(game_state.server_id),
-                    event_type="player_action",
-                    message=f"{character_name} used {action_type} to look at {location_name}.",
-                    related_entities=[{"id": str(character.id), "type": "character"}, {"id": str(location.id), "type": "location"}],
-                    channel_id=ctx_channel_id
->>>>>>> fa62afce
                 )
             return {"success": True, "message": f"**Локация:** {location_name}\n\n**Мастер:** {description}", "target_channel_id": output_channel_id, "state_changed": False}
 
@@ -189,11 +150,7 @@
             # --- FULL Movement Logic Implementation ---
 
             # Use LocationManager to find target location by exit direction or name/ID
-<<<<<<< HEAD
             target_location = await loc_manager.get_exit_target(location.id, destination_input, guild_id=game_state.guild_id) # Checks direction AND accessible by name/ID
-=======
-            target_location = await loc_manager.get_exit_target(location.id, destination_input, guild_id=str(game_state.server_id)) # Checks direction AND accessible by name/ID
->>>>>>> fa62afce
 
             if not target_location:
                 # LocationManager.get_exit_target handles the checks if the input is a valid/accessible exit or connected location by name.
@@ -211,11 +168,7 @@
             # For now, basic move is always successful (no checks, no cost)
 
             # Update character's location using CharacterManager
-<<<<<<< HEAD
             await char_manager.update_character_location(character.id, target_location.id, guild_id=game_state.guild_id)
-=======
-            await char_manager.update_character_location(character.id, target_location.id, guild_id=str(game_state.server_id))
->>>>>>> fa62afce
             # State has changed -> GameManager will be signaled by "state_changed": True
 
 
@@ -247,22 +200,14 @@
             description = await openai_service.generate_master_response(system_prompt=system_prompt, user_prompt=user_prompt, max_tokens=250)
 
             # Determine where to send the description (usually the destination location's mapped channel)
-<<<<<<< HEAD
             destination_channel_id = await loc_manager.get_location_channel(game_state.guild_id, target_location.id) if game_state.guild_id else None
-=======
-            destination_channel_id = loc_manager.get_location_channel(str(game_state.server_id), target_location.id) if game_state.server_id else None # Assuming sync
->>>>>>> fa62afce
             # If destination channel is not mapped, use the channel where command was issued
             final_output_channel_id = destination_channel_id if destination_channel_id else output_channel_id
 
             # Logging before return
             if game_log_manager and character and target_location:
                 await game_log_manager.log_event(
-<<<<<<< HEAD
                     guild_id=game_state.guild_id, # Assuming guild_id is string
-=======
-                    guild_id=str(game_state.server_id),
->>>>>>> fa62afce
                     event_type="player_action",
                     message=f"{character_name} moved from {current_location_name} to {target_location_name}.",
                     related_entities=[
@@ -341,19 +286,11 @@
              # Logging before return
              if game_log_manager and character:
                  await game_log_manager.log_event(
-<<<<<<< HEAD
                      guild_id=game_state.guild_id, # Assuming guild_id is string
                      event_type="player_action",
                      message=f"{character_name} attempted skill check {skill_name} for {target_description}. Success: {check_result.get('is_success')}",
                      related_entities=[{"id": str(character.id), "type": "character"}],
                      channel_id=ctx_channel_id, # Assuming ctx_channel_id is int
-=======
-                     guild_id=str(game_state.server_id),
-                     event_type="player_action",
-                     message=f"{character_name} attempted skill check {skill_name} for {target_description}. Success: {check_result.get('is_success')}",
-                     related_entities=[{"id": str(character.id), "type": "character"}],
-                     channel_id=ctx_channel_id,
->>>>>>> fa62afce
                      metadata={"skill_name": skill_name, "complexity": complexity, "result": check_result}
                  )
             return {"success": True, "message": f"_{mech_summary}_\n\n**Мастер:** {description}", "target_channel_id": output_channel_id, "state_changed": state_changed}
@@ -397,11 +334,7 @@
 
             for character_id, collected_actions_json_string in party_actions_data:
                 # Assuming character_id from party_actions_data is the Character UUID.
-<<<<<<< HEAD
             character = await char_manager.get_character(game_state.guild_id, character_id) # Made async
-=======
-            character = char_manager.get_character(str(game_state.server_id), character_id) # Assuming sync
->>>>>>> fa62afce
                 if not character:
                     print(f"ActionProcessor: Character {character_id} not found during conflict analysis prep. Skipping.")
                     # Potentially log this as an issue or add to a list of unprocessed players
@@ -459,7 +392,7 @@
                 # For now, just log and return.
                 if game_log_manager:
                     await game_log_manager.log_event(
-                        guild_id=str(game_state.server_id),
+                        guild_id=str(game_state.guild_id),
                         event_type="conflict_identification",
                         message=f"{len(identified_conflicts)} conflicts identified for party.",
                         related_entities=[{"id": p_id, "type": "character"} for p_id in parsed_actions_map.keys()],
@@ -484,18 +417,12 @@
         
         for character_id, collected_actions_json_string in party_actions_data:
             # Assuming character_id from party_actions_data is the Character UUID.
-<<<<<<< HEAD
             character = await char_manager.get_character(game_state.guild_id, character_id) # Made async
-=======
-            character = char_manager.get_character(str(game_state.server_id), character_id) # Assuming sync
->>>>>>> fa62afce
             if not character:
                 print(f"ActionProcessor: Character {character_id} not found. Skipping.")
                 all_individual_results.append({"character_id": character_id, "success": False, "message": "Character not found.", "state_changed": False})
                 continue
             
-            character_name = getattr(character, 'name', 'Unknown Character') # Safe name access
-
             character_name = getattr(character, 'name', 'Unknown Character') # Safe name access
 
             if not collected_actions_json_string or collected_actions_json_string.strip() == "[]":
@@ -519,20 +446,12 @@
                         continue
                     
                     character_current_loc_id = getattr(character, 'current_location_id', None)
-<<<<<<< HEAD
                     char_location = await loc_manager.get_location(character_current_loc_id, game_state.guild_id) if character_current_loc_id else None # Made async
-=======
-                    char_location = loc_manager.get_location(character_current_loc_id, str(game_state.server_id)) if character_current_loc_id else None # Assuming sync
->>>>>>> fa62afce
                     ctx_channel_id_for_action = ctx_channel_id_fallback
                     if char_location and getattr(char_location, 'channel_id', None):
                         try: ctx_channel_id_for_action = int(char_location.channel_id)
                         except (ValueError, TypeError): pass
-<<<<<<< HEAD
                     
-=======
-
->>>>>>> fa62afce
                     character_discord_user_id = getattr(character, 'discord_user_id', None)
                     if character_discord_user_id is None:
                         all_individual_results.append({"character_id": character_id, "action_original_text": original_text, "success": False, "message": "Character discord user ID missing.", "state_changed": False})
@@ -545,11 +464,8 @@
                         ctx_channel_id=ctx_channel_id_for_action, discord_user_id=character_discord_user_id,
                         action_type=action_type, action_data=action_data, game_log_manager=game_log_manager
                     )
-<<<<<<< HEAD
                     if game_state.game_manager and game_state.guild_id: # Ensure guild_id is available
                         await game_state.game_manager.save_game_state_after_action(game_state.guild_id)
-=======
->>>>>>> fa62afce
                     all_individual_results.append({"character_id": character_id, "action_original_text": original_text, **single_action_result})
                     if single_action_result.get("state_changed", False):
                         overall_state_changed_for_party = True
