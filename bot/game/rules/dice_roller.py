import re
<<<<<<< HEAD
import random
=======
>>>>>>> 5e942ab8
from typing import Tuple, List, Optional

def roll_dice(dice_string: str) -> Tuple[int, List[int]]:
    """
<<<<<<< HEAD
    Rolls dice based on a dice string notation (e.g., "2d6", "1d20+5", "d8-1").

    The format is XdY[+|-Z], where:
    - X is the number of dice (optional, defaults to 1).
    - Y is the number of sides on each die (required).
    - Z is a modifier to be added to or subtracted from the total sum (optional).

    Args:
        dice_string: A string representing the dice to roll.
                     Examples: "d6", "2d10", "1d20+5", "3d8-2".

    Returns:
        A tuple containing:
        - total (int): The sum of all dice rolls plus/minus the modifier.
        - rolls (List[int]): A list of individual dice roll results.

    Raises:
        ValueError: If the dice_string format is invalid, or if the number of
                    dice or sides is not a positive integer.
    """
    # Regex to capture: (num_dice)d(sides)(modifier_group(modifier_sign)(modifier_value))
    # It allows for optional spaces around components.
    pattern = re.compile(r"^\s*(\d*)d(\d+)\s*(([+\-])\s*(\d+))?\s*$", re.IGNORECASE)
    match = pattern.fullmatch(dice_string.strip())

    if not match:
        raise ValueError(f"Invalid dice string format: '{dice_string}'. Expected format like 'XdY[+/-Z]'.")

    num_dice_str, sides_str, modifier_group, modifier_sign, modifier_val_str = match.groups()

    try:
        num_dice = int(num_dice_str) if num_dice_str else 1
        sides = int(sides_str)
    except ValueError:
        # This should ideally not be reached if regex is correct and inputs are digits
        raise ValueError("Number of dice and sides must be integers.")

    if num_dice <= 0:
        raise ValueError(f"Number of dice must be positive. Got: {num_dice_str or 1}")
    if sides <= 0:
        raise ValueError(f"Number of sides on a die must be positive. Got: {sides}")
    if sides == 1 and num_dice > 100: # d1 can be abused for large sums quickly
        raise ValueError("Cannot roll more than 100 dice if sides is 1.")
    if num_dice > 1000: # General sanity limit for number of dice
        raise ValueError("Cannot roll more than 1000 dice at once.")


    modifier = 0
    if modifier_group: # If the entire modifier group (e.g., "+5", "- 2") exists
        try:
            modifier_val = int(modifier_val_str)
            if modifier_sign == '-':
                modifier = -modifier_val
            else:
                modifier = modifier_val
        except ValueError:
            # This should ideally not be reached if regex ensures modifier_val_str is digits
            raise ValueError("Modifier value must be an integer.")

    rolls: List[int] = []
    current_sum = 0

    for _ in range(num_dice):
        roll = random.randint(1, sides)
        rolls.append(roll)
        current_sum += roll

    total_after_modifier = current_sum + modifier

    return total_after_modifier, rolls

if __name__ == '__main__':
    # Test cases
    test_dice_strings = [
        "2d6", "d20", "1d20+5", "3d8-2", "d6+1", " d100 ", "4d4 + 3", "1d6 - 1",
        "10d1", # 10 dice, 1 side each
    ]
    print("Running test cases for roll_dice():")
    for ds in test_dice_strings:
        try:
            total, rolls = roll_dice(ds)
            print(f"'{ds}': Total = {total}, Rolls = {rolls}")
        except ValueError as e:
            print(f"Error rolling '{ds}': {e}")

    print("\nTesting invalid formats:")
    invalid_dice_strings = [
        "d", "2d", "d6+", "2d6-", "abc", "1d0", "0d6", "-1d6", "d-6", "1d20+5-2", "1d6+ 2d4",
        "1001d6", "101d1", "1d20 + foo"
    ]
    for ds_invalid in invalid_dice_strings:
        try:
            roll_dice(ds_invalid)
            print(f"Error: Invalid string '{ds_invalid}' was not caught.")
        except ValueError as e:
            print(f"Correctly caught error for '{ds_invalid}': {e}")

    # Example of large number of dice rolls (within limits)
    try:
        total, rolls = roll_dice("100d6")
        print(f"'100d6': Total = {total}, Rolls count = {len(rolls)} (first 10: {rolls[:10]})")
    except ValueError as e:
        print(f"Error rolling '100d6': {e}")

    # Example of d1
    try:
        total, rolls = roll_dice("5d1+2") # Should be 5*1 + 2 = 7
        print(f"'5d1+2': Total = {total}, Rolls = {rolls}")
    except ValueError as e:
        print(f"Error rolling '5d1+2': {e}")
=======
    Parses a dice string (e.g., "2d6", "1d20+5", "d100-2") and returns the total sum
    and a list of individual die rolls.

    Args:
        dice_string: The dice string to parse.
                     Examples: "2d6", "d20", "1d20+5", "3d8-2".

    Returns:
        A tuple containing:
            - total_sum (int): The sum of all dice rolls plus any modifiers.
            - individual_rolls (List[int]): A list of the outcomes of each die rolled.

    Raises:
        ValueError: If the dice string format is invalid.
    """
    dice_string = dice_string.lower().strip()

    # Regex to capture (num_dice)d(die_sides)(modifier_sign)(modifier_value)
    # Handles optional num_dice (defaults to 1), optional modifier
    match = re.fullmatch(r'(\d*)d(\d+)([+-]\d+)?', dice_string)

    if not match:
        raise ValueError(f"Invalid dice string format: '{dice_string}'. Examples: '2d6', 'd20+3', '1d100-5'.")

    num_dice_str, die_sides_str, modifier_str = match.groups()

    num_dice = int(num_dice_str) if num_dice_str else 1
    die_sides = int(die_sides_str)

    if num_dice <= 0:
        raise ValueError("Number of dice must be positive.")
    if num_dice > 1000: # Practical limit to prevent abuse/performance issues
        raise ValueError("Cannot roll more than 1000 dice at once.")
    if die_sides <= 0:
        raise ValueError("Die sides must be positive.")
    if die_sides > 1000: # Practical limit
        raise ValueError("Die sides cannot exceed 1000.")

    modifier = 0
    if modifier_str:
        modifier = int(modifier_str)

    individual_rolls: List[int] = []
    current_sum = 0

    for _ in range(num_dice):
        roll = random.randint(1, die_sides)
        individual_rolls.append(roll)
        current_sum += roll

    total_sum = current_sum + modifier

    return total_sum, individual_rolls

if __name__ == '__main__':
    # Test cases
    test_inputs = {
        "2d6": (range(2, 13), 2),
        "d20": (range(1, 21), 1),
        "1d20+5": (range(6, 26), 1),
        "3d8-2": (range(1, 23), 3), # 3*1-2=1, 3*8-2=22
        "1d4": (range(1, 5), 1),
        "d100": (range(1, 101), 1),
        "5d10+10": (range(15, 61), 5) # 5*1+10=15, 5*10+10=60
    }
    for dice_str, (expected_range, num_rolls) in test_inputs.items():
        try:
            total, rolls = roll_dice(dice_str)
            print(f"Rolling {dice_str}: Total = {total}, Rolls = {rolls}")
            assert total >= min(expected_range) and total <= max(expected_range), f"Total out of range for {dice_str}"
            assert len(rolls) == num_rolls, f"Incorrect number of rolls for {dice_str}"
        except ValueError as e:
            print(f"Error rolling {dice_str}: {e}")

    error_cases = ["2d", "d", "2d6+d4", "abc", "1d0", "0d6", "1001d6", "1d1001"]
    for dice_str in error_cases:
        try:
            roll_dice(dice_str)
            print(f"Error: Expected ValueError for '{dice_str}' but got no error.")
        except ValueError as e:
            print(f"Correctly caught error for '{dice_str}': {e}")
>>>>>>> 5e942ab8
<|MERGE_RESOLUTION|>--- conflicted
+++ resolved
@@ -1,124 +1,10 @@
 import re
-<<<<<<< HEAD
 import random
-=======
->>>>>>> 5e942ab8
+import re
 from typing import Tuple, List, Optional
 
 def roll_dice(dice_string: str) -> Tuple[int, List[int]]:
     """
-<<<<<<< HEAD
-    Rolls dice based on a dice string notation (e.g., "2d6", "1d20+5", "d8-1").
-
-    The format is XdY[+|-Z], where:
-    - X is the number of dice (optional, defaults to 1).
-    - Y is the number of sides on each die (required).
-    - Z is a modifier to be added to or subtracted from the total sum (optional).
-
-    Args:
-        dice_string: A string representing the dice to roll.
-                     Examples: "d6", "2d10", "1d20+5", "3d8-2".
-
-    Returns:
-        A tuple containing:
-        - total (int): The sum of all dice rolls plus/minus the modifier.
-        - rolls (List[int]): A list of individual dice roll results.
-
-    Raises:
-        ValueError: If the dice_string format is invalid, or if the number of
-                    dice or sides is not a positive integer.
-    """
-    # Regex to capture: (num_dice)d(sides)(modifier_group(modifier_sign)(modifier_value))
-    # It allows for optional spaces around components.
-    pattern = re.compile(r"^\s*(\d*)d(\d+)\s*(([+\-])\s*(\d+))?\s*$", re.IGNORECASE)
-    match = pattern.fullmatch(dice_string.strip())
-
-    if not match:
-        raise ValueError(f"Invalid dice string format: '{dice_string}'. Expected format like 'XdY[+/-Z]'.")
-
-    num_dice_str, sides_str, modifier_group, modifier_sign, modifier_val_str = match.groups()
-
-    try:
-        num_dice = int(num_dice_str) if num_dice_str else 1
-        sides = int(sides_str)
-    except ValueError:
-        # This should ideally not be reached if regex is correct and inputs are digits
-        raise ValueError("Number of dice and sides must be integers.")
-
-    if num_dice <= 0:
-        raise ValueError(f"Number of dice must be positive. Got: {num_dice_str or 1}")
-    if sides <= 0:
-        raise ValueError(f"Number of sides on a die must be positive. Got: {sides}")
-    if sides == 1 and num_dice > 100: # d1 can be abused for large sums quickly
-        raise ValueError("Cannot roll more than 100 dice if sides is 1.")
-    if num_dice > 1000: # General sanity limit for number of dice
-        raise ValueError("Cannot roll more than 1000 dice at once.")
-
-
-    modifier = 0
-    if modifier_group: # If the entire modifier group (e.g., "+5", "- 2") exists
-        try:
-            modifier_val = int(modifier_val_str)
-            if modifier_sign == '-':
-                modifier = -modifier_val
-            else:
-                modifier = modifier_val
-        except ValueError:
-            # This should ideally not be reached if regex ensures modifier_val_str is digits
-            raise ValueError("Modifier value must be an integer.")
-
-    rolls: List[int] = []
-    current_sum = 0
-
-    for _ in range(num_dice):
-        roll = random.randint(1, sides)
-        rolls.append(roll)
-        current_sum += roll
-
-    total_after_modifier = current_sum + modifier
-
-    return total_after_modifier, rolls
-
-if __name__ == '__main__':
-    # Test cases
-    test_dice_strings = [
-        "2d6", "d20", "1d20+5", "3d8-2", "d6+1", " d100 ", "4d4 + 3", "1d6 - 1",
-        "10d1", # 10 dice, 1 side each
-    ]
-    print("Running test cases for roll_dice():")
-    for ds in test_dice_strings:
-        try:
-            total, rolls = roll_dice(ds)
-            print(f"'{ds}': Total = {total}, Rolls = {rolls}")
-        except ValueError as e:
-            print(f"Error rolling '{ds}': {e}")
-
-    print("\nTesting invalid formats:")
-    invalid_dice_strings = [
-        "d", "2d", "d6+", "2d6-", "abc", "1d0", "0d6", "-1d6", "d-6", "1d20+5-2", "1d6+ 2d4",
-        "1001d6", "101d1", "1d20 + foo"
-    ]
-    for ds_invalid in invalid_dice_strings:
-        try:
-            roll_dice(ds_invalid)
-            print(f"Error: Invalid string '{ds_invalid}' was not caught.")
-        except ValueError as e:
-            print(f"Correctly caught error for '{ds_invalid}': {e}")
-
-    # Example of large number of dice rolls (within limits)
-    try:
-        total, rolls = roll_dice("100d6")
-        print(f"'100d6': Total = {total}, Rolls count = {len(rolls)} (first 10: {rolls[:10]})")
-    except ValueError as e:
-        print(f"Error rolling '100d6': {e}")
-
-    # Example of d1
-    try:
-        total, rolls = roll_dice("5d1+2") # Should be 5*1 + 2 = 7
-        print(f"'5d1+2': Total = {total}, Rolls = {rolls}")
-    except ValueError as e:
-        print(f"Error rolling '5d1+2': {e}")
-=======
     Parses a dice string (e.g., "2d6", "1d20+5", "d100-2") and returns the total sum
     and a list of individual die rolls.
 
@@ -199,5 +85,4 @@
             roll_dice(dice_str)
             print(f"Error: Expected ValueError for '{dice_str}' but got no error.")
         except ValueError as e:
-            print(f"Correctly caught error for '{dice_str}': {e}")
->>>>>>> 5e942ab8
+            print(f"Correctly caught error for '{dice_str}': {e}")