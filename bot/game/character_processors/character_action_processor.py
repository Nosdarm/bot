--- conflicted
+++ resolved
@@ -569,177 +569,6 @@
             instance_id=item_instance_id
         )
 
-<<<<<<< HEAD
-        message = f"You attempt to use {skill_name}."
-        message += f" (Roll: {d20_roll}, Total: {total_roll} vs DC {difficulty_class}) -> {'Success' if success else 'Failure'}"
-        if crit_status: message += f" ({crit_status.replace('_', ' ').title()})"
-
-        state_changed = False
-        # TODO: Implement actual effects of skill use (e.g., unlocking a door, gathering resources)
-        # This might involve calling other managers and setting state_changed = True.
-        # For now, most non-combat skill uses might just result in information or a temporary state.
-        # Example: if success and skill_name == "disarm_trap": state_changed = True; (call location_manager to update trap state)
-
-        return {"success": success, "message": message, "state_changed": state_changed, "roll_details": {"total": total_roll, "d20": d20_roll, "crit_status": crit_status}}
-
-    async def handle_pickup_item_action(self, character: Character, item_entity_data: Dict[str, Any], guild_id: str, context_channel_id: Optional[int] = None) -> Dict[str, Any]:
-        """Handles picking up an item."""
-        if not self._item_manager or not self._character_manager:
-            return {"success": False, "message": "Item or Character system unavailable.", "state_changed": False}
-
-        item_id_to_pickup = item_entity_data.get('id')
-        if not item_id_to_pickup:
-            return {"success": False, "message": "No specific item identified to pick up.", "state_changed": False}
-
-        character_location_id = str(character.location_id) if character.location_id else None
-        if not character_location_id:
-            return {"success": False, "message": "Your character is not in a valid location to pick up items.", "state_changed": False}
-
-        # Check if item exists at the location
-        item_instance = self._item_manager.get_item_from_location(item_id_to_pickup, character_location_id, guild_id)
-
-        if not item_instance:
-            return {"success": False, "message": f"You couldn't find '{item_entity_data.get('value', item_id_to_pickup)}' here.", "state_changed": False}
-
-        # TODO: Check item properties like 'is_pickupable', weight, etc.
-        # For now, assume any item found can be picked up.
-
-        # Move item to inventory
-        move_success = await self._item_manager.move_item_to_character_inventory(item_id_to_pickup, character.id, guild_id)
-
-        if move_success:
-            item_name = getattr(item_instance, 'name', item_id_to_pickup) # Use item_instance.name if available
-            # If Item model doesn't have .name, ItemManager.get_item_template(item_instance.template_id).name
-            return {"success": True, "message": f"You picked up {item_name}.", "state_changed": True}
-        else:
-            return {"success": False, "message": f"You failed to pick up '{item_entity_data.get('value', item_id_to_pickup)}'.", "state_changed": False}
-
-    async def handle_explore_action(self, character: Character, guild_id: str, action_params: Dict[str, Any], context_channel_id: Optional[int] = None) -> Dict[str, Any]:
-        """Handles looking around or exploring the current location."""
-        logger.debug(f"handle_explore_action called for char ID: {character.id} ({character.name}) in guild ID: {guild_id}")
-
-        if not self._location_manager or not self._character_manager or not self._item_manager or not self._event_manager:
-             logger.warning("handle_explore_action: One or more game systems (location, character, item, event) are unavailable.")
-             return {"success": False, "message": "One or more game systems (location, character, item, event) are unavailable.", "state_changed": False}
-
-        char_loc_id = str(character.location_id) if character.location_id else None
-        logger.debug(f"Character location ID (char_loc_id): {char_loc_id}")
-
-        if not char_loc_id:
-            logger.info(f"Character {character.id} has no location_id.")
-            return {"success": True, "message": "You are floating in the void. There is nothing to see.", "state_changed": False}
-
-        logger.debug(f"Calling _location_manager.get_location_instance for guild_id: {guild_id}, char_loc_id: {char_loc_id}")
-        location = self._location_manager.get_location_instance(guild_id, char_loc_id)
-        logger.debug(f"_location_manager.get_location_instance result: {location}")
-
-        if not location:
-            logger.warning(f"Failed to get location instance for guild_id: {guild_id}, char_loc_id: {char_loc_id}")
-            return {"success": True, "message": "You find yourself in an indescribable non-place.", "state_changed": False}
-
-        loc_id_attr = getattr(location, 'id', location.get('id') if isinstance(location, dict) else 'UnknownID')
-        loc_name_attr = getattr(location, 'name', location.get('name') if isinstance(location, dict) else 'UnknownName')
-        logger.info(f"Location found: ID {loc_id_attr}, Name: {loc_name_attr}")
-
-        loc_name = loc_name_attr
-        loc_desc = getattr(location, 'description', location.get('description') if isinstance(location, dict) else "It's a place.")
-
-        # TODO: Use OpenAI for richer descriptions if available and configured
-        # if self._openai_service and self._settings.get('use_ai_for_explore_descriptions'):
-        #    try:
-        #        # Construct prompt for OpenAI
-        #        # message = await self._openai_service.generate_text(prompt, max_tokens=150)
-        #        pass
-        #    except Exception as e:
-        #        print(f"Error generating AI explore description: {e}")
-        #        # Fallback to static description
-
-        description_parts = [f"You are at {loc_name}. {loc_desc}"]
-
-        # Other characters
-        logger.debug(f"Calling _character_manager.get_characters_in_location for guild_id: {guild_id}, char_loc_id: {char_loc_id}")
-        # Corrected: get_characters_in_location is synchronous
-        other_chars_objects = self._character_manager.get_characters_in_location(guild_id, char_loc_id)
-        other_chars = [c.name for c in other_chars_objects if c.id != character.id]
-        logger.debug(f"Other characters found: {other_chars}")
-        if other_chars:
-            description_parts.append(f"Nearby, you see: {', '.join(other_chars)}.")
-
-        # NPCs
-        if self._npc_manager:
-            logger.debug(f"Calling _npc_manager.get_npcs_in_location for guild_id: {guild_id}, char_loc_id: {char_loc_id}")
-            # Assuming get_npcs_in_location is synchronous based on the CharacterManager pattern
-            npcs_objects = self._npc_manager.get_npcs_in_location(guild_id, char_loc_id)
-            npcs = [npc.name for npc in npcs_objects]
-            logger.debug(f"NPCs found: {npcs}")
-            if npcs:
-                description_parts.append(f"Also here: {', '.join(npcs)}.")
-        else:
-            logger.debug("_npc_manager not available.")
-
-        # Items
-        logger.debug(f"Calling _item_manager.get_items_in_location for char_loc_id: {char_loc_id}, guild_id: {guild_id}")
-        # This was the source of the error, get_items_in_location is likely async
-        items_objects = await self._item_manager.get_items_in_location(char_loc_id, guild_id)
-        item_names_and_visibility = []
-        for item_obj in items_objects: # Now items_objects should be an iterable
-            item_name = getattr(item_obj, 'name', item_obj.id)
-            is_visible = getattr(item_obj, 'is_visible', True)
-            logger.debug(f"Item: {item_name} (ID: {item_obj.id}), is_visible: {is_visible}")
-            if is_visible:
-                item_names_and_visibility.append(item_name)
-        logger.debug(f"Visible items found: {item_names_and_visibility}")
-        if item_names_and_visibility:
-            description_parts.append(f"You notice: {', '.join(item_names_and_visibility)}.")
-
-        # Active events (briefly)
-        logger.debug(f"Calling _event_manager.get_active_events for guild_id: {guild_id}. Will filter by location_id: {char_loc_id} if possible.")
-        # EventManager.get_active_events(guild_id) returns all active events for the guild.
-        # We need to filter them by location if event objects have a location_id.
-        all_active_guild_events = self._event_manager.get_active_events(guild_id)
-        
-        active_events_in_location_objects = []
-        if all_active_guild_events:
-            for ev in all_active_guild_events:
-                # Assuming event objects might have a 'location_id' attribute.
-                # This needs to be confirmed by checking the Event model or how events are structured.
-                event_loc_id = getattr(ev, 'location_id', None) # Safely get location_id
-                if event_loc_id == char_loc_id:
-                    active_events_in_location_objects.append(ev)
-        
-        active_events_names = [getattr(ev, 'name', ev.id) for ev in active_events_in_location_objects]
-        logger.debug(f"Active events found in location {char_loc_id}: {active_events_names}")
-        if active_events_names:
-            description_parts.append(f"Something seems to be happening: {', '.join(active_events_names)}.")
-
-        # Exits
-        logger.debug(f"Calling _location_manager.get_connected_locations for guild_id: {guild_id}, char_loc_id: {char_loc_id}")
-        exits = self._location_manager.get_connected_locations(guild_id, char_loc_id) # Changed method name
-        logger.debug(f"Exits data from get_connected_locations: {exits}") # Added specific log message
-        if exits:
-            # get_connected_locations returns Dict[str, str] where key is direction/exit_name and value is target_location_id
-            # The old code expected List[Dict] with 'name' and 'target_location_name'
-            # We need to adapt how exits are described.
-            exit_descs = []
-            for exit_name, target_loc_id in exits.items():
-                # We might need to fetch target_loc_name if we want to display it like before.
-                # For now, let's just display the exit name and its target ID.
-                # Or, if LocationManager.get_location_name is available and cheap, use it.
-                target_loc_display = target_loc_id # Default to ID
-                if self._location_manager and hasattr(self._location_manager, 'get_location_name'):
-                    # Assuming get_location_name can take guild_id and instance_id
-                    # This might be too much work/too slow for a simple look.
-                    # Consider if get_connected_locations should return richer data if needed.
-                    # For now, keeping it simple:
-                    # target_loc_name = self._location_manager.get_location_name(guild_id, target_loc_id)
-                    # if target_loc_name: target_loc_display = target_loc_name
-                    pass # Keep target_loc_display as ID for now to avoid extra calls in this step
-
-                exit_descs.append(f"{exit_name} (to {target_loc_display})")
-            description_parts.append(f"Paths lead: {', '.join(exit_descs)}.")
-        else:
-            description_parts.append("There are no obvious exits.")
-=======
         if not removed_success:
             return {"success": False, "message": f"Не удалось убрать '{item_name}' из инвентаря.", "state_changed": False}
 
@@ -760,7 +589,6 @@
             quantity=item_quantity,
             dropped_item_data=dropped_item_copy # Pass the full original data for state preservation
         )
->>>>>>> cc917d23
 
         if not added_to_loc_success:
             # Critical: item removed from inventory but not added to location. Try to give it back.
