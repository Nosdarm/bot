--- conflicted
+++ resolved
@@ -275,15 +275,6 @@
                 logging.debug(f"CharacterActionProcessor.handle_explore_action: Returning (due to missing LocationManager): {specific_error_result}")
                 return specific_error_result
 
-<<<<<<< HEAD
-            logging.debug(f"CharacterActionProcessor.handle_explore_action: LocationManager found. Attempting to get location_static for location_id: {character.location_id}")
-            location_details = self._location_manager.get_location_static(str(character.location_id))
-            logging.debug(f"CharacterActionProcessor.handle_explore_action: Received static location data: {location_details}")
-            if not location_details:
-                logging.warning(f"CharacterActionProcessor.handle_explore_action: Failed to retrieve static location data for template_id: {character.location_id}.")
-                specific_error_result = {'success': False, 'message': f'Exploration failed: Could not find static data for location template (ID: {character.location_id}).', 'data': {}}
-                logging.debug(f"CharacterActionProcessor.handle_explore_action: Returning (due to missing location_details): {specific_error_result}")
-=======
             logging.debug(f"CharacterActionProcessor.handle_explore_action: LocationManager found. Attempting to get location_static for template_id: {character.location_id}")
             location_template_data = self._location_manager.get_location_static(str(character.location_id))
             logging.debug(f"CharacterActionProcessor.handle_explore_action: Received location_template_data: {location_template_data}")
@@ -291,7 +282,6 @@
                 logging.warning(f"CharacterActionProcessor.handle_explore_action: Failed to retrieve location_template_data for template_id: {character.location_id}.")
                 specific_error_result = {'success': False, 'message': f'Exploration failed: Could not find template data for your current location (ID: {character.location_id}).', 'data': {}}
                 logging.debug(f"CharacterActionProcessor.handle_explore_action: Returning (due to missing location_template_data): {specific_error_result}")
->>>>>>> 19782edd
                 return specific_error_result
 
             logging.debug(f"CharacterActionProcessor.handle_explore_action: Checking _event_manager. Available: {bool(self._event_manager)}")
