--- conflicted
+++ resolved
@@ -14,9 +14,6 @@
     from bot.game.managers.status_manager import StatusManager
     # from bot.game.managers.dialogue_manager import DialogueManager # If needed for dialogue consequences
     # from bot.game.managers.combat_manager import CombatManager # If needed for combat consequences
-<<<<<<< HEAD
-    from bot.game.models.game_state import GameState
-=======
     # from bot.game.game_state import GameState # Not needed if using Any for game_state type hint
     from bot.game.rules.rule_engine import RuleEngine
     from bot.game.managers.economy_manager import EconomyManager
@@ -25,7 +22,6 @@
     # Ensure DialogueManager is here if used in __init__ or methods
     from bot.game.managers.dialogue_manager import DialogueManager
 
->>>>>>> 0c4ecd52
 
     # Define a type for custom function callbacks if they are complex
     # CustomFunctionCallback = Callable[[GameState, Dict[str, Any]], Awaitable[None]] # GameState might be Any
