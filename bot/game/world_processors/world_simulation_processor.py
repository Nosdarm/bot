--- conflicted
+++ resolved
@@ -345,10 +345,4 @@
         return None
 
     def _get_managers_for_rule_engine_context(self) -> Dict[str, Any]:
-<<<<<<< HEAD
-        # ... (This method seems fine, just ensure all managers are correctly assigned in __init__)
-        return { name[1:]: manager for name, manager in self.__dict__.items() if name.startswith('_') and manager is not None and not name.endswith('optional')}
-
-=======
-        return { name[1:]: manager for name, manager in self.__dict__.items() if name.startswith('_') and manager is not None and not name.endswith('optional')}
->>>>>>> 7fc776eb
+        return { name[1:]: manager for name, manager in self.__dict__.items() if name.startswith('_') and manager is not None and not name.endswith('optional')}