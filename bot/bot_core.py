# bot/bot_core.py

import os
import json
import discord
import asyncio
import traceback
import logging
from datetime import datetime
from typing import Optional, Dict, Any, List

# Правильные импорты для slash commands и контекста
from discord.ext import commands
from discord import Interaction, Member, TextChannel, Intents, app_commands
from dotenv import load_dotenv

# Импорты наших сервисов и менеджеров.
from bot.services.openai_service import OpenAIService
from bot.game.managers.game_manager import GameManager

from bot.nlu.player_action_parser import parse_player_action
from bot.services.nlu_data_service import NLUDataService

# Direct imports for command modules being converted to Cogs are removed.
# Old style helper imports might be removed if those helpers are now part of Cogs.
# from bot.command_modules.game_setup_cmds import is_master_or_admin, is_gm_channel # Now part of GameSetupCog

LOADED_TEST_GUILD_IDS: List[int] = []


def load_settings_from_file(file_path: str) -> Dict[str, Any]:
    try:
        if os.path.exists(file_path):
            print(f"Loading settings from '{file_path}'...")
            with open(file_path, encoding='utf-8') as f:
                settings_data = json.load(f)
                print(f"Settings loaded successfully from '{file_path}'.")
                return settings_data
        else:
            print(f"Warning: settings file '{file_path}' not found, using empty settings for this file.")
            return {}
    except json.JSONDecodeError:
         print(f"Error: Invalid JSON in settings file '{file_path}'. Using empty settings for this file.")
         return {}
    except Exception as e:
        print(f"Error loading settings from '{file_path}': {e}")
        return {}

class RPGBot(commands.Bot):
    def __init__(self, game_manager: Optional[GameManager], openai_service: OpenAIService, command_prefix: str, intents: Intents, debug_guild_ids: Optional[List[int]] = None):
        super().__init__(command_prefix=command_prefix, intents=intents)
        self.game_manager = game_manager
        self.debug_guild_ids = debug_guild_ids
        self.openai_service = openai_service

        global global_openai_service
        global_openai_service = self.openai_service
        global global_game_manager
        global_game_manager = self.game_manager

    async def on_interaction(self, interaction: discord.Interaction):
        if interaction.type == discord.InteractionType.application_command:
            command_name = interaction.data.get('name', 'Unknown Command')
            logging.info(
                f"Received application command '/{command_name}' "
                f"from user {interaction.user.name} ({interaction.user.id}) "
                f"in guild {interaction.guild_id or 'DM'} "
                f"channel {interaction.channel_id or 'DM'}"
            )
        # The command tree will process the interaction further.

    async def setup_hook(self):
        logging.info(f"{datetime.now()} - RPGBot: Entering setup_hook.")
        await self.load_all_cogs()
        logging.info(f"{datetime.now()} - RPGBot: Exiting setup_hook (after load_all_cogs).")

    async def load_all_cogs(self):
        logging.info(f"{datetime.now()} - RPGBot: load_all_cogs waiting for bot to be ready...")
<<<<<<< HEAD
        await self.wait_until_ready() 
=======
        await self.wait_until_ready()
>>>>>>> df0cde1b
        logging.info(f"{datetime.now()} - RPGBot: Bot is ready, proceeding to load cogs.")
        
        cog_list = [
            "bot.command_modules.general_cmds",
            "bot.command_modules.game_setup_cmds",
            "bot.command_modules.exploration_cmds",
            "bot.command_modules.action_cmds",
            "bot.command_modules.gm_app_cmds",
            "bot.command_modules.inventory_cmds",
            "bot.command_modules.party_cmds",
            "bot.command_modules.utility_cmds"
        ]
        
        all_cogs_loaded_successfully = True
        for cog_name in cog_list:
            try:
                logging.info(f"{datetime.now()} - RPGBot: Attempting to load cog '{cog_name}'...")
                await self.load_extension(cog_name)
                logging.info(f"{datetime.now()} - RPGBot: Successfully loaded cog '{cog_name}'.")
            except Exception as e:
                logging.error(f"{datetime.now()} - RPGBot: Failed to load cog '{cog_name}'. Error: {e}", exc_info=True)
                # Print traceback for immediate visibility during development
                import traceback
                traceback.print_exc()
                all_cogs_loaded_successfully = False # Mark that at least one cog failed

        if all_cogs_loaded_successfully:
            logging.info(f"{datetime.now()} - RPGBot: All command module Cogs loaded successfully.")
        else:
            logging.error(f"{datetime.now()} - RPGBot: Finished loading cogs, but one or more cogs failed to load.")

    async def on_tree_command_error(self, interaction: Interaction, error: app_commands.AppCommandError):
        import traceback
        print(f"Unhandled error in command tree for command invoked by {interaction.user.name} ({interaction.user.id}) in guild {interaction.guild_id or 'DM'}")
        print(f"Command: {interaction.command.name if interaction.command else 'Unknown Command'}")
        print(f"Error type: {type(error)}")
        print(f"Error: {error}")
        # Log the full traceback
        traceback_str = traceback.format_exc()
        print("Traceback:")
        print(traceback_str)

        # Optionally, send a generic message to the user
        if interaction.response.is_done():
            await interaction.followup.send("Произошла непредвиденная ошибка при выполнении команды. Администратор был уведомлен.", ephemeral=True)
        else:
            await interaction.response.send_message("Произошла непредвиденная ошибка при выполнении команды. Администратор был уведомлен.", ephemeral=True)

    async def on_connect(self):
        logging.debug(f"{datetime.now()} - RPGBot: Entering on_connect handler...")
        logging.info(f"{datetime.now()} - RPGBot: Discord Bot connected to Gateway!")
        logging.debug(f"{datetime.now()} - RPGBot: Exiting on_connect handler.")

    async def on_disconnect(self):
        # Attempt to determine if the disconnect was clean or not.
        # This is a basic check; discord.py might not always provide explicit flags for unexpected disconnects here.
        # For more detailed analysis, one might need to handle specific exceptions in the main run loop or specific tasks.
        if self.is_closed(): # is_closed() is True if close() was called.
            logging.info(f"{datetime.now()} - RPGBot: Discord Bot disconnected from Gateway (Planned).")
        else:
            logging.warning(f"{datetime.now()} - RPGBot: Discord Bot disconnected from Gateway (Unexpected).")

    async def on_error(self, event_method: str, *args: Any, **kwargs: Any):
        logging.error(f"{datetime.now()} - RPGBot: Unhandled Discord event error in '{event_method}': Args: {args}, Kwargs: {kwargs}", exc_info=True)
        # Also print to console for immediate visibility during development
        print(f"ERROR: {datetime.now()} - RPGBot: Unhandled Discord event error in '{event_method}'. Check logs for details.")
        # You might want to print args and kwargs too, but they can be verbose.
        # print(f"Args: {args}")
        # print(f"Kwargs: {kwargs}")
        import traceback
        traceback.print_exc()

    async def on_ready(self):
<<<<<<< HEAD
        logging.debug(f"{datetime.now()} - RPGBot: Entering on_ready handler...")
        if self.user:
            logging.info(f"{datetime.now()} - RPGBot: Logged in as {self.user.name} ({self.user.id})")
        else:
            logging.warning(f"{datetime.now()} - RPGBot: Bot logged in, but self.user is None.")
        if self.game_manager:
            logging.info(f"{datetime.now()} - RPGBot: GameManager is initialized in RPGBot.")
        else:
            logging.warning(f"{datetime.now()} - RPGBot: GameManager is NOT initialized in RPGBot at on_ready.")

        logging.info(f"{datetime.now()} - RPGBot: Attempting to sync command tree...")
        try:
            if self.debug_guild_ids:
                logging.info(f"{datetime.now()} - RPGBot: Found {len(self.debug_guild_ids)} debug guild(s): {self.debug_guild_ids}")
                for guild_id_val in self.debug_guild_ids:
                    guild = discord.Object(id=guild_id_val)
                    logging.info(f"{datetime.now()} - RPGBot: Syncing command tree for debug guild {guild_id_val}...")
                    await self.tree.sync(guild=guild)
                    logging.info(f"{datetime.now()} - RPGBot: Successfully synced command tree for debug guild {guild_id_val}.")
                logging.info(f"{datetime.now()} - RPGBot: Command tree synced to {len(self.debug_guild_ids)} debug guild(s).")
            else:
                logging.info(f"{datetime.now()} - RPGBot: Syncing command tree globally...")
                await self.tree.sync()
                logging.info(f"{datetime.now()} - RPGBot: Successfully synced command tree globally.")
        except Exception as e:
            logging.error(f"{datetime.now()} - RPGBot: Error during command tree sync: {e}", exc_info=True)
        
        logging.info(f"{datetime.now()} - RPGBot: Command tree synchronization process completed.")
        logging.debug(f"{datetime.now()} - RPGBot: Exiting on_ready handler.")
        logging.info(f"{datetime.now()} - RPGBot: Bot is ready!")
=======
        print("DEBUG_PRINT: RPGBot.on_ready CALLED") # New raw print
        try:
            # Existing on_ready code starts here
            logging.debug(f"{datetime.now()} - RPGBot: Entering on_ready handler...")
            if self.user:
                logging.info(f"{datetime.now()} - RPGBot: Logged in as {self.user.name} ({self.user.id})")
            else:
                logging.warning(f"{datetime.now()} - RPGBot: Bot logged in, but self.user is None.")
            if self.game_manager:
                logging.info(f"{datetime.now()} - RPGBot: GameManager is initialized in RPGBot.")
            else:
                logging.warning(f"{datetime.now()} - RPGBot: GameManager is NOT initialized in RPGBot at on_ready.")

            logging.info(f"{datetime.now()} - RPGBot: Attempting to sync command tree...")
            try:
                if self.debug_guild_ids:
                    logging.info(f"{datetime.now()} - RPGBot: Found {len(self.debug_guild_ids)} debug guild(s): {self.debug_guild_ids}")
                    for guild_id_val in self.debug_guild_ids:
                        guild = discord.Object(id=guild_id_val)
                        logging.info(f"{datetime.now()} - RPGBot: Syncing command tree for debug guild {guild_id_val}...")
                        await self.tree.sync(guild=guild)
                        logging.info(f"{datetime.now()} - RPGBot: Successfully synced command tree for debug guild {guild_id_val}.")
                    logging.info(f"{datetime.now()} - RPGBot: Command tree synced to {len(self.debug_guild_ids)} debug guild(s).")
                else:
                    logging.info(f"{datetime.now()} - RPGBot: Syncing command tree globally...")
                    await self.tree.sync()
                    logging.info(f"{datetime.now()} - RPGBot: Successfully synced command tree globally.")
            except Exception as e_sync: # Specific exception for tree sync
                logging.error(f"{datetime.now()} - RPGBot: Error during command tree sync: {e_sync}", exc_info=True)

            logging.info(f"{datetime.now()} - RPGBot: Command tree synchronization process completed.")
            logging.debug(f"{datetime.now()} - RPGBot: Exiting on_ready handler.")
            logging.info(f"{datetime.now()} - RPGBot: Bot is ready!")
        except Exception as e_outer: # New outer wrapper
            logging.exception(f"{datetime.now()} - RPGBot: UNHANDLED EXCEPTION IN ON_READY")
>>>>>>> df0cde1b

    async def on_message(self, message: discord.Message):
        if message.author.bot:
            return

        # Check if the message starts with the command prefix
        resolved_prefixes = await self.get_prefix(message)
        if resolved_prefixes:
            # Ensure resolved_prefixes is suitable for startswith (str or tuple of str)
            if isinstance(resolved_prefixes, str):
                if message.content.startswith(resolved_prefixes):
                    return  # It's a command, return early
            elif isinstance(resolved_prefixes, list): # Or tuple, though get_prefix typically returns list for multiple
                if message.content.startswith(tuple(p for p in resolved_prefixes if isinstance(p, str))):
                    return  # It's a command, return early

        if not self.game_manager:
            print("RPGBot: GameManager not available.")
            return
        if not message.guild:
            return

        player = await self.game_manager.get_player_by_discord_id(message.author.id, str(message.guild.id))
        if not player:
            return

        player_status = player.current_game_status
        player_language = player.selected_language or 'en'

        game_channels = self.game_manager.get_game_channel_ids(str(message.guild.id))
        if message.channel.id not in game_channels:
            return

        if player_status == 'исследование':
            if not hasattr(self.game_manager, 'nlu_data_service') or not self.game_manager.nlu_data_service:
                print(f"RPGBot: NLUDataService not available for guild {message.guild.id}")
                return

            nlu_data_svc = self.game_manager.nlu_data_service
            parsed_action = await parse_player_action(
                text=message.content,
                language=player_language,
                guild_id=str(message.guild.id),
                game_terms_db=nlu_data_svc
            )

            if parsed_action:
                intent, entities = parsed_action
                action_to_store = {"intent": intent, "entities": entities, "original_text": message.content}

                current_actions_str = player.collected_actions_json
                current_actions_list = []
                if current_actions_str:
                    try:
                        current_actions_list = json.loads(current_actions_str)
                    except json.JSONDecodeError:
                        current_actions_list = []
                    if not isinstance(current_actions_list, list):
                        current_actions_list = []

                current_actions_list.append(action_to_store)
                player.collected_actions_json = json.dumps(current_actions_list)

                if hasattr(self.game_manager, 'db_service') and self.game_manager.db_service:
                    await self.game_manager.db_service.update_player_field(
                        player_id=player.id,
                        field_name='collected_actions_json',
                        value=player.collected_actions_json,
                        guild_id=str(message.guild.id)
                    )
                    await message.add_reaction("👍")
                else:
                    print(f"RPGBot: DBService not available for updating player {player.id} in guild {message.guild.id}")
                    await message.add_reaction("⚠️")
            else:
                await message.add_reaction("❓")

        elif player_status in ['бой', 'диалог', 'торговля']:
            print(f"RPGBot: Message from {message.author.name} in status '{player_status}' ignored by NLU: {message.content}")
        else:
            print(f"RPGBot: Message from {message.author.name} in status '{player_status}' ignored by NLU (pending processing or other): {message.content}")
            await message.add_reaction("⏳")

_rpg_bot_instance_for_global_send: Optional[RPGBot] = None

async def global_send_message(channel_id: int, content: str, **kwargs):
    if _rpg_bot_instance_for_global_send:
        channel = _rpg_bot_instance_for_global_send.get_channel(channel_id)
        if channel:
            if isinstance(channel, discord.abc.Messageable):
                try:
                    await channel.send(content, **kwargs)
                except Exception as e:
                    print(f"Error sending message via global_send_message to channel {channel_id}: {e}")
            else:
                print(f"Warning: Channel {channel_id} is not Messageable (type: {type(channel)}). Cannot send message.")
        else:
            print(f"Warning: Channel {channel_id} not found by global_send_message.")
    else:
        print("Warning: _rpg_bot_instance_for_global_send not set. Cannot send message.")

async def start_bot():
    print("DEBUG_PRINT: Entered start_bot() function.") # New diagnostic print
<<<<<<< HEAD

    global _rpg_bot_instance_for_global_send, LOADED_TEST_GUILD_IDS, global_game_manager
    
=======

    global _rpg_bot_instance_for_global_send, LOADED_TEST_GUILD_IDS, global_game_manager

>>>>>>> df0cde1b
    print("DEBUG_PRINT: About to configure logging.") # New diagnostic print
    logging.basicConfig(
        level=logging.DEBUG,
        format='%(asctime)s - %(name)s - %(levelname)s - %(message)s',
        force=True # Add force=True to ensure reconfiguration if already configured by another module
    )
    # Ensure this log is right after basicConfig
    logging.info(f"{datetime.now()} - RPGBot Core: start_bot() called.") # Existing, ensure it's here

    discord_logger = logging.getLogger('discord')
    discord_logger.setLevel(logging.DEBUG)
    discord_http_logger = logging.getLogger('discord.http')
    discord_http_logger.setLevel(logging.DEBUG)

    print("--- RPG Bot Core: Starting ---") # Existing print
    # logging.info(f"{datetime.now()} - RPGBot Core: --- RPG Bot Core: Starting ---") # This was moved up or duplicated by the required log line
    load_dotenv()
    # print(f"DEBUG: Value from os.getenv('DISCORD_TOKEN') AFTER load_dotenv(): {os.getenv('DISCORD_TOKEN')}") # Keep for debug if needed

    settings = load_settings_from_file('settings.json')
    data_settings = load_settings_from_file('data/settings.json')
    settings.update(data_settings)

    TOKEN = os.getenv('DISCORD_TOKEN') or settings.get('discord_token')
    OPENAI_API_KEY = os.getenv('OPENAI_API_KEY') or settings.get('openai_api_key')
    COMMAND_PREFIX = os.getenv('COMMAND_PREFIX') or settings.get('discord_command_prefix', '!')

    test_guild_ids_str = os.getenv('TEST_GUILD_IDS')
    if test_guild_ids_str:
        LOADED_TEST_GUILD_IDS = [int(gid.strip()) for gid in test_guild_ids_str.split(',')]
    else:
        LOADED_TEST_GUILD_IDS = settings.get('test_guild_ids', [])

    if not TOKEN:
        print("❌ FATAL: Discord token not provided (env DISCORD_TOKEN or settings.json). Cannot start bot.")
        return

    if 'openai_settings' not in settings:
        settings['openai_settings'] = {}
    if OPENAI_API_KEY:
        settings['openai_settings']['api_key'] = OPENAI_API_KEY
        print("OpenAI API Key configured for GameManager.")
    else:
        print("Warning: OpenAI API Key not found. OpenAI features will be disabled.")
        settings['openai_settings']['api_key'] = None

    openai_service = OpenAIService(api_key=OPENAI_API_KEY)
    if not openai_service.is_available():
        print("OpenAIService is not available (key missing or invalid).")

    bot_intents = Intents.default()
    bot_intents.members = True
    bot_intents.guilds = True
    bot_intents.message_content = True
    bot_intents.presences = True

    rpg_bot = RPGBot(
        game_manager=None,
        openai_service=openai_service,
        command_prefix=COMMAND_PREFIX,
        intents=bot_intents,
        debug_guild_ids=LOADED_TEST_GUILD_IDS if LOADED_TEST_GUILD_IDS else None
    )
    _rpg_bot_instance_for_global_send = rpg_bot

    game_manager = GameManager(
        discord_client=rpg_bot,
        settings=settings
    )
    rpg_bot.game_manager = game_manager
    global_game_manager = game_manager

    print("GameManager instantiated. Running setup...")
    game_manager_setup_successful = False
    try:
        await game_manager.setup() # Ensure global_game_manager is used if game_manager is local
        game_manager_setup_successful = True
        if game_manager_setup_successful: # Redundant check, if setup fails it raises
            print("GameManager setup() successful.")
            logging.info(f"{datetime.now()} - RPGBot Core: GameManager setup() successful.") # Added
    except Exception as e:
        print(f"❌ FATAL: GameManager.setup() failed: {e}")
        logging.exception("RPGBot Core: FATAL - GameManager.setup() failed.")
        return # Crucial: if GM setup fails, don't try to start the bot

    print("Starting Discord bot (RPGBot)...")
    # Avoid logging full token
<<<<<<< HEAD
    print(f"RPGBot: Calling rpg_bot.start(TOKEN) with token: {'******' if TOKEN else 'None'}") 
    
=======
    print(f"RPGBot: Calling rpg_bot.start(TOKEN) with token: {'******' if TOKEN else 'None'}")

>>>>>>> df0cde1b
    try:
        logging.info(f"{datetime.now()} - RPGBot Core: PRE - Attempting await rpg_bot.start(TOKEN)...")
        await rpg_bot.start(TOKEN)
    except discord.errors.LoginFailure:
        print("❌ FATAL: Invalid Discord token. Please check your DISCORD_TOKEN.")
        logging.error("RPGBot Core: Discord login failure. Invalid token.")
    except asyncio.CancelledError:
        print("RPGBot Core: Bot startup was cancelled (e.g., KeyboardInterrupt).")
        logging.info("RPGBot Core: Bot startup was cancelled.")
    except Exception as e:
        print(f"❌ FATAL: RPGBot.start() exited with error: {e}")
        logging.exception("RPGBot Core: Error during rpg_bot.start() or general bot operation.")
    finally:
        print("RPGBot Core: Entered finally block for start_bot. Performing cleanup...")
        logging.info("RPGBot Core: Entered finally block for start_bot. Performing cleanup...")
<<<<<<< HEAD
        
        # Use global_game_manager for consistency as it's set up for this
        if global_game_manager: 
=======

        # Use global_game_manager for consistency as it's set up for this
        if global_game_manager:
>>>>>>> df0cde1b
            print("Shutting down GameManager...")
            logging.info("RPGBot Core: Shutting down GameManager...")
            try:
                await global_game_manager.shutdown()
                print("GameManager shutdown complete.")
                logging.info("RPGBot Core: GameManager shutdown complete.")
            except Exception as e_gm:
                print(f"Error during GameManager shutdown: {e_gm}")
                logging.exception("RPGBot Core: Error during GameManager shutdown.")
<<<<<<< HEAD
        
=======

>>>>>>> df0cde1b
        # Use _rpg_bot_instance_for_global_send for consistency
        if _rpg_bot_instance_for_global_send and not _rpg_bot_instance_for_global_send.is_closed():
            print("Closing Discord connection...")
            logging.info("RPGBot Core: Closing Discord connection...")
            try:
                await _rpg_bot_instance_for_global_send.close()
                print("Discord connection closed.")
                logging.info("RPGBot Core: Discord connection closed.")
            except Exception as e_dc:
                print(f"Error during Discord connection close: {e_dc}")
                logging.exception("RPGBot Core: Error during Discord connection close.")
        logging.info("RPGBot Core: Cleanup in start_bot's finally block finished.")

def run_bot():
    try:
        asyncio.run(start_bot())
    except KeyboardInterrupt:
        print("run_bot: KeyboardInterrupt caught by run_bot. asyncio.run() should handle task cancellation.")
        logging.info("run_bot: KeyboardInterrupt caught by run_bot.")
    except Exception as e:
        print(f"run_bot: Unexpected error at top level: {e}")
        logging.exception("run_bot: Unexpected error at top level.")
    finally:
        print("run_bot: Application finished.")
        logging.info("run_bot: Application finished (from run_bot finally).") # Clarified source


if __name__ == "__main__":
    run_bot()<|MERGE_RESOLUTION|>--- conflicted
+++ resolved
@@ -76,11 +76,7 @@
 
     async def load_all_cogs(self):
         logging.info(f"{datetime.now()} - RPGBot: load_all_cogs waiting for bot to be ready...")
-<<<<<<< HEAD
-        await self.wait_until_ready() 
-=======
         await self.wait_until_ready()
->>>>>>> df0cde1b
         logging.info(f"{datetime.now()} - RPGBot: Bot is ready, proceeding to load cogs.")
         
         cog_list = [
@@ -154,38 +150,6 @@
         traceback.print_exc()
 
     async def on_ready(self):
-<<<<<<< HEAD
-        logging.debug(f"{datetime.now()} - RPGBot: Entering on_ready handler...")
-        if self.user:
-            logging.info(f"{datetime.now()} - RPGBot: Logged in as {self.user.name} ({self.user.id})")
-        else:
-            logging.warning(f"{datetime.now()} - RPGBot: Bot logged in, but self.user is None.")
-        if self.game_manager:
-            logging.info(f"{datetime.now()} - RPGBot: GameManager is initialized in RPGBot.")
-        else:
-            logging.warning(f"{datetime.now()} - RPGBot: GameManager is NOT initialized in RPGBot at on_ready.")
-
-        logging.info(f"{datetime.now()} - RPGBot: Attempting to sync command tree...")
-        try:
-            if self.debug_guild_ids:
-                logging.info(f"{datetime.now()} - RPGBot: Found {len(self.debug_guild_ids)} debug guild(s): {self.debug_guild_ids}")
-                for guild_id_val in self.debug_guild_ids:
-                    guild = discord.Object(id=guild_id_val)
-                    logging.info(f"{datetime.now()} - RPGBot: Syncing command tree for debug guild {guild_id_val}...")
-                    await self.tree.sync(guild=guild)
-                    logging.info(f"{datetime.now()} - RPGBot: Successfully synced command tree for debug guild {guild_id_val}.")
-                logging.info(f"{datetime.now()} - RPGBot: Command tree synced to {len(self.debug_guild_ids)} debug guild(s).")
-            else:
-                logging.info(f"{datetime.now()} - RPGBot: Syncing command tree globally...")
-                await self.tree.sync()
-                logging.info(f"{datetime.now()} - RPGBot: Successfully synced command tree globally.")
-        except Exception as e:
-            logging.error(f"{datetime.now()} - RPGBot: Error during command tree sync: {e}", exc_info=True)
-        
-        logging.info(f"{datetime.now()} - RPGBot: Command tree synchronization process completed.")
-        logging.debug(f"{datetime.now()} - RPGBot: Exiting on_ready handler.")
-        logging.info(f"{datetime.now()} - RPGBot: Bot is ready!")
-=======
         print("DEBUG_PRINT: RPGBot.on_ready CALLED") # New raw print
         try:
             # Existing on_ready code starts here
@@ -221,7 +185,6 @@
             logging.info(f"{datetime.now()} - RPGBot: Bot is ready!")
         except Exception as e_outer: # New outer wrapper
             logging.exception(f"{datetime.now()} - RPGBot: UNHANDLED EXCEPTION IN ON_READY")
->>>>>>> df0cde1b
 
     async def on_message(self, message: discord.Message):
         if message.author.bot:
@@ -325,15 +288,9 @@
 
 async def start_bot():
     print("DEBUG_PRINT: Entered start_bot() function.") # New diagnostic print
-<<<<<<< HEAD
 
     global _rpg_bot_instance_for_global_send, LOADED_TEST_GUILD_IDS, global_game_manager
-    
-=======
-
-    global _rpg_bot_instance_for_global_send, LOADED_TEST_GUILD_IDS, global_game_manager
-
->>>>>>> df0cde1b
+
     print("DEBUG_PRINT: About to configure logging.") # New diagnostic print
     logging.basicConfig(
         level=logging.DEBUG,
@@ -421,13 +378,8 @@
 
     print("Starting Discord bot (RPGBot)...")
     # Avoid logging full token
-<<<<<<< HEAD
-    print(f"RPGBot: Calling rpg_bot.start(TOKEN) with token: {'******' if TOKEN else 'None'}") 
-    
-=======
     print(f"RPGBot: Calling rpg_bot.start(TOKEN) with token: {'******' if TOKEN else 'None'}")
 
->>>>>>> df0cde1b
     try:
         logging.info(f"{datetime.now()} - RPGBot Core: PRE - Attempting await rpg_bot.start(TOKEN)...")
         await rpg_bot.start(TOKEN)
@@ -443,15 +395,9 @@
     finally:
         print("RPGBot Core: Entered finally block for start_bot. Performing cleanup...")
         logging.info("RPGBot Core: Entered finally block for start_bot. Performing cleanup...")
-<<<<<<< HEAD
-        
-        # Use global_game_manager for consistency as it's set up for this
-        if global_game_manager: 
-=======
 
         # Use global_game_manager for consistency as it's set up for this
         if global_game_manager:
->>>>>>> df0cde1b
             print("Shutting down GameManager...")
             logging.info("RPGBot Core: Shutting down GameManager...")
             try:
@@ -461,11 +407,7 @@
             except Exception as e_gm:
                 print(f"Error during GameManager shutdown: {e_gm}")
                 logging.exception("RPGBot Core: Error during GameManager shutdown.")
-<<<<<<< HEAD
-        
-=======
-
->>>>>>> df0cde1b
+
         # Use _rpg_bot_instance_for_global_send for consistency
         if _rpg_bot_instance_for_global_send and not _rpg_bot_instance_for_global_send.is_closed():
             print("Closing Discord connection...")
