# bot/bot_core.py

import os
import json
import discord
import asyncio
import traceback
from typing import Optional, Dict, Any, List
from typing import Optional, Dict, Any, List

# Правильные импорты для slash commands и контекста
from discord.ext import commands # Changed to commands.Bot
from discord import Interaction, Member, TextChannel, Intents, app_commands # Specific imports
from dotenv import load_dotenv

# Импорты наших сервисов и менеджеров.
from bot.services.openai_service import OpenAIService
from bot.game.managers.game_manager import GameManager
# Эти импорты могут быть нужны если команды напрямую их используют или для аннотаций.
# Пока оставляем, но если RPGBot инкапсулирует GameManager, то прямые ссылки на
# CharacterManager, LocationManager, EventManager из команд должны идти через GameManager.
# from bot.game.managers.character_manager import CharacterManager
# from bot.game.managers.location_manager import LocationManager
# from bot.game.managers.event_manager import EventManager
# PersistenceManager из main.py не используется, GameManager создает свой SqliteAdapter
# from bot.game.persistence import PersistenceManager

# Импорты функций команд (Они должны быть определены в этих файлах и затем импортированы здесь)
import bot.command_modules.general_cmds
import bot.command_modules.game_setup_cmds
import bot.command_modules.exploration_cmds
import bot.command_modules.action_cmds
import bot.command_modules.inventory_cmds
import bot.command_modules.utility_cmds
# Импортируйте другие command_modules здесь


# --- Объявление функций проверки GM ---
# Эти функции ПРЕДПОЛАГАЮТСЯ определенными в bot.command_modules.game_setup_cmds
# и импортированными здесь в начале файла bot_core.py
# Мы будем вызывать их напрямую в функциях команд ниже.
from bot.command_modules.game_setup_cmds import is_master_or_admin, is_gm_channel # <-- Правильное место импорта

# Global configuration settings (константы вне классов и функций)
# intents = discord.Intents.default() # Now Intents is imported directly
# intents.members = True
# intents.guilds = True
# intents.message_content = True # Keep message content for flexibility
# This will be defined before RPGBot instantiation in start_bot() or passed to it.


# Global list of Guild IDs for rapid slash command testing
# This will be loaded from settings.json or environment variables.
# Example: TEST_GUILD_IDS = [123456789012345678, 987654321098765432]
LOADED_TEST_GUILD_IDS: List[int] = []


# --- Helper function to load settings (moved from main.py) ---
def load_settings_from_file(file_path: str) -> Dict[str, Any]:
    """
    Загружает настройки из JSON-файла.
    Если файла нет или он невалиден — возвращает пустой dict.
    """
    try:
        if os.path.exists(file_path):
            print(f"Loading settings from '{file_path}'...")
            with open(file_path, encoding='utf-8') as f:
                settings_data = json.load(f)
                print(f"Settings loaded successfully from '{file_path}'.")
                return settings_data
        else:
            print(f"Warning: settings file '{file_path}' not found, using empty settings for this file.")
            return {}
    except json.JSONDecodeError:
         print(f"Error: Invalid JSON in settings file '{file_path}'. Using empty settings for this file.")
         return {}
    except Exception as e:
        print(f"Error loading settings from '{file_path}': {e}")
        return {}

# --- Definition of the RPGBot class ---
class RPGBot(commands.Bot): # Changed base class to commands.Bot
<<<<<<< HEAD
    def __init__(self, game_manager: Optional[GameManager], openai_service: OpenAIService, command_prefix: str, intents: Intents, debug_guild_ids: Optional[List[int]] = None): # debug_guilds not a param for commands.Bot
=======
    def __init__(self, game_manager: GameManager, openai_service: OpenAIService, command_prefix: str, intents: Intents, debug_guild_ids: Optional[List[int]] = None): # debug_guilds not a param for commands.Bot
>>>>>>> 6d989fb0
        super().__init__(command_prefix=command_prefix, intents=intents)
        self.game_manager = game_manager
        self.debug_guild_ids = debug_guild_ids # Store it for later use in on_ready tree sync
        self.openai_service = openai_service # Though game_manager might also hold a reference to it

        # TODO: Review if global_openai_service is still needed by any command module directly
        # If so, they need to be updated to use self.openai_service or self.game_manager.openai_service
        global global_openai_service
        global_openai_service = self.openai_service

        # TODO: Review global_game_manager usage in command modules.
        # Commands should ideally get GameManager via ctx.bot.game_manager
        global global_game_manager
        global_game_manager = self.game_manager

        # self.add_application_commands_from_modules() # This will be handled by setup_hook

    async def setup_hook(self):
        print("RPGBot: Running setup_hook...")
        # TODO: Review if global_openai_service is still needed by any command module directly
        # If so, they need to be updated to use self.openai_service or self.game_manager.openai_service
        global global_openai_service
        global_openai_service = self.openai_service

        # TODO: Review global_game_manager usage in command modules.
        # Commands should ideally get GameManager via ctx.bot.game_manager
        global global_game_manager
        global_game_manager = self.game_manager

        self.add_application_commands_from_modules()

    async def on_ready(self):
        if self.user:
            print(f'Logged in as {self.user.name} ({self.user.id})')
        else:
            print("Bot logged in, but self.user is None.") # Or handle as an error
        if self.game_manager:
            print("GameManager is initialized in RPGBot.")

        print('Syncing command tree...')
        if self.debug_guild_ids:
            print(f"Debugging slash commands on guilds: {self.debug_guild_ids}")
            for guild_id_val in self.debug_guild_ids: # Iterate over the stored list
                guild = discord.Object(id=guild_id_val) # Use discord.Object
                await self.tree.sync(guild=guild)
            print(f"Command tree synced to {len(self.debug_guild_ids)} debug guild(s).")
        else:
            await self.tree.sync()
            print("Command tree synced globally.")
        print('Bot is ready!')

    def add_application_commands_from_modules(self):
        # This approach assumes command functions are decorated with @slash_command
        # and are available in the imported modules.
        # discord.py V2 automatically discovers these in cogs or if added via self.add_application_command.
        # For functions directly decorated, we need to add them to the CommandTree.

        # General commands
        self.tree.add_command(bot.command_modules.general_cmds.cmd_ping)

        # Game setup commands
        # self.tree.add_command(bot.command_modules.game_setup_cmds.cmd_start_game) # Placeholder
        # self.tree.add_command(bot.command_modules.game_setup_cmds.cmd_join_game) # Placeholder
        self.tree.add_command(bot.command_modules.game_setup_cmds.cmd_start_new_character) # New /start command
        self.tree.add_command(bot.command_modules.game_setup_cmds.cmd_set_bot_language) # Add new /set_bot_language command
        # TODO: Verify and restore cmd_set_master_channel and cmd_set_system_channel if they exist in game_setup_cmds.py
        # self.tree.add_command(bot.command_modules.game_setup_cmds.cmd_set_master_channel)
        # self.tree.add_command(bot.command_modules.game_setup_cmds.cmd_set_system_channel)
        # TODO: Add other game_setup_cmds (set_gm, set_gm_channel, etc.)

        # Exploration commands
        self.tree.add_command(bot.command_modules.exploration_cmds.cmd_look)
        self.tree.add_command(bot.command_modules.exploration_cmds.cmd_move)
        self.tree.add_command(bot.command_modules.exploration_cmds.cmd_check)

        # Action commands
        self.tree.add_command(bot.command_modules.action_cmds.cmd_interact) # Placeholder, needs refactor
        self.tree.add_command(bot.command_modules.action_cmds.cmd_fight) # Refactored from cmd_attack
        self.tree.add_command(bot.command_modules.action_cmds.cmd_talk)

        # Inventory commands
        self.tree.add_command(bot.command_modules.inventory_cmds.cmd_inventory)
        self.tree.add_command(bot.command_modules.inventory_cmds.cmd_pickup)

        # Utility commands
        self.tree.add_command(bot.command_modules.utility_cmds.cmd_undo)
        self.tree.add_command(bot.command_modules.utility_cmds.cmd_lang) # Add the new /lang command

        # Simulation Trigger Command
        # cmd_gm_simulate is already an app_command.Command, so it should be added directly.
        self.tree.add_command(cmd_gm_simulate) # Defined below

# --- Global Helper for sending messages (e.g., from GameManager) ---
# This needs access to the bot instance.
# Option 1: Pass bot instance around.
# Option 2: RPGBot sets a global instance of itself (less ideal but might be needed for now).
_rpg_bot_instance_for_global_send: Optional[RPGBot] = None

async def global_send_message(channel_id: int, content: str, **kwargs):
    if _rpg_bot_instance_for_global_send:
        channel = _rpg_bot_instance_for_global_send.get_channel(channel_id)
        if channel:
<<<<<<< HEAD
            # Check if the channel type is appropriate for sending messages
            if isinstance(channel, (discord.TextChannel, discord.Thread, discord.DMChannel, discord.VoiceChannel)):
                try:
                    await channel.send(content, **kwargs)
                except discord.errors.Forbidden:
                    print(f"Error: Bot does not have permissions to send messages to channel {channel_id}.")
                except discord.errors.HTTPException as e:
                    print(f"Error: Failed to send message to channel {channel_id} due to HTTP exception: {e}")
                except Exception as e:
                    print(f"Error sending message via global_send_message to channel {channel_id}: {e}")
            else:
                print(f"Warning: Channel {channel_id} is of type {type(channel).__name__}, which cannot send messages.")
=======
            try:
                await channel.send(content, **kwargs)
            except Exception as e:
                print(f"Error sending message via global_send_message to channel {channel_id}: {e}")
        # This else should be aligned with 'if channel:'
>>>>>>> 6d989fb0
        else:
            print(f"Warning: Channel {channel_id} not found by global_send_message.")
    else:
        print("Warning: _rpg_bot_instance_for_global_send not set. Cannot send message.")


# --- Simulation Trigger Command (GM only) - DEFINITION as a separate function ---
# Accesses GameManager via ctx.bot.game_manager if commands are structured as Cogs or similar.
# For now, might still rely on global_game_manager or pass explicitly.
# If this is registered to RPGBot, it can access self.game_manager through interaction.client
@app_commands.command(name="gm_simulate", description="ГМ: Запустить один шаг симуляции мира.")
# guild_ids will be set dynamically when RPGBot is initialized if LOADED_TEST_GUILD_IDS has values.
# For now, remove here and let RPGBot handle it or add it back if this is registered globally.
# guild_ids=LOADED_TEST_GUILD_IDS
async def cmd_gm_simulate(interaction: Interaction): # Changed ctx to interaction
    # Access bot and game_manager from context
    bot_instance = interaction.client # Correct way to access bot
    if not isinstance(bot_instance, RPGBot):
        await interaction.response.send_message("Error: Bot instance is not configured correctly.", ephemeral=True)
        return

    game_mngr = bot_instance.game_manager

    # TODO: Update is_master_or_admin and is_gm_channel to accept interaction and use game_mngr
    # from bot.command_modules.game_setup_cmds import is_master_or_admin
    # For now, assume it's okay or True for testing this structural change
    # if not is_master_or_admin(interaction, game_mngr): # Placeholder for updated check
    #     await interaction.response.send_message("**Мастер:** Только Истинный Мастер может управлять ходом времени!", ephemeral=True)
    #     return

    # TODO: Update is_master_or_admin and is_gm_channel to accept interaction and use game_mngr
    # from bot.command_modules.game_setup_cmds import is_master_or_admin
    # For now, assume it's okay or True for testing this structural change
    # if not is_master_or_admin(interaction, game_mngr): # Placeholder for updated check
    #     await interaction.response.send_message("**Мастер:** Только Истинный Мастер может управлять ходом времени!", ephemeral=True)
    #     return

    await interaction.response.defer(ephemeral=True) # Defer response

    if not interaction.guild_id:
        await interaction.followup.send("**Мастер:** Эту команду можно использовать только на сервере (в гильдии).", ephemeral=True)
        return

    if game_mngr:
        try:
            await game_mngr.trigger_manual_simulation_tick(server_id=interaction.guild_id)
            await interaction.followup.send("**Мастер:** Шаг симуляции мира (ручной) завершен!")
        except Exception as e:
            print(f"Error in cmd_gm_simulate calling trigger_manual_simulation_tick: {e}")
            traceback.print_exc()
            await interaction.followup.send(f"**Мастер:** Ошибка при выполнении ручного шага симуляции: {e}", ephemeral=True)
    else:
        await interaction.followup.send("**Мастер:** Не удалось запустить симуляцию, менеджер игры недоступен или игра не начата. Используйте `/start_game`.", ephemeral=True)


# --- Main Bot Entry Point ---
async def start_bot():
    global _rpg_bot_instance_for_global_send, LOADED_TEST_GUILD_IDS, global_game_manager # Allow modification, declare global_game_manager here

    print("--- RPG Bot Core: Starting ---")
    load_dotenv()
    print(f"DEBUG: Value from os.getenv('DISCORD_TOKEN') AFTER load_dotenv(): {os.getenv('DISCORD_TOKEN')}")

    # 1. Load all settings
    # Primary settings file
    settings = load_settings_from_file('settings.json')
    # Override/supplement with data/settings.json if it exists
    data_settings = load_settings_from_file('data/settings.json')
    settings.update(data_settings) # data_settings will overwrite common keys from settings.json

    # 2. Consolidate critical configurations (Env > settings.json > data/settings.json)
    TOKEN = os.getenv('DISCORD_TOKEN') or settings.get('discord_token')
    OPENAI_API_KEY = os.getenv('OPENAI_API_KEY') or settings.get('openai_api_key')
    COMMAND_PREFIX = os.getenv('COMMAND_PREFIX') or settings.get('discord_command_prefix', '!') # Default '!'
    DATABASE_PATH = os.getenv('DATABASE_PATH') or settings.get('database_path', 'game_state.db') # Default 'game_state.db'
    print(f"CRITICAL_DEBUG: Bot is using database at absolute path: {os.path.abspath(DATABASE_PATH)}")


    # Load TEST_GUILD_IDS from settings (env var could be a comma-separated string)
    test_guild_ids_str = os.getenv('TEST_GUILD_IDS')
    if test_guild_ids_str:
        LOADED_TEST_GUILD_IDS = [int(gid.strip()) for gid in test_guild_ids_str.split(',')]
    else:
        LOADED_TEST_GUILD_IDS = settings.get('test_guild_ids', []) # Expect a list in JSON

    if not TOKEN:
        print("❌ FATAL: Discord token not provided (env DISCORD_TOKEN or settings.json). Cannot start bot.")
        return

    # Prepare OpenAI settings for GameManager
    if 'openai_settings' not in settings:
        settings['openai_settings'] = {}
    if OPENAI_API_KEY:
        settings['openai_settings']['api_key'] = OPENAI_API_KEY
        print("OpenAI API Key configured for GameManager.")
    else:
        print("Warning: OpenAI API Key not found. OpenAI features will be disabled.")
        settings['openai_settings']['api_key'] = None # Ensure it's explicitly None if not found

    # 3. Initialize services
    # OpenAIService is initialized within GameManager's setup based on settings.
    # So, we don't need to create a separate global one here if GM handles it.
    # However, RPGBot constructor takes one, and some commands might still expect a global one.
    # For now, let's initialize one here and pass it.
    openai_service = OpenAIService(api_key=OPENAI_API_KEY)
    if not openai_service.is_available():
        print("OpenAIService is not available (key missing or invalid).")

    # 4. Initialize RPGBot (which is the discord client)
        # Define intents here before passing to RPGBot
    bot_intents = Intents.default()
    bot_intents.members = True
    bot_intents.guilds = True
    bot_intents.message_content = True

    rpg_bot = RPGBot(
        game_manager=None,
        openai_service=openai_service,
        command_prefix=COMMAND_PREFIX,
        intents=bot_intents,
        debug_guild_ids=LOADED_TEST_GUILD_IDS if LOADED_TEST_GUILD_IDS else None # Pass debug_guild_ids
    )
    _rpg_bot_instance_for_global_send = rpg_bot

    # 5. Initialize GameManager
    # GameManager needs the discord client (RPGBot instance)
    game_manager = GameManager(
        discord_client=rpg_bot, # Pass the bot instance
        settings=settings,      # Pass consolidated settings
        db_path=DATABASE_PATH
    )
    rpg_bot.game_manager = game_manager # Now set the game_manager in RPGBot

    # Update the global_game_manager reference now that it's fully initialized
    # TODO: phase this out by updating command modules
    global_game_manager = game_manager # Assignment is fine, declaration was at the top of the function

    print("GameManager instantiated. Running setup...")
    try:
        await game_manager.setup() # This also loads game state
        print("GameManager setup() successful.")
    except Exception as e:
        print(f"❌ FATAL: GameManager.setup() failed: {e}")
        traceback.print_exc()
        # Consider not starting the bot if GM setup fails
        return

    # 6. Start the bot
    print("Starting Discord bot (RPGBot)...")
    try:
        await rpg_bot.start(TOKEN)
    except discord.errors.LoginFailure:
        print("❌ FATAL: Invalid Discord token. Please check your DISCORD_TOKEN.")
    except Exception as e:
        print(f"❌ FATAL: RPGBot.start() error: {e}")
        traceback.print_exc()
    finally:
        print("Application shutting down...")
        if game_manager:
            print("Shutting down GameManager...")
            await game_manager.shutdown()
            print("GameManager shutdown complete.")
        if not rpg_bot.is_closed():
            print("Closing Discord connection...")
            await rpg_bot.close()
            print("Discord connection closed.")

# --- Synchronous wrapper to run the bot ---
def run_bot():
    try:
        asyncio.run(start_bot())
    except KeyboardInterrupt:
        print("Interrupted by user (KeyboardInterrupt), exiting.")
    except Exception as e:
        print(f"Error running bot: {e}")
        traceback.print_exc()
    finally:
        print("Application finished.")


if __name__ == "__main__":
    run_bot()<|MERGE_RESOLUTION|>--- conflicted
+++ resolved
@@ -5,7 +5,6 @@
 import discord
 import asyncio
 import traceback
-from typing import Optional, Dict, Any, List
 from typing import Optional, Dict, Any, List
 
 # Правильные импорты для slash commands и контекста
@@ -80,30 +79,13 @@
 
 # --- Definition of the RPGBot class ---
 class RPGBot(commands.Bot): # Changed base class to commands.Bot
-<<<<<<< HEAD
     def __init__(self, game_manager: Optional[GameManager], openai_service: OpenAIService, command_prefix: str, intents: Intents, debug_guild_ids: Optional[List[int]] = None): # debug_guilds not a param for commands.Bot
-=======
     def __init__(self, game_manager: GameManager, openai_service: OpenAIService, command_prefix: str, intents: Intents, debug_guild_ids: Optional[List[int]] = None): # debug_guilds not a param for commands.Bot
->>>>>>> 6d989fb0
         super().__init__(command_prefix=command_prefix, intents=intents)
         self.game_manager = game_manager
         self.debug_guild_ids = debug_guild_ids # Store it for later use in on_ready tree sync
         self.openai_service = openai_service # Though game_manager might also hold a reference to it
 
-        # TODO: Review if global_openai_service is still needed by any command module directly
-        # If so, they need to be updated to use self.openai_service or self.game_manager.openai_service
-        global global_openai_service
-        global_openai_service = self.openai_service
-
-        # TODO: Review global_game_manager usage in command modules.
-        # Commands should ideally get GameManager via ctx.bot.game_manager
-        global global_game_manager
-        global_game_manager = self.game_manager
-
-        # self.add_application_commands_from_modules() # This will be handled by setup_hook
-
-    async def setup_hook(self):
-        print("RPGBot: Running setup_hook...")
         # TODO: Review if global_openai_service is still needed by any command module directly
         # If so, they need to be updated to use self.openai_service or self.game_manager.openai_service
         global global_openai_service
@@ -150,9 +132,8 @@
         # self.tree.add_command(bot.command_modules.game_setup_cmds.cmd_join_game) # Placeholder
         self.tree.add_command(bot.command_modules.game_setup_cmds.cmd_start_new_character) # New /start command
         self.tree.add_command(bot.command_modules.game_setup_cmds.cmd_set_bot_language) # Add new /set_bot_language command
-        # TODO: Verify and restore cmd_set_master_channel and cmd_set_system_channel if they exist in game_setup_cmds.py
-        # self.tree.add_command(bot.command_modules.game_setup_cmds.cmd_set_master_channel)
-        # self.tree.add_command(bot.command_modules.game_setup_cmds.cmd_set_system_channel)
+        self.tree.add_command(bot.command_modules.game_setup_cmds.cmd_set_master_channel)
+        self.tree.add_command(bot.command_modules.game_setup_cmds.cmd_set_system_channel)
         # TODO: Add other game_setup_cmds (set_gm, set_gm_channel, etc.)
 
         # Exploration commands
@@ -187,26 +168,10 @@
     if _rpg_bot_instance_for_global_send:
         channel = _rpg_bot_instance_for_global_send.get_channel(channel_id)
         if channel:
-<<<<<<< HEAD
-            # Check if the channel type is appropriate for sending messages
-            if isinstance(channel, (discord.TextChannel, discord.Thread, discord.DMChannel, discord.VoiceChannel)):
-                try:
-                    await channel.send(content, **kwargs)
-                except discord.errors.Forbidden:
-                    print(f"Error: Bot does not have permissions to send messages to channel {channel_id}.")
-                except discord.errors.HTTPException as e:
-                    print(f"Error: Failed to send message to channel {channel_id} due to HTTP exception: {e}")
-                except Exception as e:
-                    print(f"Error sending message via global_send_message to channel {channel_id}: {e}")
-            else:
-                print(f"Warning: Channel {channel_id} is of type {type(channel).__name__}, which cannot send messages.")
-=======
             try:
                 await channel.send(content, **kwargs)
             except Exception as e:
                 print(f"Error sending message via global_send_message to channel {channel_id}: {e}")
-        # This else should be aligned with 'if channel:'
->>>>>>> 6d989fb0
         else:
             print(f"Warning: Channel {channel_id} not found by global_send_message.")
     else:
@@ -237,13 +202,6 @@
     #     await interaction.response.send_message("**Мастер:** Только Истинный Мастер может управлять ходом времени!", ephemeral=True)
     #     return
 
-    # TODO: Update is_master_or_admin and is_gm_channel to accept interaction and use game_mngr
-    # from bot.command_modules.game_setup_cmds import is_master_or_admin
-    # For now, assume it's okay or True for testing this structural change
-    # if not is_master_or_admin(interaction, game_mngr): # Placeholder for updated check
-    #     await interaction.response.send_message("**Мастер:** Только Истинный Мастер может управлять ходом времени!", ephemeral=True)
-    #     return
-
     await interaction.response.defer(ephemeral=True) # Defer response
 
     if not interaction.guild_id:
@@ -342,7 +300,8 @@
 
     # Update the global_game_manager reference now that it's fully initialized
     # TODO: phase this out by updating command modules
-    global_game_manager = game_manager # Assignment is fine, declaration was at the top of the function
+    global global_game_manager
+    global_game_manager = game_manager
 
     print("GameManager instantiated. Running setup...")
     try:
