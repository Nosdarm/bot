--- conflicted
+++ resolved
@@ -5,6 +5,7 @@
 import discord
 import asyncio
 import traceback
+from typing import Optional, Dict, Any, List
 from typing import Optional, Dict, Any, List
 
 # Правильные импорты для slash commands и контекста
@@ -80,7 +81,9 @@
 # --- Definition of the RPGBot class ---
 class RPGBot(commands.Bot): # Changed base class to commands.Bot
     def __init__(self, game_manager: GameManager, openai_service: OpenAIService, command_prefix: str, intents: Intents, debug_guild_ids: Optional[List[int]] = None): # debug_guilds not a param for commands.Bot
+    def __init__(self, game_manager: GameManager, openai_service: OpenAIService, command_prefix: str, intents: Intents, debug_guild_ids: Optional[List[int]] = None): # debug_guilds not a param for commands.Bot
         super().__init__(command_prefix=command_prefix, intents=intents)
+        self.game_manager = game_manager
         self.game_manager = game_manager
         self.debug_guild_ids = debug_guild_ids # Store it for later use in on_ready tree sync
         self.openai_service = openai_service # Though game_manager might also hold a reference to it
@@ -99,55 +102,17 @@
 
     async def setup_hook(self):
         print("RPGBot: Running setup_hook...")
-        # This approach assumes command functions are decorated with @slash_command
-        # and are available in the imported modules.
-        # discord.py V2 automatically discovers these in cogs or if added via self.add_application_command.
-        # For functions directly decorated, we need to add them to the CommandTree.
-
-        # General commands
-        self.tree.add_command(bot.command_modules.general_cmds.cmd_ping)
-
-        # Game setup commands
-        self.tree.add_command(bot.command_modules.game_setup_cmds.cmd_start_new_character) # New /start command
-        self.tree.add_command(bot.command_modules.game_setup_cmds.cmd_set_bot_language) # Add new /set_bot_language command
-        # TODO: Verify and restore cmd_set_master_channel and cmd_set_system_channel if they exist in game_setup_cmds.py
-        # self.tree.add_command(bot.command_modules.game_setup_cmds.cmd_set_master_channel)
-        # self.tree.add_command(bot.command_modules.game_setup_cmds.cmd_set_system_channel)
-        # TODO: Add other game_setup_cmds (set_gm, set_gm_channel, etc.)
-
-        # Exploration commands
-        self.tree.add_command(bot.command_modules.exploration_cmds.cmd_look)
-        self.tree.add_command(bot.command_modules.exploration_cmds.cmd_move)
-        self.tree.add_command(bot.command_modules.exploration_cmds.cmd_check)
-
-        # Action commands
-        self.tree.add_command(bot.command_modules.action_cmds.cmd_interact) # Placeholder, needs refactor
-        self.tree.add_command(bot.command_modules.action_cmds.cmd_fight) # Refactored from cmd_attack
-        self.tree.add_command(bot.command_modules.action_cmds.cmd_talk)
-
-        # Inventory commands
-        self.tree.add_command(bot.command_modules.inventory_cmds.cmd_inventory)
-        self.tree.add_command(bot.command_modules.inventory_cmds.cmd_pickup)
-
-        # Utility commands
-        self.tree.add_command(bot.command_modules.utility_cmds.cmd_undo)
-        self.tree.add_command(bot.command_modules.utility_cmds.cmd_lang) # Add the new /lang command
-
-        # Simulation Trigger Command
-        # cmd_gm_simulate is already an app_command.Command, so it should be added directly.
-        # Ensure cmd_gm_simulate is defined or imported correctly if it's not part of a cog.
-        # For now, assuming it's globally available as in the original file structure.
-        self.tree.add_command(cmd_gm_simulate) # Defined below in bot_core.py
-
-        # Add Cogs
-        await self.add_cog(MasterCommandsCog(self))
-        print("RPGBot: MasterCommandsCog added.")
-
-        # Potentially add other cogs here if they are converted
-        # e.g., await self.add_cog(GeneralCommandsCog(self))
-
-        print("RPGBot: setup_hook completed.")
-
+        # TODO: Review if global_openai_service is still needed by any command module directly
+        # If so, they need to be updated to use self.openai_service or self.game_manager.openai_service
+        global global_openai_service
+        global_openai_service = self.openai_service
+
+        # TODO: Review global_game_manager usage in command modules.
+        # Commands should ideally get GameManager via ctx.bot.game_manager
+        global global_game_manager
+        global_game_manager = self.game_manager
+
+        self.add_application_commands_from_modules()
 
     async def on_ready(self):
         print(f'Logged in as {self.user.name} ({self.user.id})')
@@ -166,7 +131,6 @@
             print("Command tree synced globally.")
         print('Bot is ready!')
 
-<<<<<<< HEAD
     def add_application_commands_from_modules(self):
         # This approach assumes command functions are decorated with @slash_command
         # and are available in the imported modules.
@@ -181,8 +145,9 @@
         # self.tree.add_command(bot.command_modules.game_setup_cmds.cmd_join_game) # Placeholder
         self.tree.add_command(bot.command_modules.game_setup_cmds.cmd_start_new_character) # New /start command
         self.tree.add_command(bot.command_modules.game_setup_cmds.cmd_set_bot_language) # Add new /set_bot_language command
-        self.tree.add_command(bot.command_modules.game_setup_cmds.cmd_set_master_channel)
-        self.tree.add_command(bot.command_modules.game_setup_cmds.cmd_set_system_channel)
+        # TODO: Verify and restore cmd_set_master_channel and cmd_set_system_channel if they exist in game_setup_cmds.py
+        # self.tree.add_command(bot.command_modules.game_setup_cmds.cmd_set_master_channel)
+        # self.tree.add_command(bot.command_modules.game_setup_cmds.cmd_set_system_channel)
         # TODO: Add other game_setup_cmds (set_gm, set_gm_channel, etc.)
 
         # Exploration commands
@@ -206,191 +171,6 @@
         # Simulation Trigger Command
         # cmd_gm_simulate is already an app_command.Command, so it should be added directly.
         self.tree.add_command(cmd_gm_simulate) # Defined below
-=======
-    async def on_message(self, message: discord.Message):
-        # Ignore messages from bots
-        if message.author.bot:
-            return
-
-        # Ignore messages starting with the command prefix (these are handled by process_commands)
-        if message.content.startswith(str(self.command_prefix)):
-            await self.process_commands(message)
-            return
-
-        # Basic check for guild messages only (NLU might not apply to DMs in the same way)
-        if not message.guild:
-            return
-
-        # Retrieve GameManager
-        if not self.game_manager:
-            logging.warning("GameManager not available in on_message.")
-            return
-
-        if not self.game_manager.character_manager:
-            logging.warning("NLU: CharacterManager not available in on_message. Cannot process message for NLU or character interaction.")
-            return
-
-        # NLU processing should not happen for DMs if guild_id is essential for NLU context
-        # The check `if not guild_id_str:` later handles this, but good to be aware.
-
-        # No direct CharacterManager on RPGBot, it's within GameManager
-        # character_manager = self.game_manager.character_manager # Assuming this path exists
-
-        # Attempt to fetch the player's Character object
-        try:
-            # Assuming GameManager has a method to get a character by discord_user_id and guild_id
-            # This might involve going through a CharacterManager instance held by GameManager
-            # For example: character = await self.game_manager.character_manager.get_character_by_discord_id(message.author.id, message.guild.id)
-            # The exact method depends on GameManager's implementation.
-            # For now, let's assume a placeholder or a direct way if RPGBot is tightly coupled.
-            
-            # Placeholder: Direct access or a simplified method for fetching character
-            # In a real scenario, this would be:
-            # character = await self.game_manager.character_manager.get_character_by_discord_id(
-            # user_id=message.author.id, guild_id=message.guild.id
-            # )
-            # For the purpose of this subtask, we'll assume such a character object can be fetched.
-            # We need to simulate fetching or get a placeholder for `current_game_status`.
-            # Since we don't have the Character model definition here, we'll use a mock approach.
-
-            # SIMULATED: Fetch character (replace with actual call when CharacterManager is integrated)
-            # This part is tricky without knowing the exact Character model and CharacterManager API.
-            # Let's assume game_manager has a method like `get_character_status_for_nlu`
-            
-            # To interact with CharacterManager, we'd typically do:
-            # L221: get_character_by_discord_id is synchronous, remove await.
-            char_model = self.game_manager.character_manager.get_character_by_discord_id(
-                discord_user_id=message.author.id,
-                guild_id=str(message.guild.id)
-            )
-
-            if not char_model:
-                logging.warning(f"NLU: No character found for User {message.author.id} in Guild {message.guild.id}. Message ignored for NLU.")
-                return
-
-            if char_model: # This check is now slightly redundant due to the one above, but harmless
-                logging.debug(f"NLU: Character {char_model.id} found for User {message.author.id}.")
-                busy_statuses = ['бой', 'диалог', 'торговля']
-                if char_model.current_game_status not in busy_statuses:
-                    logging.info(f"NLU: Processing message for User {message.author.id} (CharID: {char_model.id}, Guild: {message.guild.id}): \"{message.content}\"")
-                    
-                    language = char_model.selected_language if char_model.selected_language else "en"
-                    logging.info(f"NLU: Detected language for User {message.author.id}: {language}")
-
-                    nlu_service = self.game_manager.nlu_data_service
-                    guild_id_str = str(message.guild.id) # Already checked message.guild is not None
-
-                    if nlu_service:
-                        logging.debug(f"NLU: NLUDataService is available. Fetching game terms for Guild {guild_id_str}, Lang {language}.")
-                        # Potentially log count of entities if NLUDataService returns that, or do it in NLUDataService itself.
-                    else:
-                        logging.warning(f"NLU: NLUDataService is NOT available. Parsing will use fallbacks.")
-
-                    try:
-                        # CRITICAL: parse_player_action is now async, so it needs to be awaited.
-                        parsed_action = await parse_player_action(
-                            text=message.content,
-                            language=language,
-                            guild_id=guild_id_str,
-                            game_terms_db=nlu_service
-                        )
-
-                        if parsed_action:
-                            intent, entities = parsed_action
-                            logging.info(f"NLU: Recognized for User {message.author.id}: Intent='{intent}', Entities={entities}")
-                            
-                            action_data = {"intent": intent, "entities": entities, "original_text": message.content}
-                            
-                            # Action accumulation logic
-                            actions_list = []
-                            if char_model.собранные_действия_JSON:
-                                try:
-                                    actions_list = json.loads(char_model.собранные_действия_JSON)
-                                    if not isinstance(actions_list, list): # Ensure it's a list
-                                        actions_list = [actions_list] # Convert to list if it was a single dict
-                                except json.JSONDecodeError:
-                                    logging.warning(f"NLU: Could not parse existing собранные_действия_JSON for char {char_model.id}. Initializing new list.")
-                                    actions_list = []
-                            
-                            actions_list.append(action_data)
-                            updated_actions_json = json.dumps(actions_list)
-                            
-                            logging.debug(f"NLU: Appending action for User {message.author.id}. New actions JSON: {updated_actions_json}")
-                            
-                            char_model.собранные_действия_JSON = updated_actions_json
-                            
-                            # Mark character as dirty before saving
-                            self.game_manager.character_manager.mark_character_dirty(str(message.guild.id), char_model.id)
-                            try:
-                                # Call save_character instead of update_character
-                                await self.game_manager.character_manager.save_character(char_model, guild_id=str(message.guild.id))
-                                logging.info(f"NLU: Successfully saved character {char_model.id} with accumulated actions JSON.")
-                            except Exception as char_save_err:
-                                logging.error(f"NLU: Failed to save character {char_model.id} after NLU parsing: {char_save_err}", exc_info=True)
-                        else:
-                            logging.info(f"NLU: No action recognized for User {message.author.id} (Lang: {language}): \"{message.content}\"")
-
-                    except Exception as nlu_err:
-                        logging.error(f"NLU: Error during NLU processing or character update for User {message.author.id}: {nlu_err}", exc_info=True)
-                else: # Player is in a 'busy' state (бой, диалог, торговля)
-                    current_status = char_model.current_game_status
-                    logging.info(f"Input: User {message.author.id} (CharID: {char_model.id}) is in '{current_status}' state. Raw message: \"{message.content}\"")
-
-                    if current_status == 'диалог':
-                        if self.game_manager and self.game_manager.dialogue_manager: # Added check for game_manager itself too
-                            logging.debug(f"Input: Routing message from {char_model.name} to DialogueManager.")
-                            try:
-                                await self.game_manager.dialogue_manager.process_player_dialogue_message(
-                                    character=char_model,
-                                    message_text=message.content,
-                                    channel_id=message.channel.id,
-                                    guild_id=str(message.guild.id) # Pass guild_id
-                                )
-                            except Exception as dialogue_err:
-                                logging.error(f"Input: Error calling process_player_dialogue_message for {char_model.name}: {dialogue_err}", exc_info=True)
-                        else:
-                            logging.warning(f"Input: DialogueManager not available (or GameManager is None) for character {char_model.name} in 'диалог' state.")
-
-                    elif current_status == 'бой':
-                        # Combat is typically command-driven. Raw text might be for chat or out-of-band communication.
-                        # For now, just log. If specific raw text parsing is needed in combat,
-                        # a CombatManager.process_player_combat_message could be implemented.
-                        logging.info(f"Input: Message from {char_model.name} received while in 'бой' state. Content: \"{message.content}\". (Typically command-driven)")
-                        # Example if a handler was to be added:
-                        # if hasattr(self.game_manager, 'combat_manager') and self.game_manager.combat_manager:
-                        #     await self.game_manager.combat_manager.process_player_combat_message(char_model, message.content, message.channel.id)
-
-                    elif current_status == 'торговля':
-                        # Similar to dialogue, a TradeManager could handle raw text.
-                        # For now, just log.
-                        logging.info(f"Input: Message from {char_model.name} received while in 'торговля' state. Content: \"{message.content}\".")
-                        # Example if a handler was to be added:
-                        # if hasattr(self.game_manager, 'trade_manager') and self.game_manager.trade_manager:
-                        #     await self.game_manager.trade_manager.process_player_trade_message(char_model, message.content, message.channel.id)
-                    
-                    else:
-                        # Should not happen if busy_statuses list is accurate
-                        logging.warning(f"Input: User {message.author.id} (CharID: {char_model.id}) in unhandled busy status '{current_status}'. Message: \"{message.content}\"")
-            else:
-                logging.debug(f"NLU: No character found for User {message.author.id} in Guild {message.guild.id}. Message: \"{message.content}\"")
-
-        except Exception as e:
-            logging.error(f"NLU: Error in on_message NLU handling for User {message.author.id}: {e}", exc_info=True)
-
-        # Important: ensure commands are still processed if the message wasn't handled by NLU
-        # or if NLU is meant to augment rather than replace commands.
-        # If the message started with a prefix, it's already handled above.
-        # If NLU is intended for non-prefix messages, then process_commands might not be needed here
-        # unless you have a system where non-prefixed messages can also be commands.
-        # For now, if it didn't start with a prefix and wasn't handled by NLU to consume it,
-        # it might be ignored or passed to a default handler if one existed.
-        # commands.Bot processes commands based on prefix, so non-prefixed messages are generally ignored
-        # by the command processing system unless explicitly handled by on_message.
-        # The current structure already calls self.process_commands for prefixed messages.
-        # Non-prefixed messages are now flowing through the NLU logic.
-
-    # add_application_commands_from_modules method removed as its logic is moved to setup_hook.
->>>>>>> d4827362
 
 # --- Global Helper for sending messages (e.g., from GameManager) ---
 # This needs access to the bot instance.
@@ -402,6 +182,11 @@
     if _rpg_bot_instance_for_global_send:
         channel = _rpg_bot_instance_for_global_send.get_channel(channel_id)
         if channel:
+            try:
+                await channel.send(content, **kwargs)
+            except Exception as e:
+                print(f"Error sending message via global_send_message to channel {channel_id}: {e}")
+        else:
             try:
                 await channel.send(content, **kwargs)
             except Exception as e:
@@ -436,9 +221,15 @@
     #     await interaction.response.send_message("**Мастер:** Только Истинный Мастер может управлять ходом времени!", ephemeral=True)
     #     return
 
+    # TODO: Update is_master_or_admin and is_gm_channel to accept interaction and use game_mngr
+    # from bot.command_modules.game_setup_cmds import is_master_or_admin
+    # For now, assume it's okay or True for testing this structural change
+    # if not is_master_or_admin(interaction, game_mngr): # Placeholder for updated check
+    #     await interaction.response.send_message("**Мастер:** Только Истинный Мастер может управлять ходом времени!", ephemeral=True)
+    #     return
+
     await interaction.response.defer(ephemeral=True) # Defer response
 
-<<<<<<< HEAD
     if game_mngr:
         await game_mngr.run_simulation_tick(
             server_id=interaction.guild_id, # Use interaction.guild_id
@@ -447,69 +238,6 @@
         await interaction.followup.send("**Мастер:** Шаг симуляции мира завершен!")
     else:
         await interaction.followup.send("**Мастер:** Не удалось запустить симуляцию, менеджер игры недоступен или игра не начата. Используйте `/start_game`.")
-=======
-    if game_mngr and game_mngr._world_simulation_processor:
-        try:
-            # Get the context from GameManager
-            guild_id_str = str(interaction.guild_id)
-            if not guild_id_str:
-                 await interaction.followup.send("**Мастер:** Не удалось определить ID сервера для симуляции.", ephemeral=True)
-                 return
-
-            # Construct tick_context_filtered directly
-            tick_context_kwargs: Dict[str, Any] = {
-                'rule_engine': game_mngr.rule_engine,
-                'time_manager': game_mngr.time_manager,
-                'location_manager': game_mngr.location_manager,
-                'event_manager': game_mngr.event_manager,
-                'character_manager': game_mngr.character_manager,
-                'item_manager': game_mngr.item_manager,
-                'status_manager': game_mngr.status_manager,
-                'combat_manager': game_mngr.combat_manager,
-                'crafting_manager': game_mngr.crafting_manager,
-                'economy_manager': game_mngr.economy_manager,
-                'npc_manager': game_mngr.npc_manager,
-                'party_manager': game_mngr.party_manager,
-                'openai_service': game_mngr.openai_service,
-                'quest_manager': game_mngr.quest_manager,
-                'relationship_manager': game_mngr.relationship_manager,
-                'dialogue_manager': game_mngr.dialogue_manager,
-                'game_log_manager': game_mngr.game_log_manager,
-                'consequence_processor': game_mngr.consequence_processor,
-                'campaign_loader': game_mngr.campaign_loader,
-                'on_enter_action_executor': game_mngr._on_enter_action_executor,
-                'stage_description_generator': game_mngr._stage_description_generator,
-                'event_stage_processor': game_mngr._event_stage_processor,
-                'event_action_processor': game_mngr._event_action_processor,
-                'character_action_processor': game_mngr._character_action_processor,
-                'character_view_service': game_mngr._character_view_service,
-                'party_action_processor': game_mngr._party_action_processor,
-                'persistence_manager': game_mngr._persistence_manager,
-                'conflict_resolver': game_mngr.conflict_resolver,
-                'db_adapter': game_mngr._db_adapter,
-                'nlu_data_service': game_mngr.nlu_data_service,
-                'prompt_context_collector': game_mngr.prompt_context_collector,
-                'multilingual_prompt_generator': game_mngr.multilingual_prompt_generator,
-                'send_callback_factory': game_mngr._get_discord_send_callback,
-                'settings': game_mngr._settings,
-                'discord_client': game_mngr._discord_client,
-                'guild_id': guild_id_str
-            }
-            tick_context_filtered = {k: v for k, v in tick_context_kwargs.items() if v is not None}
-
-            await game_mngr._world_simulation_processor.process_world_tick(
-                game_time_delta=game_mngr._tick_interval_seconds,
-                **tick_context_filtered
-            )
-            await interaction.followup.send("**Мастер:** Шаг симуляции мира завершен!")
-        except Exception as e:
-            logging.error(f"Error in cmd_gm_simulate calling process_world_tick: {e}", exc_info=True)
-            await interaction.followup.send(f"**Мастер:** Ошибка при выполнении шага симуляции: {e}", ephemeral=True)
-    elif not game_mngr:
-        await interaction.followup.send("**Мастер:** Не удалось запустить симуляцию, менеджер игры недоступен.", ephemeral=True)
-    else: # game_mngr exists but _world_simulation_processor is None
-        await interaction.followup.send("**Мастер:** WorldSimulationProcessor не доступен. Невозможно запустить симуляцию.", ephemeral=True)
->>>>>>> d4827362
 
 
 # --- Main Bot Entry Point ---
@@ -590,6 +318,10 @@
     )
     rpg_bot.game_manager = game_manager # Now set the game_manager in RPGBot
 
+    # Update the global_game_manager reference now that it's fully initialized
+    # TODO: phase this out by updating command modules
+    global global_game_manager
+    global_game_manager = game_manager
     # Update the global_game_manager reference now that it's fully initialized
     # TODO: phase this out by updating command modules
     global global_game_manager
