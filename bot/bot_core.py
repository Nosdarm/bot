# bot/bot_core.py

import os
import json
import logging
import discord
import asyncio
import traceback
from typing import Optional, Dict, Any, List, cast
from discord.abc import Messageable # Added for global_send_message

# Правильные импорты для slash commands и контекста
from discord.ext import commands # Changed to commands.Bot
from discord import Interaction, Member, TextChannel, Intents, app_commands # Specific imports
from dotenv import load_dotenv

# Импорты наших сервисов и менеджеров.
from bot.services.openai_service import OpenAIService
from bot.game.managers.game_manager import GameManager
# Эти импорты могут быть нужны если команды напрямую их используют или для аннотаций.
# Пока оставляем, но если RPGBot инкапсулирует GameManager, то прямые ссылки на
# CharacterManager, LocationManager, EventManager из команд должны идти через GameManager.
# from bot.game.managers.character_manager import CharacterManager
# from bot.game.managers.location_manager import LocationManager
# from bot.game.managers.event_manager import EventManager
# PersistenceManager из main.py не используется, GameManager создает свой SqliteAdapter
# from bot.game.persistence import PersistenceManager

# Импорт парсера действий игрока
from bot.nlu.player_action_parser import parse_player_action

# Импорты функций команд (Они должны быть определены в этих файлах и затем импортированы здесь)
import bot.command_modules.general_cmds
import bot.command_modules.game_setup_cmds
import bot.command_modules.exploration_cmds
import bot.command_modules.action_cmds
import bot.command_modules.inventory_cmds
import bot.command_modules.utility_cmds
<<<<<<< HEAD
from bot.command_modules.master_cmds import MasterCommandsCog
=======
import bot.command_modules.party_cmds # Added party_cmds import
>>>>>>> e2647389
# Импортируйте другие command_modules здесь


# --- Объявление функций проверки GM ---
# Эти функции ПРЕДПОЛАГАЮТСЯ определенными в bot.command_modules.game_setup_cmds
# и импортированными здесь в начале файла bot_core.py
# Мы будем вызывать их напрямую в функциях команд ниже.
from bot.command_modules.game_setup_cmds import is_master_or_admin, is_gm_channel # <-- Правильное место импорта

# Global configuration settings (константы вне классов и функций)
# intents = discord.Intents.default() # Now Intents is imported directly
# intents.members = True
# intents.guilds = True
# intents.message_content = True # Keep message content for flexibility
# This will be defined before RPGBot instantiation in start_bot() or passed to it.


# Global list of Guild IDs for rapid slash command testing
# This will be loaded from settings.json or environment variables.
# Example: TEST_GUILD_IDS = [123456789012345678, 987654321098765432]
LOADED_TEST_GUILD_IDS: List[int] = []


# --- Helper function to load settings (moved from main.py) ---
def load_settings_from_file(file_path: str) -> Dict[str, Any]:
    """
    Загружает настройки из JSON-файла.
    Если файла нет или он невалиден — возвращает пустой dict.
    """
    try:
        if os.path.exists(file_path):
            print(f"Loading settings from '{file_path}'...")
            with open(file_path, encoding='utf-8') as f:
                settings_data = json.load(f)
                print(f"Settings loaded successfully from '{file_path}'.")
                return settings_data
        else:
            print(f"Warning: settings file '{file_path}' not found, using empty settings for this file.")
            return {}
    except json.JSONDecodeError:
         print(f"Error: Invalid JSON in settings file '{file_path}'. Using empty settings for this file.")
         return {}
    except Exception as e:
        print(f"Error loading settings from '{file_path}': {e}")
        return {}

# --- Definition of the RPGBot class ---
class RPGBot(commands.Bot): # Changed base class to commands.Bot
    def __init__(self, game_manager: Optional[GameManager], openai_service: OpenAIService, command_prefix: str, intents: Intents, debug_guild_ids: Optional[List[int]] = None): # debug_guilds not a param for commands.Bot
        super().__init__(command_prefix=command_prefix, intents=intents)
        self.game_manager: Optional[GameManager] = game_manager
        self.debug_guild_ids = debug_guild_ids # Store it for later use in on_ready tree sync
        self.openai_service = openai_service # Though game_manager might also hold a reference to it

        # global_openai_service and global_game_manager are removed as per refactoring.
        # Command modules should access these via interaction.client (RPGBot instance).

        # self.add_application_commands_from_modules() # This will be handled by setup_hook

    async def setup_hook(self):
        print("RPGBot: Running setup_hook...")
        # This approach assumes command functions are decorated with @slash_command
        # and are available in the imported modules.
        # discord.py V2 automatically discovers these in cogs or if added via self.add_application_command.
        # For functions directly decorated, we need to add them to the CommandTree.

        # General commands
        self.tree.add_command(bot.command_modules.general_cmds.cmd_ping)

        # Game setup commands
        self.tree.add_command(bot.command_modules.game_setup_cmds.cmd_start_new_character) # New /start command
        self.tree.add_command(bot.command_modules.game_setup_cmds.cmd_set_bot_language) # Add new /set_bot_language command
        self.tree.add_command(bot.command_modules.game_setup_cmds.cmd_set_master_channel)
        self.tree.add_command(bot.command_modules.game_setup_cmds.cmd_set_system_channel)
        # TODO: Add other game_setup_cmds (set_gm, set_gm_channel, etc.)

        # Exploration commands
        self.tree.add_command(bot.command_modules.exploration_cmds.cmd_look)
        self.tree.add_command(bot.command_modules.exploration_cmds.cmd_move)
        self.tree.add_command(bot.command_modules.exploration_cmds.cmd_check)

        # Action commands
        self.tree.add_command(bot.command_modules.action_cmds.cmd_interact) # Placeholder, needs refactor
        self.tree.add_command(bot.command_modules.action_cmds.cmd_fight) # Refactored from cmd_attack
        self.tree.add_command(bot.command_modules.action_cmds.cmd_talk)

        # Inventory commands
        self.tree.add_command(bot.command_modules.inventory_cmds.cmd_inventory)
        self.tree.add_command(bot.command_modules.inventory_cmds.cmd_pickup)

        # Utility commands
        self.tree.add_command(bot.command_modules.utility_cmds.cmd_undo)
        self.tree.add_command(bot.command_modules.utility_cmds.cmd_lang) # Add the new /lang command

        # Simulation Trigger Command
        # cmd_gm_simulate is already an app_command.Command, so it should be added directly.
        # Ensure cmd_gm_simulate is defined or imported correctly if it's not part of a cog.
        # For now, assuming it's globally available as in the original file structure.
        self.tree.add_command(cmd_gm_simulate) # Defined below in bot_core.py

        # Add Cogs
        await self.add_cog(MasterCommandsCog(self))
        print("RPGBot: MasterCommandsCog added.")

        # Potentially add other cogs here if they are converted
        # e.g., await self.add_cog(GeneralCommandsCog(self))

        print("RPGBot: setup_hook completed.")


    async def on_ready(self):
        if self.user:
            print(f'Logged in as {self.user.name} ({self.user.id})')
        else:
            print("Error: Bot user object not available on_ready.")
            print('Logged in, but self.user is None initially.') # Should be populated by login
        if self.game_manager:
            print("GameManager is initialized in RPGBot.")

        print('Syncing command tree...')
        if self.debug_guild_ids:
            print(f"Debugging slash commands on guilds: {self.debug_guild_ids}")
            for guild_id_val in self.debug_guild_ids: # Iterate over the stored list
                guild = discord.Object(id=guild_id_val) # Use discord.Object
                await self.tree.sync(guild=guild)
            print(f"Command tree synced to {len(self.debug_guild_ids)} debug guild(s).")
        else:
            await self.tree.sync()
            print("Command tree synced globally.")
        print('Bot is ready!')

    async def on_message(self, message: discord.Message):
        # Ignore messages from bots
        if message.author.bot:
            return

        # Ignore messages starting with the command prefix (these are handled by process_commands)
        if message.content.startswith(str(self.command_prefix)):
            await self.process_commands(message)
            return

        # Basic check for guild messages only (NLU might not apply to DMs in the same way)
        if not message.guild:
            return

        # Retrieve GameManager
        if not self.game_manager:
            logging.warning("GameManager not available in on_message.")
            return

        if not self.game_manager.character_manager:
            logging.warning("NLU: CharacterManager not available in on_message. Cannot process message for NLU or character interaction.")
            return

        # NLU processing should not happen for DMs if guild_id is essential for NLU context
        # The check `if not guild_id_str:` later handles this, but good to be aware.

        # No direct CharacterManager on RPGBot, it's within GameManager
        # character_manager = self.game_manager.character_manager # Assuming this path exists

        # Attempt to fetch the player's Character object
        try:
            # Assuming GameManager has a method to get a character by discord_user_id and guild_id
            # This might involve going through a CharacterManager instance held by GameManager
            # For example: character = await self.game_manager.character_manager.get_character_by_discord_id(message.author.id, message.guild.id)
            # The exact method depends on GameManager's implementation.
            # For now, let's assume a placeholder or a direct way if RPGBot is tightly coupled.
            
            # Placeholder: Direct access or a simplified method for fetching character
            # In a real scenario, this would be:
            # character = await self.game_manager.character_manager.get_character_by_discord_id(
            # user_id=message.author.id, guild_id=message.guild.id
            # )
            # For the purpose of this subtask, we'll assume such a character object can be fetched.
            # We need to simulate fetching or get a placeholder for `current_game_status`.
            # Since we don't have the Character model definition here, we'll use a mock approach.

            # SIMULATED: Fetch character (replace with actual call when CharacterManager is integrated)
            # This part is tricky without knowing the exact Character model and CharacterManager API.
            # Let's assume game_manager has a method like `get_character_status_for_nlu`
            
            # To interact with CharacterManager, we'd typically do:
            char_model = await self.game_manager.character_manager.get_character_by_discord_id(
                discord_user_id=message.author.id, # Changed user_id to discord_user_id
                guild_id=str(message.guild.id)
            )

            if not char_model:
                logging.warning(f"NLU: No character found for User {message.author.id} in Guild {message.guild.id}. Message ignored for NLU.")
                return

            if char_model: # This check is now slightly redundant due to the one above, but harmless
                logging.debug(f"NLU: Character {char_model.id} found for User {message.author.id}.")
                busy_statuses = ['бой', 'диалог', 'торговля']
                if char_model.current_game_status not in busy_statuses:
                    logging.info(f"NLU: Processing message for User {message.author.id} (CharID: {char_model.id}, Guild: {message.guild.id}): \"{message.content}\"")
                    
                    language = char_model.selected_language if char_model.selected_language else "en"
                    logging.info(f"NLU: Detected language for User {message.author.id}: {language}")

                    nlu_service = self.game_manager.nlu_data_service
                    guild_id_str = str(message.guild.id) # Already checked message.guild is not None

                    if nlu_service:
                        logging.debug(f"NLU: NLUDataService is available. Fetching game terms for Guild {guild_id_str}, Lang {language}.")
                        # Potentially log count of entities if NLUDataService returns that, or do it in NLUDataService itself.
                    else:
                        logging.warning(f"NLU: NLUDataService is NOT available. Parsing will use fallbacks.")

                    try:
                        # CRITICAL: parse_player_action is now async, so it needs to be awaited.
                        parsed_action = await parse_player_action(
                            text=message.content,
                            language=language,
                            guild_id=guild_id_str,
                            game_terms_db=nlu_service
                        )

                        if parsed_action:
                            intent, entities = parsed_action
                            logging.info(f"NLU: Recognized for User {message.author.id}: Intent='{intent}', Entities={entities}")
                            
                            action_data = {"intent": intent, "entities": entities, "original_text": message.content}
                            
                            # Action accumulation logic
                            actions_list = []
                            if char_model.collected_actions_json:
                                try:
                                    actions_list = json.loads(char_model.collected_actions_json)
                                    if not isinstance(actions_list, list): # Ensure it's a list
                                        actions_list = [actions_list] # Convert to list if it was a single dict
                                except json.JSONDecodeError:
                                    logging.warning(f"NLU: Could not parse existing collected_actions_json for char {char_model.id}. Initializing new list.")
                                    actions_list = []
                            
                            actions_list.append(action_data)
                            updated_actions_json = json.dumps(actions_list)
                            
                            logging.debug(f"NLU: Appending action for User {message.author.id}. New actions JSON: {updated_actions_json}")
                            
                            char_model.collected_actions_json = updated_actions_json
                            
                            # Mark character as dirty before saving
                            self.game_manager.character_manager.mark_character_dirty(str(message.guild.id), char_model.id)
                            try:
                                # Call save_character instead of update_character
                                await self.game_manager.character_manager.save_character(char_model, guild_id=str(message.guild.id))
                                logging.info(f"NLU: Successfully saved character {char_model.id} with accumulated actions JSON.")
                            except Exception as char_save_err:
                                logging.error(f"NLU: Failed to save character {char_model.id} after NLU parsing: {char_save_err}", exc_info=True)
                        else:
                            logging.info(f"NLU: No action recognized for User {message.author.id} (Lang: {language}): \"{message.content}\"")

                    except Exception as nlu_err:
                        logging.error(f"NLU: Error during NLU processing or character update for User {message.author.id}: {nlu_err}", exc_info=True)
                else: # Player is in a 'busy' state (бой, диалог, торговля)
                    current_status = char_model.current_game_status
                    logging.info(f"Input: User {message.author.id} (CharID: {char_model.id}) is in '{current_status}' state. Raw message: \"{message.content}\"")

                    if current_status == 'диалог':
                        if self.game_manager and self.game_manager.dialogue_manager: # Added check for game_manager itself too
                            logging.debug(f"Input: Routing message from {char_model.name} to DialogueManager.")
                            try:
                                await self.game_manager.dialogue_manager.process_player_dialogue_message(
                                    character=char_model,
                                    message_text=message.content,
                                    channel_id=message.channel.id,
                                    guild_id=str(message.guild.id) # Pass guild_id
                                )
                            except Exception as dialogue_err:
                                logging.error(f"Input: Error calling process_player_dialogue_message for {char_model.name}: {dialogue_err}", exc_info=True)
                        else:
                            logging.warning(f"Input: DialogueManager not available (or GameManager is None) for character {char_model.name} in 'диалог' state.")

                    elif current_status == 'бой':
                        # Combat is typically command-driven. Raw text might be for chat or out-of-band communication.
                        # For now, just log. If specific raw text parsing is needed in combat,
                        # a CombatManager.process_player_combat_message could be implemented.
                        logging.info(f"Input: Message from {char_model.name} received while in 'бой' state. Content: \"{message.content}\". (Typically command-driven)")
                        # Example if a handler was to be added:
                        # if hasattr(self.game_manager, 'combat_manager') and self.game_manager.combat_manager:
                        #     await self.game_manager.combat_manager.process_player_combat_message(char_model, message.content, message.channel.id)

                    elif current_status == 'торговля':
                        # Similar to dialogue, a TradeManager could handle raw text.
                        # For now, just log.
                        logging.info(f"Input: Message from {char_model.name} received while in 'торговля' state. Content: \"{message.content}\".")
                        # Example if a handler was to be added:
                        # if hasattr(self.game_manager, 'trade_manager') and self.game_manager.trade_manager:
                        #     await self.game_manager.trade_manager.process_player_trade_message(char_model, message.content, message.channel.id)
                    
                    else:
                        # Should not happen if busy_statuses list is accurate
                        logging.warning(f"Input: User {message.author.id} (CharID: {char_model.id}) in unhandled busy status '{current_status}'. Message: \"{message.content}\"")
            else:
                logging.debug(f"NLU: No character found for User {message.author.id} in Guild {message.guild.id}. Message: \"{message.content}\"")

        except Exception as e:
            logging.error(f"NLU: Error in on_message NLU handling for User {message.author.id}: {e}", exc_info=True)

        # Important: ensure commands are still processed if the message wasn't handled by NLU
        # or if NLU is meant to augment rather than replace commands.
        # If the message started with a prefix, it's already handled above.
        # If NLU is intended for non-prefix messages, then process_commands might not be needed here
        # unless you have a system where non-prefixed messages can also be commands.
        # For now, if it didn't start with a prefix and wasn't handled by NLU to consume it,
        # it might be ignored or passed to a default handler if one existed.
        # commands.Bot processes commands based on prefix, so non-prefixed messages are generally ignored
        # by the command processing system unless explicitly handled by on_message.
        # The current structure already calls self.process_commands for prefixed messages.
        # Non-prefixed messages are now flowing through the NLU logic.

<<<<<<< HEAD
    # add_application_commands_from_modules method removed as its logic is moved to setup_hook.
=======
    def add_application_commands_from_modules(self):
        # This approach assumes command functions are decorated with @slash_command
        # and are available in the imported modules.
        # discord.py V2 automatically discovers these in cogs or if added via self.add_application_command.
        # For functions directly decorated, we need to add them to the CommandTree.

        # General commands
        self.tree.add_command(bot.command_modules.general_cmds.cmd_ping)

        # Game setup commands
        # self.tree.add_command(bot.command_modules.game_setup_cmds.cmd_start_game) # Placeholder
        # self.tree.add_command(bot.command_modules.game_setup_cmds.cmd_join_game) # Placeholder
        self.tree.add_command(bot.command_modules.game_setup_cmds.cmd_start_new_character) # New /start command
        self.tree.add_command(bot.command_modules.game_setup_cmds.cmd_set_bot_language) # Add new /set_bot_language command
        self.tree.add_command(bot.command_modules.game_setup_cmds.cmd_set_master_channel)
        self.tree.add_command(bot.command_modules.game_setup_cmds.cmd_set_system_channel)
        # TODO: Add other game_setup_cmds (set_gm, set_gm_channel, etc.)

        # Exploration commands
        self.tree.add_command(bot.command_modules.exploration_cmds.cmd_look)
        self.tree.add_command(bot.command_modules.exploration_cmds.cmd_move)
        self.tree.add_command(bot.command_modules.exploration_cmds.cmd_check)

        # Action commands
        self.tree.add_command(bot.command_modules.action_cmds.cmd_interact) # Placeholder, needs refactor
        self.tree.add_command(bot.command_modules.action_cmds.cmd_fight) # Refactored from cmd_attack
        self.tree.add_command(bot.command_modules.action_cmds.cmd_talk)

        # Inventory commands
        self.tree.add_command(bot.command_modules.inventory_cmds.cmd_inventory)
        self.tree.add_command(bot.command_modules.inventory_cmds.cmd_pickup)
        self.tree.add_command(bot.command_modules.inventory_cmds.cmd_equip) # Added equip
        self.tree.add_command(bot.command_modules.inventory_cmds.cmd_unequip) # Added unequip

        # Utility commands
        self.tree.add_command(bot.command_modules.utility_cmds.cmd_undo)
        self.tree.add_command(bot.command_modules.utility_cmds.cmd_lang) # Add the new /lang command

        # Party commands
        self.tree.add_command(bot.command_modules.party_cmds.party_group) # Added party command group

        # Simulation Trigger Command
        # cmd_gm_simulate is already an app_command.Command, so it should be added directly.
        self.tree.add_command(cmd_gm_simulate) # Defined below
>>>>>>> e2647389

# --- Global Helper for sending messages (e.g., from GameManager) ---
# This needs access to the bot instance.
# Option 1: Pass bot instance around.
# Option 2: RPGBot sets a global instance of itself (less ideal but might be needed for now).
_rpg_bot_instance_for_global_send: Optional[RPGBot] = None

async def global_send_message(channel_id: int, content: str, **kwargs):
    if _rpg_bot_instance_for_global_send:
        channel = _rpg_bot_instance_for_global_send.get_channel(channel_id)
        if channel:
            if isinstance(channel, discord.abc.Messageable):
                try:
                    await channel.send(content, **kwargs)
                except Exception as e:
                    print(f"Error sending message via global_send_message to channel {channel_id}: {e}")
            else:
                # Log this appropriately
                print(f"Warning: Channel {channel_id} is not Messageable (type: {type(channel)}). Cannot send message globally.")
        else: # This else corresponds to 'if channel:' after removing the redundant block
            print(f"Warning: Channel {channel_id} not found by global_send_message.")
    else:
        print("Warning: _rpg_bot_instance_for_global_send not set. Cannot send message.")

def get_bot_instance() -> Optional[RPGBot]:
    return _rpg_bot_instance_for_global_send

# --- Simulation Trigger Command (GM only) - DEFINITION as a separate function ---
# Accesses GameManager via ctx.bot.game_manager if commands are structured as Cogs or similar.
# For now, might still rely on global_game_manager or pass explicitly.
# If this is registered to RPGBot, it can access self.game_manager through interaction.client
@app_commands.command(name="gm_simulate", description="ГМ: Запустить один шаг симуляции мира.")
# guild_ids will be set dynamically when RPGBot is initialized if LOADED_TEST_GUILD_IDS has values.
# For now, remove here and let RPGBot handle it or add it back if this is registered globally.
# guild_ids=LOADED_TEST_GUILD_IDS
async def cmd_gm_simulate(interaction: Interaction): # Changed ctx to interaction
    # Access bot and game_manager from context
    bot_instance = interaction.client # Correct way to access bot
    if not isinstance(bot_instance, RPGBot):
        await interaction.response.send_message("Error: Bot instance is not configured correctly.", ephemeral=True)
        return

    # bot_instance is now confirmed to be RPGBot
    game_mngr = bot_instance.game_manager
    if not game_mngr:
        await interaction.response.send_message("Error: GameManager not available on bot instance.", ephemeral=True)
        return

    # Permissions checks
    if not is_master_or_admin(interaction, game_mngr):
        await interaction.response.send_message("**Мастер:** Только Истинный Мастер может управлять ходом времени!", ephemeral=True)
        return

    if not is_gm_channel(interaction, game_mngr):
        await interaction.response.send_message("**Мастер:** Эту команду можно использовать только в специальном канале Мастера Игры.", ephemeral=True)
        return

    await interaction.response.defer(ephemeral=True) # Defer response

    if game_mngr and game_mngr._world_simulation_processor:
        try:
            # Get the context from GameManager
            guild_id_str = str(interaction.guild_id)
            if not guild_id_str: # Should not happen with guild commands, but good practice
                 await interaction.followup.send("**Мастер:** Не удалось определить ID сервера для симуляции.", ephemeral=True)
                 return

            tick_context = game_mngr.get_world_simulation_context(guild_id_str)
            
            # Filter out None values from context as WSP might not expect them
            # (or if get_world_simulation_context guarantees no Nones for required keys, this could be removed)
            tick_context_filtered = {k: v for k, v in tick_context.items() if v is not None}

            await game_mngr._world_simulation_processor.process_world_tick(
                game_time_delta=game_mngr._tick_interval_seconds, # Using default interval
                **tick_context_filtered
            )
            await interaction.followup.send("**Мастер:** Шаг симуляции мира завершен!")
        except Exception as e:
            logging.error(f"Error in cmd_gm_simulate calling process_world_tick: {e}", exc_info=True)
            await interaction.followup.send(f"**Мастер:** Ошибка при выполнении шага симуляции: {e}", ephemeral=True)
    elif not game_mngr:
        await interaction.followup.send("**Мастер:** Не удалось запустить симуляцию, менеджер игры недоступен.", ephemeral=True)
    else: # game_mngr exists but _world_simulation_processor is None
        await interaction.followup.send("**Мастер:** WorldSimulationProcessor не доступен. Невозможно запустить симуляцию.", ephemeral=True)


# --- Main Bot Entry Point ---
async def start_bot():
    global _rpg_bot_instance_for_global_send, LOADED_TEST_GUILD_IDS # Allow modification

    print("--- RPG Bot Core: Starting ---")
    load_dotenv()
    print(f"DEBUG: Value from os.getenv('DISCORD_TOKEN') AFTER load_dotenv(): {os.getenv('DISCORD_TOKEN')}")

    # 1. Load all settings
    # Primary settings file
    settings = load_settings_from_file('settings.json')
    # Override/supplement with data/settings.json if it exists
    data_settings = load_settings_from_file('data/settings.json')
    settings.update(data_settings) # data_settings will overwrite common keys from settings.json

    # 2. Consolidate critical configurations (Env > settings.json > data/settings.json)
    TOKEN = os.getenv('DISCORD_TOKEN') or settings.get('discord_token')
    OPENAI_API_KEY = os.getenv('OPENAI_API_KEY') or settings.get('openai_api_key')
    COMMAND_PREFIX = os.getenv('COMMAND_PREFIX') or settings.get('discord_command_prefix', '!') # Default '!'
    DATABASE_PATH = os.getenv('DATABASE_PATH') or settings.get('database_path', 'game_state.db') # Default 'game_state.db'
    print(f"CRITICAL_DEBUG: Bot is using database at absolute path: {os.path.abspath(DATABASE_PATH)}")


    # Load TEST_GUILD_IDS from settings (env var could be a comma-separated string)
    test_guild_ids_str = os.getenv('TEST_GUILD_IDS')
    if test_guild_ids_str:
        LOADED_TEST_GUILD_IDS = [int(gid.strip()) for gid in test_guild_ids_str.split(',')]
    else:
        LOADED_TEST_GUILD_IDS = settings.get('test_guild_ids', []) # Expect a list in JSON

    if not TOKEN:
        print("❌ FATAL: Discord token not provided (env DISCORD_TOKEN or settings.json). Cannot start bot.")
        return

    # Prepare OpenAI settings for GameManager
    if 'openai_settings' not in settings:
        settings['openai_settings'] = {}
    if OPENAI_API_KEY:
        settings['openai_settings']['api_key'] = OPENAI_API_KEY
        print("OpenAI API Key configured for GameManager.")
    else:
        print("Warning: OpenAI API Key not found. OpenAI features will be disabled.")
        settings['openai_settings']['api_key'] = None # Ensure it's explicitly None if not found

    # 3. Initialize services
    # OpenAIService is initialized within GameManager's setup based on settings.
    # So, we don't need to create a separate global one here if GM handles it.
    # However, RPGBot constructor takes one, and some commands might still expect a global one.
    # For now, let's initialize one here and pass it.
    openai_service = OpenAIService(api_key=OPENAI_API_KEY)
    if not openai_service.is_available():
        print("OpenAIService is not available (key missing or invalid).")

    # 4. Initialize RPGBot (which is the discord client)
        # Define intents here before passing to RPGBot
    bot_intents = Intents.default()
    bot_intents.members = True
    bot_intents.guilds = True
    bot_intents.message_content = True

    rpg_bot = RPGBot(
        game_manager=None,
        openai_service=openai_service,
        command_prefix=COMMAND_PREFIX,
        intents=bot_intents,
        debug_guild_ids=LOADED_TEST_GUILD_IDS if LOADED_TEST_GUILD_IDS else None # Pass debug_guild_ids
    )
    _rpg_bot_instance_for_global_send = rpg_bot

    # 5. Initialize GameManager
    # GameManager needs the discord client (RPGBot instance)
    game_manager = GameManager(
        discord_client=rpg_bot, # Pass the bot instance
        settings=settings,      # Pass consolidated settings
        db_path=DATABASE_PATH
    )
    rpg_bot.game_manager = game_manager # Now set the game_manager in RPGBot

    # global_game_manager removed as per refactoring.
    # Command modules should access GameManager via interaction.client.game_manager.

    print("GameManager instantiated. Running setup...")
    try:
        await game_manager.setup() # This also loads game state
        print("GameManager setup() successful.")
    except Exception as e:
        print(f"❌ FATAL: GameManager.setup() failed: {e}")
        traceback.print_exc()
        # Consider not starting the bot if GM setup fails
        return

    # 6. Start the bot
    print("Starting Discord bot (RPGBot)...")
    try:
        await rpg_bot.start(TOKEN)
    except discord.errors.LoginFailure:
        print("❌ FATAL: Invalid Discord token. Please check your DISCORD_TOKEN.")
    except Exception as e:
        print(f"❌ FATAL: RPGBot.start() error: {e}")
        traceback.print_exc()
    finally:
        print("Application shutting down...")
        if game_manager:
            print("Shutting down GameManager...")
            await game_manager.shutdown()
            print("GameManager shutdown complete.")
        if not rpg_bot.is_closed():
            print("Closing Discord connection...")
            await rpg_bot.close()
            print("Discord connection closed.")

# --- Synchronous wrapper to run the bot ---
def run_bot():
    try:
        asyncio.run(start_bot())
    except KeyboardInterrupt:
        print("Interrupted by user (KeyboardInterrupt), exiting.")
    except Exception as e:
        print(f"Error running bot: {e}")
        traceback.print_exc()
    finally:
        print("Application finished.")


if __name__ == "__main__":
    run_bot()<|MERGE_RESOLUTION|>--- conflicted
+++ resolved
@@ -2,12 +2,10 @@
 
 import os
 import json
-import logging
 import discord
 import asyncio
 import traceback
-from typing import Optional, Dict, Any, List, cast
-from discord.abc import Messageable # Added for global_send_message
+from typing import Optional, Dict, Any, List
 
 # Правильные импорты для slash commands и контекста
 from discord.ext import commands # Changed to commands.Bot
@@ -26,9 +24,6 @@
 # PersistenceManager из main.py не используется, GameManager создает свой SqliteAdapter
 # from bot.game.persistence import PersistenceManager
 
-# Импорт парсера действий игрока
-from bot.nlu.player_action_parser import parse_player_action
-
 # Импорты функций команд (Они должны быть определены в этих файлах и затем импортированы здесь)
 import bot.command_modules.general_cmds
 import bot.command_modules.game_setup_cmds
@@ -36,11 +31,6 @@
 import bot.command_modules.action_cmds
 import bot.command_modules.inventory_cmds
 import bot.command_modules.utility_cmds
-<<<<<<< HEAD
-from bot.command_modules.master_cmds import MasterCommandsCog
-=======
-import bot.command_modules.party_cmds # Added party_cmds import
->>>>>>> e2647389
 # Импортируйте другие command_modules здесь
 
 
@@ -89,14 +79,21 @@
 
 # --- Definition of the RPGBot class ---
 class RPGBot(commands.Bot): # Changed base class to commands.Bot
-    def __init__(self, game_manager: Optional[GameManager], openai_service: OpenAIService, command_prefix: str, intents: Intents, debug_guild_ids: Optional[List[int]] = None): # debug_guilds not a param for commands.Bot
+    def __init__(self, game_manager: GameManager, openai_service: OpenAIService, command_prefix: str, intents: Intents, debug_guild_ids: Optional[List[int]] = None): # debug_guilds not a param for commands.Bot
         super().__init__(command_prefix=command_prefix, intents=intents)
-        self.game_manager: Optional[GameManager] = game_manager
+        self.game_manager = game_manager
         self.debug_guild_ids = debug_guild_ids # Store it for later use in on_ready tree sync
         self.openai_service = openai_service # Though game_manager might also hold a reference to it
 
-        # global_openai_service and global_game_manager are removed as per refactoring.
-        # Command modules should access these via interaction.client (RPGBot instance).
+        # TODO: Review if global_openai_service is still needed by any command module directly
+        # If so, they need to be updated to use self.openai_service or self.game_manager.openai_service
+        global global_openai_service
+        global_openai_service = self.openai_service
+
+        # TODO: Review global_game_manager usage in command modules.
+        # Commands should ideally get GameManager via ctx.bot.game_manager
+        global global_game_manager
+        global_game_manager = self.game_manager
 
         # self.add_application_commands_from_modules() # This will be handled by setup_hook
 
@@ -152,11 +149,7 @@
 
 
     async def on_ready(self):
-        if self.user:
-            print(f'Logged in as {self.user.name} ({self.user.id})')
-        else:
-            print("Error: Bot user object not available on_ready.")
-            print('Logged in, but self.user is None initially.') # Should be populated by login
+        print(f'Logged in as {self.user.name} ({self.user.id})')
         if self.game_manager:
             print("GameManager is initialized in RPGBot.")
 
@@ -172,190 +165,6 @@
             print("Command tree synced globally.")
         print('Bot is ready!')
 
-    async def on_message(self, message: discord.Message):
-        # Ignore messages from bots
-        if message.author.bot:
-            return
-
-        # Ignore messages starting with the command prefix (these are handled by process_commands)
-        if message.content.startswith(str(self.command_prefix)):
-            await self.process_commands(message)
-            return
-
-        # Basic check for guild messages only (NLU might not apply to DMs in the same way)
-        if not message.guild:
-            return
-
-        # Retrieve GameManager
-        if not self.game_manager:
-            logging.warning("GameManager not available in on_message.")
-            return
-
-        if not self.game_manager.character_manager:
-            logging.warning("NLU: CharacterManager not available in on_message. Cannot process message for NLU or character interaction.")
-            return
-
-        # NLU processing should not happen for DMs if guild_id is essential for NLU context
-        # The check `if not guild_id_str:` later handles this, but good to be aware.
-
-        # No direct CharacterManager on RPGBot, it's within GameManager
-        # character_manager = self.game_manager.character_manager # Assuming this path exists
-
-        # Attempt to fetch the player's Character object
-        try:
-            # Assuming GameManager has a method to get a character by discord_user_id and guild_id
-            # This might involve going through a CharacterManager instance held by GameManager
-            # For example: character = await self.game_manager.character_manager.get_character_by_discord_id(message.author.id, message.guild.id)
-            # The exact method depends on GameManager's implementation.
-            # For now, let's assume a placeholder or a direct way if RPGBot is tightly coupled.
-            
-            # Placeholder: Direct access or a simplified method for fetching character
-            # In a real scenario, this would be:
-            # character = await self.game_manager.character_manager.get_character_by_discord_id(
-            # user_id=message.author.id, guild_id=message.guild.id
-            # )
-            # For the purpose of this subtask, we'll assume such a character object can be fetched.
-            # We need to simulate fetching or get a placeholder for `current_game_status`.
-            # Since we don't have the Character model definition here, we'll use a mock approach.
-
-            # SIMULATED: Fetch character (replace with actual call when CharacterManager is integrated)
-            # This part is tricky without knowing the exact Character model and CharacterManager API.
-            # Let's assume game_manager has a method like `get_character_status_for_nlu`
-            
-            # To interact with CharacterManager, we'd typically do:
-            char_model = await self.game_manager.character_manager.get_character_by_discord_id(
-                discord_user_id=message.author.id, # Changed user_id to discord_user_id
-                guild_id=str(message.guild.id)
-            )
-
-            if not char_model:
-                logging.warning(f"NLU: No character found for User {message.author.id} in Guild {message.guild.id}. Message ignored for NLU.")
-                return
-
-            if char_model: # This check is now slightly redundant due to the one above, but harmless
-                logging.debug(f"NLU: Character {char_model.id} found for User {message.author.id}.")
-                busy_statuses = ['бой', 'диалог', 'торговля']
-                if char_model.current_game_status not in busy_statuses:
-                    logging.info(f"NLU: Processing message for User {message.author.id} (CharID: {char_model.id}, Guild: {message.guild.id}): \"{message.content}\"")
-                    
-                    language = char_model.selected_language if char_model.selected_language else "en"
-                    logging.info(f"NLU: Detected language for User {message.author.id}: {language}")
-
-                    nlu_service = self.game_manager.nlu_data_service
-                    guild_id_str = str(message.guild.id) # Already checked message.guild is not None
-
-                    if nlu_service:
-                        logging.debug(f"NLU: NLUDataService is available. Fetching game terms for Guild {guild_id_str}, Lang {language}.")
-                        # Potentially log count of entities if NLUDataService returns that, or do it in NLUDataService itself.
-                    else:
-                        logging.warning(f"NLU: NLUDataService is NOT available. Parsing will use fallbacks.")
-
-                    try:
-                        # CRITICAL: parse_player_action is now async, so it needs to be awaited.
-                        parsed_action = await parse_player_action(
-                            text=message.content,
-                            language=language,
-                            guild_id=guild_id_str,
-                            game_terms_db=nlu_service
-                        )
-
-                        if parsed_action:
-                            intent, entities = parsed_action
-                            logging.info(f"NLU: Recognized for User {message.author.id}: Intent='{intent}', Entities={entities}")
-                            
-                            action_data = {"intent": intent, "entities": entities, "original_text": message.content}
-                            
-                            # Action accumulation logic
-                            actions_list = []
-                            if char_model.collected_actions_json:
-                                try:
-                                    actions_list = json.loads(char_model.collected_actions_json)
-                                    if not isinstance(actions_list, list): # Ensure it's a list
-                                        actions_list = [actions_list] # Convert to list if it was a single dict
-                                except json.JSONDecodeError:
-                                    logging.warning(f"NLU: Could not parse existing collected_actions_json for char {char_model.id}. Initializing new list.")
-                                    actions_list = []
-                            
-                            actions_list.append(action_data)
-                            updated_actions_json = json.dumps(actions_list)
-                            
-                            logging.debug(f"NLU: Appending action for User {message.author.id}. New actions JSON: {updated_actions_json}")
-                            
-                            char_model.collected_actions_json = updated_actions_json
-                            
-                            # Mark character as dirty before saving
-                            self.game_manager.character_manager.mark_character_dirty(str(message.guild.id), char_model.id)
-                            try:
-                                # Call save_character instead of update_character
-                                await self.game_manager.character_manager.save_character(char_model, guild_id=str(message.guild.id))
-                                logging.info(f"NLU: Successfully saved character {char_model.id} with accumulated actions JSON.")
-                            except Exception as char_save_err:
-                                logging.error(f"NLU: Failed to save character {char_model.id} after NLU parsing: {char_save_err}", exc_info=True)
-                        else:
-                            logging.info(f"NLU: No action recognized for User {message.author.id} (Lang: {language}): \"{message.content}\"")
-
-                    except Exception as nlu_err:
-                        logging.error(f"NLU: Error during NLU processing or character update for User {message.author.id}: {nlu_err}", exc_info=True)
-                else: # Player is in a 'busy' state (бой, диалог, торговля)
-                    current_status = char_model.current_game_status
-                    logging.info(f"Input: User {message.author.id} (CharID: {char_model.id}) is in '{current_status}' state. Raw message: \"{message.content}\"")
-
-                    if current_status == 'диалог':
-                        if self.game_manager and self.game_manager.dialogue_manager: # Added check for game_manager itself too
-                            logging.debug(f"Input: Routing message from {char_model.name} to DialogueManager.")
-                            try:
-                                await self.game_manager.dialogue_manager.process_player_dialogue_message(
-                                    character=char_model,
-                                    message_text=message.content,
-                                    channel_id=message.channel.id,
-                                    guild_id=str(message.guild.id) # Pass guild_id
-                                )
-                            except Exception as dialogue_err:
-                                logging.error(f"Input: Error calling process_player_dialogue_message for {char_model.name}: {dialogue_err}", exc_info=True)
-                        else:
-                            logging.warning(f"Input: DialogueManager not available (or GameManager is None) for character {char_model.name} in 'диалог' state.")
-
-                    elif current_status == 'бой':
-                        # Combat is typically command-driven. Raw text might be for chat or out-of-band communication.
-                        # For now, just log. If specific raw text parsing is needed in combat,
-                        # a CombatManager.process_player_combat_message could be implemented.
-                        logging.info(f"Input: Message from {char_model.name} received while in 'бой' state. Content: \"{message.content}\". (Typically command-driven)")
-                        # Example if a handler was to be added:
-                        # if hasattr(self.game_manager, 'combat_manager') and self.game_manager.combat_manager:
-                        #     await self.game_manager.combat_manager.process_player_combat_message(char_model, message.content, message.channel.id)
-
-                    elif current_status == 'торговля':
-                        # Similar to dialogue, a TradeManager could handle raw text.
-                        # For now, just log.
-                        logging.info(f"Input: Message from {char_model.name} received while in 'торговля' state. Content: \"{message.content}\".")
-                        # Example if a handler was to be added:
-                        # if hasattr(self.game_manager, 'trade_manager') and self.game_manager.trade_manager:
-                        #     await self.game_manager.trade_manager.process_player_trade_message(char_model, message.content, message.channel.id)
-                    
-                    else:
-                        # Should not happen if busy_statuses list is accurate
-                        logging.warning(f"Input: User {message.author.id} (CharID: {char_model.id}) in unhandled busy status '{current_status}'. Message: \"{message.content}\"")
-            else:
-                logging.debug(f"NLU: No character found for User {message.author.id} in Guild {message.guild.id}. Message: \"{message.content}\"")
-
-        except Exception as e:
-            logging.error(f"NLU: Error in on_message NLU handling for User {message.author.id}: {e}", exc_info=True)
-
-        # Important: ensure commands are still processed if the message wasn't handled by NLU
-        # or if NLU is meant to augment rather than replace commands.
-        # If the message started with a prefix, it's already handled above.
-        # If NLU is intended for non-prefix messages, then process_commands might not be needed here
-        # unless you have a system where non-prefixed messages can also be commands.
-        # For now, if it didn't start with a prefix and wasn't handled by NLU to consume it,
-        # it might be ignored or passed to a default handler if one existed.
-        # commands.Bot processes commands based on prefix, so non-prefixed messages are generally ignored
-        # by the command processing system unless explicitly handled by on_message.
-        # The current structure already calls self.process_commands for prefixed messages.
-        # Non-prefixed messages are now flowing through the NLU logic.
-
-<<<<<<< HEAD
-    # add_application_commands_from_modules method removed as its logic is moved to setup_hook.
-=======
     def add_application_commands_from_modules(self):
         # This approach assumes command functions are decorated with @slash_command
         # and are available in the imported modules.
@@ -387,20 +196,14 @@
         # Inventory commands
         self.tree.add_command(bot.command_modules.inventory_cmds.cmd_inventory)
         self.tree.add_command(bot.command_modules.inventory_cmds.cmd_pickup)
-        self.tree.add_command(bot.command_modules.inventory_cmds.cmd_equip) # Added equip
-        self.tree.add_command(bot.command_modules.inventory_cmds.cmd_unequip) # Added unequip
 
         # Utility commands
         self.tree.add_command(bot.command_modules.utility_cmds.cmd_undo)
         self.tree.add_command(bot.command_modules.utility_cmds.cmd_lang) # Add the new /lang command
 
-        # Party commands
-        self.tree.add_command(bot.command_modules.party_cmds.party_group) # Added party command group
-
         # Simulation Trigger Command
         # cmd_gm_simulate is already an app_command.Command, so it should be added directly.
         self.tree.add_command(cmd_gm_simulate) # Defined below
->>>>>>> e2647389
 
 # --- Global Helper for sending messages (e.g., from GameManager) ---
 # This needs access to the bot instance.
@@ -412,21 +215,15 @@
     if _rpg_bot_instance_for_global_send:
         channel = _rpg_bot_instance_for_global_send.get_channel(channel_id)
         if channel:
-            if isinstance(channel, discord.abc.Messageable):
-                try:
-                    await channel.send(content, **kwargs)
-                except Exception as e:
-                    print(f"Error sending message via global_send_message to channel {channel_id}: {e}")
-            else:
-                # Log this appropriately
-                print(f"Warning: Channel {channel_id} is not Messageable (type: {type(channel)}). Cannot send message globally.")
-        else: # This else corresponds to 'if channel:' after removing the redundant block
+            try:
+                await channel.send(content, **kwargs)
+            except Exception as e:
+                print(f"Error sending message via global_send_message to channel {channel_id}: {e}")
+        else:
             print(f"Warning: Channel {channel_id} not found by global_send_message.")
     else:
         print("Warning: _rpg_bot_instance_for_global_send not set. Cannot send message.")
 
-def get_bot_instance() -> Optional[RPGBot]:
-    return _rpg_bot_instance_for_global_send
 
 # --- Simulation Trigger Command (GM only) - DEFINITION as a separate function ---
 # Accesses GameManager via ctx.bot.game_manager if commands are structured as Cogs or similar.
@@ -443,49 +240,25 @@
         await interaction.response.send_message("Error: Bot instance is not configured correctly.", ephemeral=True)
         return
 
-    # bot_instance is now confirmed to be RPGBot
     game_mngr = bot_instance.game_manager
-    if not game_mngr:
-        await interaction.response.send_message("Error: GameManager not available on bot instance.", ephemeral=True)
-        return
-
-    # Permissions checks
-    if not is_master_or_admin(interaction, game_mngr):
-        await interaction.response.send_message("**Мастер:** Только Истинный Мастер может управлять ходом времени!", ephemeral=True)
-        return
-
-    if not is_gm_channel(interaction, game_mngr):
-        await interaction.response.send_message("**Мастер:** Эту команду можно использовать только в специальном канале Мастера Игры.", ephemeral=True)
-        return
+
+    # TODO: Update is_master_or_admin and is_gm_channel to accept interaction and use game_mngr
+    # from bot.command_modules.game_setup_cmds import is_master_or_admin
+    # For now, assume it's okay or True for testing this structural change
+    # if not is_master_or_admin(interaction, game_mngr): # Placeholder for updated check
+    #     await interaction.response.send_message("**Мастер:** Только Истинный Мастер может управлять ходом времени!", ephemeral=True)
+    #     return
 
     await interaction.response.defer(ephemeral=True) # Defer response
 
-    if game_mngr and game_mngr._world_simulation_processor:
-        try:
-            # Get the context from GameManager
-            guild_id_str = str(interaction.guild_id)
-            if not guild_id_str: # Should not happen with guild commands, but good practice
-                 await interaction.followup.send("**Мастер:** Не удалось определить ID сервера для симуляции.", ephemeral=True)
-                 return
-
-            tick_context = game_mngr.get_world_simulation_context(guild_id_str)
-            
-            # Filter out None values from context as WSP might not expect them
-            # (or if get_world_simulation_context guarantees no Nones for required keys, this could be removed)
-            tick_context_filtered = {k: v for k, v in tick_context.items() if v is not None}
-
-            await game_mngr._world_simulation_processor.process_world_tick(
-                game_time_delta=game_mngr._tick_interval_seconds, # Using default interval
-                **tick_context_filtered
-            )
-            await interaction.followup.send("**Мастер:** Шаг симуляции мира завершен!")
-        except Exception as e:
-            logging.error(f"Error in cmd_gm_simulate calling process_world_tick: {e}", exc_info=True)
-            await interaction.followup.send(f"**Мастер:** Ошибка при выполнении шага симуляции: {e}", ephemeral=True)
-    elif not game_mngr:
-        await interaction.followup.send("**Мастер:** Не удалось запустить симуляцию, менеджер игры недоступен.", ephemeral=True)
-    else: # game_mngr exists but _world_simulation_processor is None
-        await interaction.followup.send("**Мастер:** WorldSimulationProcessor не доступен. Невозможно запустить симуляцию.", ephemeral=True)
+    if game_mngr:
+        await game_mngr.run_simulation_tick(
+            server_id=interaction.guild_id, # Use interaction.guild_id
+            # send_message_callback is handled by GameManager's internal setup
+        )
+        await interaction.followup.send("**Мастер:** Шаг симуляции мира завершен!")
+    else:
+        await interaction.followup.send("**Мастер:** Не удалось запустить симуляцию, менеджер игры недоступен или игра не начата. Используйте `/start_game`.")
 
 
 # --- Main Bot Entry Point ---
@@ -566,8 +339,10 @@
     )
     rpg_bot.game_manager = game_manager # Now set the game_manager in RPGBot
 
-    # global_game_manager removed as per refactoring.
-    # Command modules should access GameManager via interaction.client.game_manager.
+    # Update the global_game_manager reference now that it's fully initialized
+    # TODO: phase this out by updating command modules
+    global global_game_manager
+    global_game_manager = game_manager
 
     print("GameManager instantiated. Running setup...")
     try:
