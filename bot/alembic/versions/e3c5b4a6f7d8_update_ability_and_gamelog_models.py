"""update_ability_and_gamelog_models

Revision ID: e3c5b4a6f7d8
Revises: d2b4c3e5f6a7
Create Date: 2024-07-26 11:00:00.000000

"""
from typing import Sequence, Union

from alembic import op
import sqlalchemy as sa
from sqlalchemy.dialects import postgresql # For JSON type if needed for specific alterations

# revision identifiers, used by Alembic.
revision: str = 'e3c5b4a6f7d8'
down_revision: Union[str, None] = 'd2b4c3e5f6a7'
branch_labels: Union[str, Sequence[str], None] = None
depends_on: Union[str, Sequence[str], None] = None


def upgrade() -> None:
    # ### Ability model updates ###
    # The change to default for 'id' (lambda str(uuid.uuid4())) is a Python-side default
    # and does not require a schema change if the column type itself isn't changing
    # or if it wasn't previously database-generated in a way that needs removal.
    # Assuming 'id' was already a String PK and the default is applied by SQLAlchemy layer.

    # Change nullability for existing columns.
    # Using server_default='{}' for JSON columns being made non-nullable.
    # This ensures existing NULLs are updated, then the server_default is removed.

    op.alter_column('abilities', 'name_i18n',
               existing_type=sa.JSON(), # Using sa.JSON, assuming it maps to JSONB or appropriate type
               nullable=False,
               server_default='{}')
    op.alter_column('abilities', 'name_i18n', server_default=None)


    op.alter_column('abilities', 'description_i18n',
               existing_type=sa.JSON(),
               nullable=False,
               server_default='{}')
    op.alter_column('abilities', 'description_i18n', server_default=None)

    op.alter_column('abilities', 'effect_i18n',
               existing_type=sa.JSON(),
               nullable=False,
               server_default='{}')
    op.alter_column('abilities', 'effect_i18n', server_default=None)

    op.alter_column('abilities', 'type_i18n',
               existing_type=sa.JSON(),
               nullable=False,
               server_default='{}')
    op.alter_column('abilities', 'type_i18n', server_default=None)


    # ### GameLog model updates ###
    op.add_column('game_logs', sa.Column('description_i18n', sa.JSON(), nullable=True))
    op.add_column('game_logs', sa.Column('consequences_data', sa.JSON(), nullable=True))

    op.alter_column('game_logs', 'details',
               existing_type=sa.JSON(),
               nullable=True)


def downgrade() -> None:
    # ### GameLog model updates (reverse) ###
    # When making 'details' non-nullable again, provide a default for any potential NULLs.
    op.alter_column('game_logs', 'details',
               existing_type=sa.JSON(),
               nullable=False,
               server_default='{}')
    op.alter_column('game_logs', 'details', server_default=None)

    op.drop_column('game_logs', 'consequences_data')
    op.drop_column('game_logs', 'description_i18n')

    # ### Ability model updates (reverse) ###
    # Reverting columns to nullable=True
    op.alter_column('abilities', 'type_i18n',
               existing_type=sa.JSON(),
               nullable=True)
    op.alter_column('abilities', 'effect_i18n',
               existing_type=sa.JSON(),
               nullable=True)
    op.alter_column('abilities', 'description_i18n',
               existing_type=sa.JSON(),
               nullable=True)
    op.alter_column('abilities', 'name_i18n',
               existing_type=sa.JSON(),
               nullable=True)
    # Downgrading Python-level 'id' default change is not applicable to schema.
<<<<<<< HEAD

=======
>>>>>>> df93d2d5
<|MERGE_RESOLUTION|>--- conflicted
+++ resolved
@@ -91,7 +91,3 @@
                existing_type=sa.JSON(),
                nullable=True)
     # Downgrading Python-level 'id' default change is not applicable to schema.
-<<<<<<< HEAD
-
-=======
->>>>>>> df93d2d5
