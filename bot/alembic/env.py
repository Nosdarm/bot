import sys
from os.path import abspath, dirname
import asyncio

# This adds the project root (directory containing 'bot') to sys.path
# Ensure this path correction is correct for your project structure.
# For example, if env.py is in 'migrations/' and 'bot' is in the parent directory,
# this line might be needed:
sys.path.insert(0, dirname(dirname(abspath(__file__))))

# --- BEGIN: Import models to populate metadata ---
# You need to import the actual modules where your models are defined.
# Example assuming models are defined directly in bot.database.models:
# import bot.database.models # Or import specific classes if they are in __init__.py
# Example assuming models are in submodules like bot.database.models.user, bot.database.models.item:
import bot.database.models # Assuming importing the package imports the relevant submodules via __init__.py
# OR explicitly import submodules:
# import bot.database.models.user
# import bot.database.models.item
# ... import all other model modules ...

# If your models are defined within the bot.database.models package,
# ensure that __init__.py in that package imports the actual model modules
# or define your models directly in files that are imported here.
# If you're unsure, a common pattern is:
# from bot.database.models import Base # This is already there
# from bot.database.models import User, Item, Order # Example: Import specific classes if defined in bot.database.models/__init__.py or directly in bot.database.models.py
# --- END: Import models to populate metadata ---


import asyncio # Add asyncio import
from logging.config import fileConfig
from sqlalchemy import pool # engine_from_config will be replaced for async
from sqlalchemy.ext.asyncio import create_async_engine # Import for async engine
from alembic import context

# assuming 'Base' is defined in bot.database.models and has a 'metadata' attribute
from bot.database.models import Base

# this is the MetaData object that Alembic will use for comparison
target_metadata = Base.metadata
print(f"DEBUG env.py: Tables in target_metadata: {list(target_metadata.tables.keys())}")

# Ensure target_metadata is now populated. You could add a print here *before*
# the function definitions if you want to verify it *outside* the function.
# print(f"DEBUG: Tables in target_metadata (at file top): {target_metadata.tables.keys()}")


def run_migrations_offline() -> None:
    """Run migrations in 'offline' mode.

    This configures the context with just a URL
    and not an Engine, though an Engine is necessary
    to associate the Sys.
    """
    url = context.config.get_main_option("sqlalchemy.url")
    context.configure(
        url=url,
        target_metadata=target_metadata,
        literal_binds=True,
        dialect_opts={"paramstyle": "named"},
        compare_type=True,
        compare_server_default=True
    )

    with context.begin_transaction():
        context.run_migrations()


def run_migrations_online() -> None:
    """Run migrations in 'online' mode.

    In this scenario we need to create an Engine
    and associate a connection with the context.
    """
    # retrieve the SQLAlchemy URL from the alembic.ini file
    db_url = context.config.get_main_option("sqlalchemy.url")
    if not db_url:
        raise ValueError("sqlalchemy.url is not set in alembic.ini for online CLI mode.")

    # create an asyncio event loop and run the migration logic
    # We create an async engine here.
    connectable = create_async_engine(db_url, poolclass=pool.NullPool)

<<<<<<< HEAD
    def do_run_migrations(connection):
        # Detect if we are running against SQLite
        is_sqlite = connection.engine.dialect.name == 'sqlite'
=======
    async def run_async_migrations():
        """Wrapper to run migrations in an async context."""
        async with connectable.connect() as connection:
            # Detect if we are running against SQLite (though less likely with asyncpg)
            # For async, the dialect name might be different or this check might need adjustment
            # However, render_as_batch is primarily for SQLite's limitations with ALTER TABLE.
            # For PostgreSQL, batch mode is generally not needed.
            is_sqlite = connection.dialect.name == 'sqlite'

            await connection.run_sync(do_run_migrations, is_sqlite)
>>>>>>> 78052d11

    asyncio.run(run_async_migrations())


<<<<<<< HEAD
    async def run_migrations_async():
        async with connectable.connect() as connection:
            await connection.run_sync(do_run_migrations)

    asyncio.run(run_migrations_async())

=======
def do_run_migrations(connection, is_sqlite: bool):
    """Helper function to be called by await connection.run_sync()"""
    context.configure(
        connection=connection,
        target_metadata=target_metadata,
        compare_type=True,
        compare_server_default=True,
        render_as_batch=is_sqlite # Enable batch mode only for SQLite
    )

    with context.begin_transaction():
        context.run_migrations()
>>>>>>> 78052d11

# This is the section for CLI execution or direct script run
if context.is_offline_mode():
    print("Alembic env.py: Running migrations in offline mode...")
    run_migrations_offline()
    print("Alembic env.py: Offline migrations completed.")
else:
    print("Alembic env.py: Running migrations in online mode...")
    run_migrations_online()
    print("Alembic env.py: Online migrations completed.")<|MERGE_RESOLUTION|>--- conflicted
+++ resolved
@@ -82,11 +82,6 @@
     # We create an async engine here.
     connectable = create_async_engine(db_url, poolclass=pool.NullPool)
 
-<<<<<<< HEAD
-    def do_run_migrations(connection):
-        # Detect if we are running against SQLite
-        is_sqlite = connection.engine.dialect.name == 'sqlite'
-=======
     async def run_async_migrations():
         """Wrapper to run migrations in an async context."""
         async with connectable.connect() as connection:
@@ -97,19 +92,10 @@
             is_sqlite = connection.dialect.name == 'sqlite'
 
             await connection.run_sync(do_run_migrations, is_sqlite)
->>>>>>> 78052d11
 
     asyncio.run(run_async_migrations())
 
 
-<<<<<<< HEAD
-    async def run_migrations_async():
-        async with connectable.connect() as connection:
-            await connection.run_sync(do_run_migrations)
-
-    asyncio.run(run_migrations_async())
-
-=======
 def do_run_migrations(connection, is_sqlite: bool):
     """Helper function to be called by await connection.run_sync()"""
     context.configure(
@@ -122,7 +108,6 @@
 
     with context.begin_transaction():
         context.run_migrations()
->>>>>>> 78052d11
 
 # This is the section for CLI execution or direct script run
 if context.is_offline_mode():
